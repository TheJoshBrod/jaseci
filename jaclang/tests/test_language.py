--- conflicted
+++ resolved
@@ -1,13 +1,8 @@
 """Test Jac language generally."""
 
 import io
-<<<<<<< HEAD
-import json
-import os
-=======
 import os
 import pickle
->>>>>>> d6e6aea2
 import sys
 
 from jaclang import jac_import
@@ -431,10 +426,6 @@
 
     def test_registry(self) -> None:
         """Test Jac registry feature."""
-<<<<<<< HEAD
-        os.environ["JAC_REGISTRY_DEBUG"] = "1"
-=======
->>>>>>> d6e6aea2
         captured_output = io.StringIO()
         sys.stdout = captured_output
         jac_import("registry", base_path=self.fixture_abs_path("./"))
@@ -444,27 +435,6 @@
 
         with open(
             os.path.join(
-<<<<<<< HEAD
-                self.fixture_abs_path("./"), "__jac_gen__", "registry_registry.json"
-            ),
-            "r",
-        ) as f:
-            registry = json.load(f)
-        self.assertEqual(
-            registry["registry(Module)"]["personality_examples"],
-            ["dict[str,Personality|None]", "Personality Information of Famous People"],
-        )
-        self.assertEqual(
-            registry["registry(Module).Personality(Enum)"]["INTROVERT"],
-            [None, "Person who is shy and reticent"],
-        )
-        os.remove(
-            os.path.join(
-                self.fixture_abs_path("./"), "__jac_gen__", "registry_registry.json"
-            )
-        )
-        del os.environ["JAC_REGISTRY_DEBUG"]
-=======
                 self.fixture_abs_path("./"), "__jac_gen__", "registry.registry.pkl"
             ),
             "rb",
@@ -473,5 +443,4 @@
 
         self.assertEqual(len(registry.registry), 3)
         self.assertEqual(len(list(registry.registry.items())[0][1]), 7)
-        self.assertEqual(list(registry.registry.items())[1][0].scope, "Person")
->>>>>>> d6e6aea2
+        self.assertEqual(list(registry.registry.items())[1][0].scope, "Person")