// Base Module structure
start: module

module: (doc_tag? element (element_with_doc | element)*)?
      | doc_tag (element_with_doc (element_with_doc | element)*)?

doc_tag: STRING | DOC_STRING
element_with_doc: doc_tag element

element: import_stmt
       | include_stmt
       | architype
       | ability
       | global_var
       | free_code
       | py_code_block
       | test

// Import/Include Statements
import_stmt: KW_IMPORT sub_name KW_FROM from_path COMMA import_items SEMI
           | KW_IMPORT sub_name import_path (COMMA import_path)* SEMI

from_path: (DOT | ELLIPSIS)* import_path
         | (DOT | ELLIPSIS)+

import_path: named_ref (DOT named_ref)* (KW_AS NAME)?
import_items: (import_item COMMA)* import_item
import_item: named_ref (KW_AS NAME)?
sub_name: COLON NAME
include_stmt: KW_INCLUDE sub_name import_path SEMI

// Architypes
architype: decorators? (enum | architype_def | architype_decl)
architype_decl: arch_type access_tag? STRING? NAME inherited_archs? (member_block | SEMI)
architype_def: abil_to_arch_chain member_block
decorators: (DECOR_OP atomic_chain)+
access_tag: COLON ( KW_PROT | KW_PUB | KW_PRIV )

inherited_archs: LT (atomic_chain COMMA)* atomic_chain GT
               | COLON (atomic_chain COMMA)* atomic_chain COLON

arch_type: KW_WALKER
          | KW_OBJECT
          | KW_EDGE
          | KW_NODE
          | KW_CLASS

// Architype bodies
member_block: LBRACE member_stmt* RBRACE
member_stmt: doc_tag? (py_code_block | abstract_ability | ability | architype | has_stmt | free_code)
has_stmt: KW_STATIC? (KW_LET | KW_HAS) access_tag? has_assign_list SEMI
has_assign_list: (has_assign_list COMMA)? typed_has_clause
<<<<<<< HEAD
typed_has_clause: named_ref (COLON STRING)? type_tag (EQ expression | KW_BY POST_INIT_OP)?
=======
typed_has_clause: STRING? named_ref type_tag (EQ expression | KW_BY KW_POST_INIT)?
>>>>>>> f4ba5a01
type_tag: COLON expression

// Enumerations
enum: enum_def
     | enum_decl

enum_decl: KW_ENUM access_tag? STRING? NAME inherited_archs? (enum_block | SEMI)
enum_def: arch_to_enum_chain enum_block
enum_block: LBRACE ((enum_stmt COMMA)* enum_stmt)? RBRACE

enum_stmt: NAME EQ expression
         | NAME
         | py_code_block

// Abilities
ability: decorators? ability_def
        | decorators? KW_ASYNC? ability_decl
        | decorators? genai_ability

ability_decl: KW_OVERRIDE? KW_STATIC? KW_CAN access_tag? STRING? any_ref (func_decl | event_clause) (code_block | SEMI)
ability_def: arch_to_abil_chain (func_decl | event_clause) code_block
abstract_ability: KW_OVERRIDE? KW_STATIC? KW_CAN access_tag? STRING? any_ref (func_decl | event_clause) KW_ABSTRACT SEMI
genai_ability: KW_OVERRIDE? KW_STATIC? KW_CAN access_tag? STRING? any_ref (func_decl) KW_WITH atomic_call SEMI
event_clause: KW_WITH expression? (KW_EXIT | KW_ENTRY) (STRING? RETURN_HINT expression)?
func_decl: (LPAREN func_decl_params? RPAREN)? (RETURN_HINT (STRING COLON)? expression)?
func_decl_params: (param_var COMMA)* param_var
param_var: (STAR_POW | STAR_MUL)? NAME (COLON STRING)? type_tag (EQ expression)?

// Global variables
global_var: (KW_LET | KW_GLOBAL) access_tag? assignment_list SEMI
assignment_list: (assignment_list COMMA)? assignment

// Free code
free_code: KW_WITH KW_ENTRY sub_name? code_block

// Inline python
py_code_block: PYNLINE

// Tests
test: KW_TEST NAME? code_block

// Implementations
arch_or_ability_chain: arch_or_ability_chain? (ability_ref | arch_ref)
abil_to_arch_chain: arch_or_ability_chain? arch_ref
arch_to_abil_chain: arch_or_ability_chain? ability_ref
arch_to_enum_chain: arch_or_ability_chain? enum_ref

arch_ref: class_ref
        | object_ref
        | walker_ref
        | edge_ref
        | node_ref

node_ref: NODE_OP named_ref
edge_ref: EDGE_OP named_ref
walker_ref: WALKER_OP named_ref
class_ref: CLASS_OP named_ref
object_ref: OBJECT_OP named_ref
enum_ref: ENUM_OP named_ref
ability_ref: ABILITY_OP named_ref

// Codeblocks and Statements
code_block: LBRACE statement_list? RBRACE
statement_list: statement+

statement: import_stmt
       | ability
       | architype
       | if_stmt
       | while_stmt
       | for_stmt
       | try_stmt
       | match_stmt
       | with_stmt
       | global_ref SEMI
       | nonlocal_ref SEMI
       | typed_ctx_block
       | return_stmt SEMI
       | yield_expr SEMI
       | raise_stmt SEMI
       | assert_stmt SEMI
       | assignment SEMI
       | delete_stmt SEMI
       | report_stmt SEMI
       | expression SEMI
       | ctrl_stmt SEMI
       | py_code_block
       | walker_stmt
       | SEMI


// If statements
if_stmt: KW_IF expression code_block (elif_stmt | else_stmt)?
elif_stmt: KW_ELIF expression code_block (elif_stmt | else_stmt)?
else_stmt: KW_ELSE code_block

// While statements
while_stmt: KW_WHILE expression code_block

// For statements
for_stmt: KW_ASYNC? KW_FOR assignment KW_TO expression KW_BY assignment code_block else_stmt?
       | KW_ASYNC? KW_FOR atomic_chain KW_IN expression code_block else_stmt?

// Try statements
try_stmt: KW_TRY code_block except_list? else_stmt? finally_stmt?
except_list: except_def+
except_def: KW_EXCEPT expression (KW_AS NAME)? code_block
finally_stmt: KW_FINALLY code_block

// Match statements
match_stmt: KW_MATCH expression LBRACE match_case_block+ RBRACE
match_case_block: KW_CASE pattern_seq (KW_IF expression)? COLON statement_list

// Match patterns
pattern_seq: (or_pattern | as_pattern)
or_pattern: (pattern BW_OR)* pattern
as_pattern: or_pattern KW_AS NAME

pattern: literal_pattern
    | singleton_pattern
    | capture_pattern
    | sequence_pattern
    | mapping_pattern
    | class_pattern


// Match litteral patterns
literal_pattern: (INT | FLOAT | multistring)

// Match singleton patterns
singleton_pattern: (NULL | BOOL)

// Match capture patterns
capture_pattern: NAME

// Match sequence patterns
sequence_pattern: LSQUARE list_inner_pattern (COMMA list_inner_pattern)* RSQUARE
                | LPAREN list_inner_pattern (COMMA list_inner_pattern)* RPAREN

// Match mapping patterns
mapping_pattern: LBRACE (dict_inner_pattern (COMMA dict_inner_pattern)*)? RBRACE
list_inner_pattern: (pattern_seq | STAR_MUL NAME)
dict_inner_pattern: (literal_pattern COLON pattern_seq | STAR_POW NAME)

// Match class patterns
class_pattern: NAME LPAREN kw_pattern_list? RPAREN
             | NAME LPAREN pattern_list (COMMA kw_pattern_list)? RPAREN

pattern_list: (pattern_list COMMA)? pattern_seq
kw_pattern_list: (kw_pattern_list COMMA)? named_ref EQ pattern_seq

// Context managers
with_stmt: KW_ASYNC? KW_WITH expr_as_list code_block
expr_as_list: (expr_as COMMA)* expr_as
expr_as: expression (KW_AS expression)?

// Global and nonlocal statements
global_ref: GLOBAL_OP name_list
nonlocal_ref: NONLOCAL_OP name_list
name_list: (named_ref COMMA)* named_ref

// Data spatial typed context blocks
typed_ctx_block: RETURN_HINT expression code_block

// Return statements
return_stmt: KW_RETURN expression?

// Yield statements
yield_expr: KW_YIELD KW_FROM? expression

// Raise statements
raise_stmt: KW_RAISE (expression (KW_FROM expression)?)?

// Assert statements
assert_stmt: KW_ASSERT expression (COMMA expression)?

// Delete statements
delete_stmt: KW_DELETE expression

// Report statements
report_stmt: KW_REPORT expression

// Control statements
ctrl_stmt: KW_SKIP | KW_BREAK | KW_CONTINUE

// Data spatial Walker statements
walker_stmt: visit_stmt
       | revisit_stmt
       | disengage_stmt
       | ignore_stmt

// Visit statements
visit_stmt: KW_VISIT (inherited_archs)? expression (else_stmt | SEMI)

// Revisit statements
revisit_stmt: KW_REVISIT expression? (else_stmt | SEMI)

// Disengage statements
disengage_stmt: KW_DISENGAGE SEMI

// Ignore statements
ignore_stmt: KW_IGNORE expression SEMI

// Assignments
assignment: KW_LET? (atomic_chain EQ)+ (yield_expr | expression)
          | atomic_chain type_tag (EQ (yield_expr | expression))?
          | atomic_chain aug_op (yield_expr | expression)

aug_op: RSHIFT_EQ
       | LSHIFT_EQ
       | BW_NOT_EQ
       | BW_XOR_EQ
       | BW_OR_EQ
       | BW_AND_EQ
       | MOD_EQ
       | DIV_EQ
       | FLOOR_DIV_EQ
       | MUL_EQ
       | SUB_EQ
       | ADD_EQ
       | MATMUL_EQ
       | STAR_POW_EQ

// Expressions
expression: walrus_assign (KW_IF expression KW_ELSE expression)?
          | lambda_expr

// Walrus assignments
walrus_assign: (any_ref WALRUS_EQ)? pipe

// Lambda expressions
lambda_expr: KW_WITH func_decl_params? (RETURN_HINT expression)? KW_CAN expression

// Pipe expressions
pipe: (pipe PIPE_FWD)? pipe_back

// Pipe back expressions
pipe_back: (pipe_back PIPE_BKWD)? elvis_check

// Elvis expressions
elvis_check: (elvis_check ELVIS_OP)? bitwise_or

// Bitwise expressions
bitwise_or: (bitwise_or BW_OR)? bitwise_xor
bitwise_xor: (bitwise_xor BW_XOR)? bitwise_and
bitwise_and: (bitwise_and BW_AND)? shift
shift: (shift (RSHIFT | LSHIFT))? logical_or

// Logical and compare expressions
logical_or: logical_and (KW_OR logical_and)*
logical_and: logical_not (KW_AND logical_not)*
logical_not: NOT logical_not | compare
compare: (arithmetic cmp_op)* arithmetic

cmp_op: KW_ISN
      | KW_IS
      | KW_NIN
      | KW_IN
      | NE
      | GTE
      | LTE
      | GT
      | LT
      | EE

// Arithmetic expressions
arithmetic: (arithmetic (MINUS | PLUS))? term
term: (term (MOD | DIV | FLOOR_DIV | STAR_MUL | DECOR_OP))? factor
factor: (BW_NOT | MINUS | PLUS) factor | power
power: (power STAR_POW)? connect

// Connect expressions
connect: (connect (connect_op | disconnect_op))? atomic_pipe

// Atomic expressions
atomic_pipe: (atomic_pipe A_PIPE_FWD)? atomic_pipe_back

// Atomic pipe back expressions
atomic_pipe_back: (atomic_pipe_back A_PIPE_BKWD)? ds_spawn

// Data spatial spawn expressions
ds_spawn: (ds_spawn KW_SPAWN)? unpack

// Unpack expressions
unpack: STAR_MUL? ref

// References (unused)
ref: BW_AND? pipe_call

// Data spatial calls
pipe_call: (PIPE_FWD | A_PIPE_FWD | KW_SPAWN | KW_AWAIT)? atomic_chain

// Subscripted and dotted expressions
atomic_chain: atomic_chain NULL_OK? (filter_compr | assign_compr | index_slice)
            | atomic_chain NULL_OK? (DOT_BKWD | DOT_FWD | DOT) any_ref
            | (atomic_call | atom | edge_ref_chain)

index_slice: LSQUARE expression? COLON expression? (COLON expression?)? RSQUARE
           | list_val

// Function calls
atomic_call: atomic_chain LPAREN param_list? RPAREN

param_list: expr_list COMMA kw_expr_list
          | kw_expr_list
          | expr_list

// Atom
atom: any_ref
    | LPAREN (expression | yield_expr) RPAREN
    | atom_collection
    | atom_literal

atom_literal: builtin_type
            | NULL
            | BOOL
            | multistring
            | ELLIPSIS
            | FLOAT
            | OCT
            | BIN
            | HEX
            | INT

multistring: (fstring | STRING | DOC_STRING)+

fstring: FSTR_START fstr_parts FSTR_END
       | FSTR_SQ_START fstr_sq_parts FSTR_SQ_END

fstr_parts: (FSTR_PIECE | FSTR_BESC | LBRACE expression RBRACE )*
fstr_sq_parts: (FSTR_SQ_PIECE | FSTR_BESC | LBRACE expression RBRACE )*

// Collection values
atom_collection: dict_compr
               | set_compr
               | gen_compr
               | list_compr
               | dict_val
               | set_val
               | tuple_val
               | list_val

list_compr: LSQUARE expression inner_compr+ RSQUARE
gen_compr: LPAREN expression inner_compr+ RPAREN
set_compr: LBRACE expression inner_compr+ RBRACE
dict_compr: LBRACE kv_pair inner_compr+ RBRACE
inner_compr: KW_ASYNC? KW_FOR atomic_chain KW_IN pipe_call (KW_IF expression)?

dict_val: LBRACE ((kv_pair COMMA)* kv_pair)? RBRACE
list_val: LSQUARE expr_list? RSQUARE
tuple_val: LPAREN tuple_list? RPAREN
set_val: LBRACE expr_list RBRACE

kv_pair: expression COLON expression | STAR_POW expression
expr_list: (expr_list COMMA)? expression

// Tuples and Jac Tuples
tuple_list: expression COMMA expr_list COMMA kw_expr_list
          | expression COMMA kw_expr_list
          | expression COMMA expr_list
          | expression COMMA
          | kw_expr_list

kw_expr_list: (kw_expr_list COMMA)? kw_expr
kw_expr: any_ref EQ expression | STAR_POW expression

// Data Spatial References
edge_ref_chain: (EDGE_OP|NODE_OP)? LSQUARE expression? (edge_op_ref (filter_compr | expression)?)+ RSQUARE
edge_op_ref: edge_any | edge_from | edge_to
edge_to: ARROW_R | ARROW_R_P1 typed_filter_compare_list ARROW_R_P2
edge_from: ARROW_L | ARROW_L_P1 typed_filter_compare_list ARROW_L_P2
edge_any: ARROW_BI | ARROW_L_P1 typed_filter_compare_list ARROW_R_P2
connect_op: connect_from | connect_to | connect_any
disconnect_op: KW_DELETE edge_op_ref
connect_to: CARROW_R | CARROW_R_P1 expression (COLON kw_expr_list)? CARROW_R_P2
connect_from: CARROW_L | CARROW_L_P1 expression (COLON kw_expr_list)? CARROW_L_P2
connect_any: CARROW_BI | CARROW_L_P1 expression (COLON kw_expr_list)? CARROW_R_P2

// Special Comprehensions
filter_compr: LPAREN NULL_OK filter_compare_list RPAREN
            | LPAREN TYPE_OP NULL_OK typed_filter_compare_list RPAREN
assign_compr: LPAREN EQ kw_expr_list RPAREN
filter_compare_list: (filter_compare_list COMMA)? filter_compare_item
typed_filter_compare_list: expression (COLON filter_compare_list)?
filter_compare_item: named_ref cmp_op expression

// Names and references
any_ref: named_ref
       | type_ref

named_ref: special_ref
         | KWESC_NAME
         | NAME

type_ref: TYPE_OP (named_ref | builtin_type)

special_ref: KW_INIT
            | KW_POST_INIT
            | KW_ROOT
            | KW_SUPER
            | KW_SELF
            | KW_HERE

// Builtin types
builtin_type: TYP_TYPE
            | TYP_ANY
            | TYP_BOOL
            | TYP_DICT
            | TYP_SET
            | TYP_TUPLE
            | TYP_LIST
            | TYP_FLOAT
            | TYP_INT
            | TYP_BYTES
            | TYP_STRING

// Lexer Tokens
FLOAT: /(\d+(\.\d*)|\.\d+)([eE][+-]?\d+)?/
DOC_STRING.1: /"""(.|\n|\r)*?"""|'''(.|\n|\r)*?'''/
PYNLINE: /::py::(.|\n|\r)*?::py::/
STRING: /(r?b?|b?r?)"[^"\r\n]*"|(r?b?|b?r?)'[^'\r\n]*'/
BOOL.1: /True|False/
KW_NIN.1: /\bnot\s+in\b/
KW_ISN.1: /\bis\s+not\b/
HEX: /0[xX][0-9a-fA-F_]+/
BIN: /0[bB][01_]+/
OCT: /0[oO][0-7_]+/
INT: /[0-9][0-9_]*/
NULL.1: /None/
KWESC_NAME: /<>[a-zA-Z_][a-zA-Z0-9_]*/
NAME: /[a-zA-Z_][a-zA-Z0-9_]*/

TYP_STRING: "str"
TYP_INT: "int"
TYP_FLOAT: "float"
TYP_LIST: "list"
TYP_TUPLE: "tuple"
TYP_SET: "set"
TYP_DICT: "dict"
TYP_BOOL: "bool"
TYP_BYTES: "bytes"
TYP_ANY: "any"
TYP_TYPE: "type"
KW_LET: "let"
KW_ABSTRACT: "abs"
KW_CLASS: "class"
KW_OBJECT: "obj"
KW_ENUM: "enum"
KW_NODE: "node"
KW_IGNORE: "ignore"
KW_VISIT: "visit"
KW_REVISIT: "revisit"
KW_SPAWN: "spawn"
KW_WITH: "with"
KW_ENTRY: "entry"
KW_EXIT: "exit"
KW_IMPORT: "import"
KW_INCLUDE: "include"
KW_FROM: "from"
KW_AS: "as"
KW_EDGE: "edge"
KW_WALKER: "walker"
KW_ASYNC: "async"
KW_AWAIT: "await"
KW_TEST: "test"
KW_ASSERT: "assert"
KW_IF: "if"
KW_ELIF: "elif"
KW_ELSE: "else"
KW_FOR: "for"
KW_TO: "to"
KW_BY: "by"
KW_WHILE: "while"
KW_CONTINUE: "continue"
KW_BREAK: "break"
KW_DISENGAGE: "disengage"
KW_YIELD: "yield"
KW_SKIP: "skip"
KW_REPORT: "report"
KW_RETURN: "return"
KW_DELETE: "del"
KW_TRY: "try"
KW_EXCEPT: "except"
KW_FINALLY: "finally"
KW_RAISE: "raise"
KW_IN: "in"
KW_IS: "is"
KW_PRIV: "priv"
KW_PUB: "pub"
KW_PROT: "protect"
KW_HAS: "has"
KW_GLOBAL: "glob"
KW_CAN: "can"
KW_STATIC: "static"
KW_OVERRIDE: "override"
KW_MATCH: "match"
KW_CASE: "case"
KW_HERE: "here"
KW_SELF: "self"
KW_INIT: "init"
KW_POST_INIT: "postinit"
KW_SUPER: "super"
KW_ROOT: "root"


ARROW_BI: /<-->/
ARROW_L: /<--/
ARROW_R: /-->/
ARROW_L_P1: /<-\:/
ARROW_R_P2: /:->/
ARROW_L_P2: /:-/
ARROW_R_P1: /-\:/
CARROW_BI: /<\+\+>/
CARROW_L: /<\+\+/
CARROW_R: /\+\+>/
CARROW_L_P1: /<\+\:/
CARROW_R_P2: /:\+>/
CARROW_L_P2: /:\+/
CARROW_R_P1: /\+\:/



GLOBAL_OP: /:g:|:global:/
NONLOCAL_OP: /:nl:|:nonlocal:/
WALKER_OP: /:w:|:walker:/
NODE_OP: /:n:|:node:/
EDGE_OP: /:e:|:edge:/
CLASS_OP: /:cls:|:class:/
OBJECT_OP: /:o:|:obj:/
TYPE_OP: /`|:t:|:type:/
ENUM_OP: /:enum:/
ABILITY_OP: /:c:|:can:/
A_PIPE_FWD: /:>/
A_PIPE_BKWD: /<:/
PIPE_FWD: /\|>/
PIPE_BKWD: /<\|/
DOT_FWD: /\.>/
DOT_BKWD: /<\./
RETURN_HINT: /->/
ELVIS_OP: /\?:/
NULL_OK: /\?/
MATMUL_EQ: /@=/
DECOR_OP: /@/

KW_AND.1: /&&|and/
KW_OR.1:  /\|\||or/
ADD_EQ: /\+=/
SUB_EQ: /-=/
STAR_POW_EQ: /\*\*\=/
MUL_EQ: /\*=/
FLOOR_DIV_EQ: /\/\/=/
DIV_EQ: /\/=/
MOD_EQ: /%=/
BW_AND_EQ: /&=/
BW_OR_EQ: /\|=/
BW_XOR_EQ: /\^=/
BW_NOT_EQ: /~=/
LSHIFT_EQ: /<<=/
RSHIFT_EQ: />>=/
LSHIFT: /<</
RSHIFT: />>/
LTE: /<=/
GTE: />=/
NE: /!=/
NOT.1: /not/
WALRUS_EQ: /:=/
COLON: /:/
LBRACE: /{/
RBRACE: /}/
SEMI: /;/
EE: /==/
EQ: /=/
ELLIPSIS: /\.\.\./
DOT: /\./
LT: /</
GT: />/
COMMA: /,/
PLUS: /\+/
MINUS: /-/
STAR_POW: /\*\*/
STAR_MUL: /\*/
FLOOR_DIV: /\/\//
DIV: /\//
MOD: /%/
BW_AND: /&/
BW_OR: /\|/
BW_XOR: /\^/
BW_NOT: /~/
LPAREN: /\(/
RPAREN: /\)/
LSQUARE: /\[/
RSQUARE: /\]/


// f-string tokens
FSTR_START.1: "f\""
FSTR_END: "\""
FSTR_SQ_START.1: "f'"
FSTR_SQ_END: "'"
FSTR_PIECE.-1: /[^\{\}\"]+/
FSTR_SQ_PIECE.-1: /[^\{\}\']+/
FSTR_BESC.1: /{{|}}/

COMMENT: /#\*(.|\n|\r)*?\*#|#.*/
WS.-2: /[ \t\f\r\n]/+
%ignore COMMENT
%ignore WS<|MERGE_RESOLUTION|>--- conflicted
+++ resolved
@@ -50,11 +50,7 @@
 member_stmt: doc_tag? (py_code_block | abstract_ability | ability | architype | has_stmt | free_code)
 has_stmt: KW_STATIC? (KW_LET | KW_HAS) access_tag? has_assign_list SEMI
 has_assign_list: (has_assign_list COMMA)? typed_has_clause
-<<<<<<< HEAD
-typed_has_clause: named_ref (COLON STRING)? type_tag (EQ expression | KW_BY POST_INIT_OP)?
-=======
-typed_has_clause: STRING? named_ref type_tag (EQ expression | KW_BY KW_POST_INIT)?
->>>>>>> f4ba5a01
+typed_has_clause: named_ref (COLON STRING)? type_tag (EQ expression | KW_BY KW_POST_INIT)?
 type_tag: COLON expression
 
 // Enumerations
