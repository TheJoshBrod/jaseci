# type: ignore
"""Lark parser for Jac Lang."""

from __future__ import annotations

import ast as py_ast
import os
from typing import Optional, TypeVar, Union

import jaclang.compiler.absyntree as ast
from jaclang.compiler.constant import Tokens as Tok
from jaclang.compiler.passes.ir_pass import Pass
from jaclang.utils.helpers import pascal_to_snake

T = TypeVar("T", bound=ast.AstNode)


class PyastBuildPass(Pass[ast.PythonModuleAst]):
    """Jac Parser."""

    def __init__(self, input_ir: ast.PythonModuleAst) -> None:
        """Initialize parser."""
        self.mod_path = input_ir.loc.mod_path
        Pass.__init__(self, input_ir=input_ir, prior=None)

    def nu(self, node: T) -> T:
        """Update node."""
        self.cur_node = node
        return node

    def pp(self, node: py_ast.AST) -> None:
        """Print python node."""
        print(
            f"{node.__class__.__name__} - {[(k, type(v)) for k, v in vars(node).items()]}"
        )

    def convert(self, node: py_ast.AST) -> ast.AstNode:
        """Get python node type."""
<<<<<<< HEAD
        print(f"working on {type(node).__name__} ---------------------")
=======
        print(
            f"working on {type(node).__name__} line {node.lineno if hasattr(node, 'lineno') else 0}"
        )
>>>>>>> a1ac7bd8
        if hasattr(self, f"proc_{pascal_to_snake(type(node).__name__)}"):
            ret = getattr(self, f"proc_{pascal_to_snake(type(node).__name__)}")(node)
        else:
            raise self.ice(f"Unknown node type {type(node).__name__}")
        print(f"finshed {type(node).__name__} ---------------------")
        return ret

    def transform(self, ir: ast.PythonModuleAst) -> ast.Module:
        """Transform input IR."""
        self.ir: ast.Module = self.proc_module(ir.ast)
        return self.ir

    def proc_module(self, node: py_ast.Module) -> ast.Module:
        """Process python node.

        class Module(mod):
            __match_args__ = ("body", "type_ignores")
            body: list[stmt]
            type_ignores: list[TypeIgnore]
        """
        elements: list[ast.AstNode] = [self.convert(i) for i in node.body]
        elements[0] = (
            elements[0].expr
            if isinstance(elements[0], ast.ExprStmt)
            and isinstance(elements[0].expr, ast.String)
            else elements[0]
        )
        valid = [
            i
            for i in elements
            if isinstance(
                i,
                (
                    ast.ElementStmt,
                    ast.String,
                    ast.EmptyToken,
                    ast.Assignment,
                    ast.IfStmt,
                ),
            )
        ]
        if len(valid) != len(elements):
            raise self.ice("Invalid module body")
        ret = ast.Module(
            name=self.mod_path.split(os.path.sep)[-1].split(".")[0],
            source=ast.JacSource("", mod_path=self.mod_path),
            doc=(elements[0] if isinstance(elements[0], ast.String) else None),
            body=valid[1:] if isinstance(valid[0], ast.String) else valid,
            is_imported=False,
            kid=elements,
        )
        ret.gen.py_ast = [node]
        return self.nu(ret)

    def proc_function_def(
        self, node: py_ast.FunctionDef | py_ast.AsyncFunctionDef
    ) -> ast.Ability:
        """Process python node.

        class FunctionDef(stmt):
            name: _Identifier
            args: arguments
            body: list[stmt]
            decorator_list: list[expr]
            returns: expr | None
            if sys.version_info >= (3, 12):
            type_params: list[type_param]
        """
        name = ast.Name(
            file_path=self.mod_path,
            name=Tok.NAME,
            value=node.name,
            line=node.lineno,
            col_start=node.col_offset,
            col_end=node.col_offset + len(node.name),
            pos_start=0,
            pos_end=0,
            kid=[],
        )
        body = [self.convert(i) for i in node.body]
        valid = [i for i in body if isinstance(i, (ast.CodeBlockStmt))]
<<<<<<< HEAD
        # if len(valid) != len(body):
        #     print("body:",body, "valid:", valid)
        #     self.error("Length mismatch in function body")
        valid_body = ast.SubNodeList[ast.CodeBlockStmt](items=valid, kid=body)
=======
        if len(valid) != len(body):
            raise self.ice("Length mismatch in function body")
        valid_body = ast.SubNodeList[ast.CodeBlockStmt](items=valid, kid=valid)
>>>>>>> a1ac7bd8
        doc = None
        decorators = [self.convert(i) for i in node.decorator_list]
        valid_dec = [i for i in decorators if isinstance(i, ast.Expr)]
        if len(valid_dec) != len(decorators):
            raise self.ice("Length mismatch in decorators on function")
        valid_decorators = (
            ast.SubNodeList[ast.Expr](items=valid_dec, kid=decorators)
            if len(valid_dec)
            else None
        )
        res = self.convert(node.args)
        sig: Optional[ast.FuncSignature] = (
            res if isinstance(res, ast.FuncSignature) else None
        )
        ret_sig = self.convert(node.returns) if node.returns else None
        print()
        if isinstance(ret_sig, ast.Expr):
            if not sig:
                sig = ret_sig
                # sig = ast.FuncSignature(params=[], return_type=ret_sig)
            else:
                sig.return_type = ast.SubTag[ast.Expr](tag=ret_sig, kid=[ret_sig])
                sig.add_kids_right([sig.return_type])
        kid = [name, sig, valid_body] if sig else [name, valid_body]
        ret = ast.Ability(
            name_ref=name,
            is_func=True,
            is_async=False,
            is_static=False,
            is_abstract=False,
            is_override=False,
            access=None,
            signature=sig,
            body=valid_body,
            decorators=valid_decorators,
            doc=doc,
            kid=kid,
        )
        # print("inside function def: \n", ret.pp())
        return ret

    def proc_async_function_def(self, node: py_ast.AsyncFunctionDef) -> ast.Ability:
        """Process python node.

        class AsyncFunctionDef(stmt):
            __match_args__ = ("name", "args", "body", "decorator_list",
                              "returns", "type_comment", "type_params")
            name: _Identifier
            args: arguments
            body: list[stmt]
            decorator_list: list[expr]
            returns: expr | None
            if sys.version_info >= (3, 12):
                type_params: list[type_param]
        """
        ability = self.proc_function_def(node)
        ability.is_async = True
        return ability

    def proc_class_def(self, node: py_ast.ClassDef) -> ast.Architype:
        """Process python node.

        class ClassDef(stmt):name = ast.Name(
            file_path=self.mod_path,
            name=Tok.NAME,
            value=node.name,
            line=node.lineno,
            col_start=node.col_offset,
            col_end=node.col_offset + len(node.name),
            pos_start=0,
            pos_end=0,
            kid=[],
        )
            __match_args__ = ("name", "bases", "keywords", "body",
                              "decorator_list", "type_params")
            name: _Identifier
            bases: list[expr]
            keywords: list[keyword]
            body: list[stmt]
            decorator_list: list[expr]
            if sys.version_info >= (3, 12):
            type_params: list[type_param]
        """
        name = ast.Name(
            file_path=self.mod_path,
            name=Tok.NAME,
            value=node.name,
            line=node.lineno,
            col_start=node.col_offset,
            col_end=node.col_offset + len(node.name),
            pos_start=0,
            pos_end=0,
            kid=[],
        )
        arch_type = ast.Token(
            file_path=self.mod_path,
            name=Tok.KW_OBJECT,
            value="object",
            line=node.lineno,
            col_start=0,
            col_end=0,
            pos_start=0,
            pos_end=0,
            kid=[],
        )
        body = [self.convert(i) for i in node.body]
        print("class is: ", node.name)
        for i in body:
            print(type(i))
        valid_body = [i for i in body if isinstance(i, ast.ArchBlockStmt)]
        if len(valid_body) != len(body):
            print("length: ", len(body), len(valid_body))
            self.error("Length mismatch in classes body")
        valid_body = ast.SubNodeList[ast.ArchBlockStmt](items=valid_body, kid=body)

        base_classes = [self.convert(base) for base in node.bases]
        valid_bases = [base for base in base_classes if isinstance(base, ast.AtomExpr)]
        if len(valid_bases) != len(base_classes):
            raise self.ice("Length mismatch in base classes")
        valid_bases = (
            ast.SubNodeList[ast.AtomExpr](items=valid_bases, kid=base_classes)
            if len(valid_bases)
            else None
        )
<<<<<<< HEAD
=======
        body = [self.convert(i) for i in node.body]
        valid_body = [i for i in body if isinstance(i, ast.ArchBlockStmt)]
        if len(valid_body) != len(body):
            raise self.ice("Length mismatch in classes body")
        valid_body = ast.SubNodeList[ast.ArchBlockStmt](items=valid_body, kid=body)
>>>>>>> a1ac7bd8
        doc = None
        decorators = [self.convert(i) for i in node.decorator_list]
        valid_decorators = [i for i in decorators if isinstance(i, ast.Expr)]
        if len(valid_decorators) != len(decorators):
            raise self.ice("Length mismatch in decorators in class")
        valid_decorators = (
            ast.SubNodeList[ast.Expr](items=valid_decorators, kid=decorators)
            if len(valid_decorators)
            else None
        )
        kid = [name, valid_bases, valid_body] if valid_bases else [name, valid_body]
        return ast.Architype(
            arch_type=arch_type,
            name=name,
            access=None,
            base_classes=valid_bases,
            body=valid_body,
            kid=kid,
            doc=doc,
            decorators=valid_decorators,
        )

    def proc_return(self, node: py_ast.Return) -> ast.Expr | None:
        """Process python node.

        class Return(stmt):
            __match_args__ = ("value",)
            value: expr | None
        """
        value = self.convert(node.value) if node.value else None
<<<<<<< HEAD
        if value and isinstance(value, ast.Expr):
            return value  # pavi made changes here. needs check
=======
        if value and not isinstance(value, ast.Expr):
            raise self.ice("Invalid return value")
>>>>>>> a1ac7bd8
        else:
            return None

    def proc_delete(self, node: py_ast.Delete) -> ast.DeleteStmt:
        """Process python node.

        class Delete(stmt):
            __match_args__ = ("targets",)
            targets: list[expr]
        """
        exprs = [self.convert(target) for target in node.targets]
        valid_exprs = [expr for expr in exprs if isinstance(expr, ast.AtomExpr)]
        if not len(valid_exprs) or len(valid_exprs) != len(exprs):
            raise self.ice("Length mismatch in delete targets")
        return ast.DeleteStmt(
            target=ast.SubNodeList[ast.AtomExpr](items=valid_exprs, kid=exprs),
            kid=exprs,
        )

    def proc_assign(self, node: py_ast.Assign) -> ast.Assignment:
        """Process python node.

        class Assign(stmt):
            targets: list[expr]
            value: expr
        """
        value = self.convert(node.value)
        if isinstance(value, (ast.Expr)):
            value_subtag = ast.SubTag[ast.Expr](tag=value, kid=[value])
        else:
            raise self.ice()

        targets = [self.convert(target) for target in node.targets]
<<<<<<< HEAD
        valid_targets = [target for target in targets if isinstance(target, ast.Expr)]
        if len(valid_targets) == len(targets):
            valid_targets2 = ast.SubNodeList[ast.Expr](items=valid_targets, kid=targets)
=======
        valid = [target for target in targets if isinstance(target, ast.Expr)]
        if len(valid) == len(targets):
            valid_targets = ast.SubNodeList[ast.Expr](items=valid, kid=valid)
>>>>>>> a1ac7bd8
        else:
            raise self.ice("Length mismatch in assignment targets")

        if isinstance(value, ast.Expr):
            return ast.Assignment(
                target=valid_targets2,
                value=value,
                type_tag=value_subtag,
                kid=[valid_targets2, value],
            )
        else:
            raise self.ice()

    def proc_aug_assign(self, node: py_ast.AugAssign) -> ast.BinaryExpr:
        """Process python node.

        class AugAssign(stmt):
            __match_args__ = ("target", "op", "value")
            target: Name | Attribute | Subscript
            op: operator
            value: expr
        """
        target = self.convert(node.target)
        op = self.convert(node.op)
        value = self.convert(node.value)
        if (
            isinstance(value, ast.Expr)
            and isinstance(target, ast.Expr)
            and isinstance(op, ast.Token)
        ):
            return ast.BinaryExpr(
                left=target,
                op=op,
                right=value,
                kid=[target, op, value],
            )
        else:
            raise self.ice()

    def proc_ann_assign(self, node: py_ast.AnnAssign) -> ast.Assignment:
        """Process python node.

        class AnnAssign(stmt):
            __match_args__ = ("target", "annotation", "value", "simple")
            target: Name | Attribute | Subscript
            annotation: expr
            value: expr | None
            simple: int
        """
        target = self.convert(node.target)
        annotation = self.convert(node.annotation)
        print(type(annotation))
        if isinstance(annotation, ast.Expr):
            annotation = ast.SubTag[ast.Expr](tag=annotation, kid=[annotation])
        else:
            raise self.ice()
        value = self.convert(node.value) if node.value else None
        valid_types = Union[ast.Expr, ast.YieldExpr]
        if (
            isinstance(target, ast.SubNodeList)
            and (isinstance(value, valid_types) or not value)
            and isinstance(annotation, ast.Expr)
        ):
            return ast.Assignment(
                target=target,
                value=value,
                type_tag=annotation,
                kid=[target, annotation, value] if value else [target, annotation],
            )
        else:
            raise self.ice()

    def proc_for(self, node: py_ast.For) -> ast.InForStmt:
        """Process python node.

        class For(stmt):
            __match_args__ = ("target", "iter", "body", "orelse")
            target: expr
            iter: expr
            body: list[stmt]
            orelse: list[stmt]
        """
        target = self.convert(node.target)
        iter = self.convert(node.iter)
        body = [self.convert(i) for i in node.body]
        valid_body = [i for i in body if isinstance(i, ast.CodeBlockStmt)]
        if len(valid_body) != len(body):
            raise self.ice("Length mismatch in for body")
        valid_body = ast.SubNodeList[ast.CodeBlockStmt](items=valid_body, kid=body)
        orelse = [self.convert(i) for i in node.orelse]
        valid_orelse = [i for i in orelse if isinstance(i, ast.CodeBlockStmt)]
        if len(valid_orelse) != len(orelse):
            raise self.ice("Length mismatch in for orelse")
        valid_orelse = ast.SubNodeList[ast.CodeBlockStmt](
            items=valid_orelse, kid=orelse
        )
        raise self.ice(f"IMPLEMENT ME{target}{iter}")

    def proc_async_for(self, node: py_ast.AsyncFor) -> ast.InForStmt:
        """Process AsyncFor node.

        class AsyncFor(stmt):
            __match_args__ = ("target", "iter", "body", "orelse")
            target: expr
            iter: expr
            body: list[stmt]
            orelse: list[stmt]`
        """
        target = self.convert(node.target)
        iter = self.convert(node.iter)
        body = [self.convert(stmt) for stmt in node.body]
        valid_body = [stmt for stmt in body if isinstance(stmt, ast.CodeBlockStmt)]
        if len(valid_body) != len(body):
            raise self.ice("Length mismatch in async for body")
        body = ast.SubNodeList[ast.CodeBlockStmt](items=valid_body, kid=body)
        orelse = [self.convert(stmt) for stmt in node.orelse]
        valid_orelse = [stmt for stmt in orelse if isinstance(stmt, ast.CodeBlockStmt)]
        if len(valid_orelse) != len(orelse):
            raise self.ice("Length mismatch in async for orelse")
        orelse = ast.SubNodeList[ast.CodeBlockStmt](items=valid_orelse, kid=orelse)
        raise self.ice(f"IMPLEMENT ME {target} {iter} ")

    def proc_while(self, node: py_ast.While) -> ast.CodeBlockStmt:
        """Process While node.

        class While(stmt):
            __match_args__ = ("test", "body", "orelse")
            test: expr
            body: list[stmt]
            orelse: list[stmt]
        """
        test = self.convert(node.test)
        body = [self.convert(stmt) for stmt in node.body]
        valid_body = [stmt for stmt in body if isinstance(stmt, ast.CodeBlockStmt)]
        if len(valid_body) != len(body):
            raise self.ice("Length mismatch in async for body")
        body = ast.SubNodeList[ast.CodeBlockStmt](items=valid_body, kid=body)
        orelse = [self.convert(stmt) for stmt in node.orelse]
        valid_orelse = [stmt for stmt in orelse if isinstance(stmt, ast.CodeBlockStmt)]
        if len(valid_orelse) != len(orelse):
            raise self.ice("Length mismatch in async for orelse")
        orelse = ast.SubNodeList[ast.CodeBlockStmt](items=valid_orelse, kid=orelse)
        raise self.ice(f"IMPLEMENT ME{test}")

    def proc_if(self, node: py_ast.If) -> ast.IfStmt:
        """Process If node.

        class If(stmt):
            __match_args__ = ("test", "body", "orelse")
            test: expr
            body: list[stmt]
            orelse: list[stmt]
        """
        test = self.convert(node.test)
        body = [self.convert(stmt) for stmt in node.body]
        valid_body = [
            stmt for stmt in body if isinstance(stmt, (ast.CodeBlockStmt, ast.Expr))
        ]
        if len(valid_body) != len(body):
<<<<<<< HEAD
            self.error("Length mismatch in async for body")
        body2 = ast.SubNodeList[ast.Expr](items=valid_body, kid=body)

        orelse = [self.convert(stmt) for stmt in node.orelse]
        valid_orelse = [
            stmt
            for stmt in orelse
            if isinstance(stmt, (ast.Expr, ast.IfStmt, ast.ElseIf, ast.ElseStmt))
        ]
        orelse2 = (
            ast.SubNodeList[ast.Expr](items=valid_orelse, kid=orelse)
            if valid_orelse
            else None
        )

        if isinstance(test, ast.Expr):
            ret = ast.IfStmt(
                condition=test,
                body=valid_body,
                else_body=valid_orelse,
                kid=[test, body2, orelse2] if orelse2 is not None else [test, body2],
            )
        else:
            self.ice()
        return ret
=======
            raise self.ice("Length mismatch in async for body")
        body = ast.SubNodeList[ast.CodeBlockStmt](items=valid_body, kid=body)
        orelse = [self.convert(stmt) for stmt in node.orelse]
        valid_orelse = [stmt for stmt in orelse if isinstance(stmt, ast.CodeBlockStmt)]
        if len(valid_orelse) != len(orelse):
            raise self.ice("Length mismatch in async for orelse")
        orelse = ast.SubNodeList[ast.CodeBlockStmt](items=valid_orelse, kid=orelse)
        raise self.ice(f"IMPLEMENT ME{test}")
>>>>>>> a1ac7bd8

    def proc_with(self, node: py_ast.With) -> ast.CodeBlockStmt:
        """Process With node.

        class With(stmt):
            __match_args__ = ("items", "body")
            items: list[withitem]
            body: list[stmt]
        """
        items = [self.convert(item) for item in node.items]
        valid_items = [item for item in items if isinstance(item, ast.ExprAsItem)]
        if len(valid_items) != len(items):
            raise self.ice("Length mismatch in with items")
        items = ast.SubNodeList[ast.ExprAsItem](items=valid_items, kid=items)
        body = [self.convert(stmt) for stmt in node.body]
        valid_body = [stmt for stmt in body if isinstance(stmt, ast.CodeBlockStmt)]
        if len(valid_body) != len(body):
            raise self.ice("Length mismatch in async for body")
        body = ast.SubNodeList[ast.CodeBlockStmt](items=valid_body, kid=body)
        raise self.ice("IMPLEMENT ME")

    def proc_async_with(self, node: py_ast.AsyncWith) -> ast.CodeBlockStmt:
        """Process AsyncWith node.

        class AsyncWith(stmt):
            __match_args__ = ("items", "body")
            items: list[withitem]
            body: list[stmt]
        """
        items = [self.convert(item) for item in node.items]
        valid_items = [item for item in items if isinstance(item, ast.ExprAsItem)]
        if len(valid_items) != len(items):
            raise self.ice("Length mismatch in with items")
        items = ast.SubNodeList[ast.ExprAsItem](items=valid_items, kid=items)
        body = [self.convert(stmt) for stmt in node.body]
        valid_body = [stmt for stmt in body if isinstance(stmt, ast.CodeBlockStmt)]
        if len(valid_body) != len(body):
            raise self.ice("Length mismatch in async for body")
        body = ast.SubNodeList[ast.CodeBlockStmt](items=valid_body, kid=body)
        raise self.ice("IMPLEMENT ME")

    def proc_raise(self, node: py_ast.Raise) -> None:
        """Process python node."""

    def proc_assert(self, node: py_ast.Assert) -> None:
        """Process python node."""

    def proc_attribute(self, node: py_ast.Attribute) -> ast.AtomTrailer:
        """Proassignment targetscess python node.

        class Attribute(expr):
        if sys.version_info >= (3, 10):
            __match_args__ = ("value", "attr", "ctx")
        value: expr
        attr: _Identifier
        ctx: expr_context
        """
        value = self.convert(node.value)

        attribute = ast.Name(
            file_path=self.mod_path,
            name=Tok.NAME,
            value=node.attr,
            line=node.lineno,
            col_start=node.col_offset,
            col_end=node.col_offset + len(node.attr),
            pos_start=0,
            pos_end=0,
            kid=[],
        )
        if isinstance(value, ast.Expr):
            ret = ast.AtomTrailer(
                target=value,
                right=attribute,
                is_attr=True,
                is_null_ok=False,
                kid=[value, attribute],
            )
        else:
            self.ice()
        return ret

    def proc_await(self, node: py_ast.Await) -> None:
        """Process python node."""

<<<<<<< HEAD
    def proc_add(self, node: py_ast.Add) -> ast.Token:
        """Process python node."""
        ret = ast.Token(
            file_path=self.mod_path,
            name=Tok.ADD_EQ,
            value="+",
            line=0,
            col_start=0,
            col_end=0,
            pos_start=0,
            pos_end=0,
            kid=[],
        )
        return ret
=======
    def proc_bin_op(self, node: py_ast.BinOp) -> None:
        """Process python node.

        class BinOp(expr):
            if sys.version_info >= (3, 10):
                __match_args__ = ("left", "op", "right")
            left: expr
            op: operator
            right: expr
        """
        left = self.convert(node.left)
        op = self.convert(node.op)
        right = self.convert(node.right)
        if (
            isinstance(left, ast.Expr)
            and isinstance(op, ast.Token)
            and isinstance(right, ast.Expr)
        ):
            return ast.BinaryExpr(
                left=left,
                op=op,
                right=right,
                kid=[left, op, right],
            )
        else:
            raise self.ice()

    def proc_unary_op(self, node: py_ast.UnaryOp) -> None:
        """Process python node.

        class UnaryOp(expr):
            op: unaryop
            operand: expr
        """
        op = self.convert(node.op)
        operand = self.convert(node.operand)
        if isinstance(op, ast.Token) and isinstance(operand, ast.Expr):
            return ast.UnaryExpr(
                op=op,
                operand=operand,
                kid=[op, operand],
            )
        else:
            raise self.ice()
>>>>>>> a1ac7bd8

    def proc_bit_and(self, node: py_ast.BitAnd) -> ast.Token:
        """Process python node."""
        ret = ast.Token(
            file_path=self.mod_path,
            name=Tok.BW_AND_EQ,
            value="&",
            line=0,
            col_start=0,
            col_end=0,
            pos_start=0,
            pos_end=0,
            kid=[],
        )
        return ret

    def proc_bit_or(self, node: py_ast.BitOr) -> ast.Token:
        """Process python node."""
        ret = ast.Token(
            file_path=self.mod_path,
            name=Tok.BW_OR_EQ,
            value="|",
            line=0,
            col_start=0,
            col_end=0,
            pos_start=0,
            pos_end=0,
            kid=[],
        )
        return ret

<<<<<<< HEAD
    def proc_bit_xor(self, node: py_ast.BitXor) -> ast.Token:
        """Process python node."""
        ret = ast.Token(
            file_path=self.mod_path,
            name=Tok.BW_XOR_EQ,
            value="^",
            line=0,
            col_start=0,
            col_end=0,
            pos_start=0,
            pos_end=0,
            kid=[],
        )
        return ret
=======
    def proc_call(self, node: py_ast.Call) -> ast.FuncCall:
        """Process python node.

        class Call(expr):
        if sys.version_info >= (3, 10):
            __match_args__ = ("func", "args", "keywords")
        func: expr
        args: list[expr]
        keywords: list[keyword]
        """
        func = self.convert(node.func)
        params_in: list[ast.Expr | ast.KWPair] = []
        args = [self.convert(arg) for arg in node.args]
        keywords = [self.convert(keyword) for keyword in node.keywords]
        for i in args:
            if isinstance(i, ast.Expr):
                params_in.append(i)
        for i in keywords:
            if isinstance(i, ast.KWPair):
                params_in.append(i)
        params_in2: ast.SubNodeList = ast.SubNodeList[ast.Expr | ast.KWPair](
            items=params_in, kid=params_in
        )
        if isinstance(func, ast.Expr):
            return ast.FuncCall(
                target=func,
                params=params_in2,
                kid=[func, params_in2],
            )
        else:
            raise self.ice()
>>>>>>> a1ac7bd8

    def proc_floor_div(self, node: py_ast.FloorDiv) -> ast.Token:
        """Process python node."""
        ret = ast.Token(
            file_path=self.mod_path,
            name=Tok.DIV,
            value="/",
            line=0,
            col_start=0,
            col_end=0,
            pos_start=0,
            pos_end=0,
            kid=[],
        )
        return ret

    def proc_lshift(self, node: py_ast.LShift) -> ast.Token:
        """Process python node."""
        ret = ast.Token(
            file_path=self.mod_path,
            name=Tok.STAR_MUL,
            value="*",
            line=0,
            col_start=0,
            col_end=0,
            pos_start=0,
            pos_end=0,
            kid=[],
        )
        return ret

    def proc_mod(self, node: py_ast.Mod) -> ast.Token:
        """Process python node."""
        ret = ast.Token(
            file_path=self.mod_path,
            name=Tok.STAR_MUL,
            value="*",
            line=0,
            col_start=0,
            col_end=0,
            pos_start=0,
            pos_end=0,
            kid=[],
        )
        return ret

    def proc_mult(self, node: py_ast.Mult) -> ast.Token:
        """Process python node."""
        ret = ast.Token(
            file_path=self.mod_path,
            name=Tok.STAR_MUL,
            value="*",
            line=0,
            col_start=0,
            col_end=0,
            pos_start=0,
            pos_end=0,
            kid=[],
        )
        return ret

    def proc_mat_mult(self, node: py_ast.MatMult) -> ast.Token:
        """Process python node."""
        ret = ast.Token(
            file_path=self.mod_path,
            name=Tok.STAR_MUL,
            value="*",
            line=0,
            col_start=0,
            col_end=0,
            pos_start=0,
            pos_end=0,
            kid=[],
        )
        return ret

    def proc_pow(self, node: py_ast.Pow) -> ast.Token:
        """Process python node."""
        ret = ast.Token(
            file_path=self.mod_path,
            name=Tok.STAR_MUL,
            value="*",
            line=0,
            col_start=0,
            col_end=0,
            pos_start=0,
            pos_end=0,
            kid=[],
        )
        return ret

    def proc_rshift(self, node: py_ast.RShift) -> ast.Token:
        """Process python node."""
        ret = ast.Token(
            file_path=self.mod_path,
            name=Tok.STAR_MUL,
            value="*",
            line=0,
            col_start=0,
            col_end=0,
            pos_start=0,
            pos_end=0,
            kid=[],
        )
        return ret

    def proc_sub(self, node: py_ast.Sub) -> ast.Token:
        """Process python node."""
        ret = ast.Token(
            file_path=self.mod_path,
            name=Tok.STAR_MUL,
            value="*",
            line=0,
            col_start=0,
            col_end=0,
            pos_start=0,
            pos_end=0,
            kid=[],
        )
        return ret

    def proc_eq(self, node: py_ast.Eq) -> ast.Token:
        """Process python node."""
        ret = ast.Token(
            file_path=self.mod_path,
            name=Tok.EQ,
            value="=",
            line=0,
            col_start=0,
            col_end=0,
            pos_start=0,
            pos_end=0,
            kid=[],
        )
        return ret

    def proc_bin_op(self, node: py_ast.BinOp) -> ast.BinaryExpr:
        """Process python node.

        class BinOp(expr):
        if sys.version_info >= (3, 10):
            __match_args__ = ("left", "op", "right")
        left: expr
        op: operator
        right: expr
        """
        left = self.convert(node.left)
        right = self.convert(node.right)
        op = self.convert(node.op)
        if (
            isinstance(left, ast.Expr)
            and isinstance(right, ast.Expr)
            and isinstance(op, (ast.Token, ast.DisconnectOp, ast.ConnectOp))
        ):
            return ast.BinaryExpr(
                left=left,
                op=op,
                right=right,
                kid=[left, op, right],
            )
        else:
            raise self.ice()

    def proc_bool_op(self, node: py_ast.BoolOp) -> None:
        """Process python node."""

        # class BoolOp(expr):
        # if sys.version_info >= (3, 10):
        #     __match_args__ = ("op", "values")
        # op: boolop
        # values: list[expr]
        # """
        # op = self.convert(node.op)
        # values =[self.convert(value) for value in node.values]
        # valid = [value for value in values if isinstance(value, ast.AtomExpr)]
        # return ast.Bool(
        # )

    def proc_break(self, node: py_ast.Break) -> None:
        """Process python node."""

    def proc_call(self, node: py_ast.Call) -> ast.FuncCall:
        """Process python node.

        class Call(expr):
        if sys.version_info >= (3, 10):
            __match_args__ = ("func", "args", "keywords")
        func: expr
        args: list[expr]
        keywords: list[keyword]
        """
        l_paren = ast.Token(
            file_path=self.mod_path,
            name=Tok.LPAREN,
            value="(",
            line=0,
            col_start=0,
            col_end=0,
            pos_start=0,
            pos_end=0,
            kid=[],
        )
        r_paren = ast.Token(
            file_path=self.mod_path,
            name=Tok.RPAREN,
            value=")",
            line=0,
            col_start=0,
            col_end=0,
            pos_start=0,
            pos_end=0,
            kid=[],
        )
        parens = [l_paren, r_paren]
        func = self.convert(node.func)
        params_in: list[ast.Expr | ast.KWPair] = [func]
        args = [self.convert(arg) for arg in node.args]
        keywords = [self.convert(keyword) for keyword in node.keywords]
        for i in keywords:
            if isinstance(i, ast.KWPair):
                params_in.append(i)
        for i in args:
            if isinstance(i, ast.Expr):
                params_in.append(i)
        if params_in:
            params_in2: ast.SubNodeList = ast.SubNodeList(
                items=params_in, kid=params_in
            )
        else:
            params_in2: ast.SubNodeList = ast.SubNodeList(items=params_in, kid=parens)

        if isinstance(func, ast.Expr):
            return ast.FuncCall(
                target=func,
                params=params_in2,
                kid=params_in,
            )
        else:
            raise self.ice()

    def proc_compare(self, node: py_ast.Compare) -> ast.CompareExpr:
        """Process python node.

        class Compare(expr):
        if sys.version_info >= (3, 10):
            __match_args__ = ("left", "ops", "comparators")
        left: expr
        ops: list[cmpop]
        comparators: list[expr]
        """
        left = self.convert(node.left)
        comparators = [self.convert(comparator) for comparator in node.comparators]
        valid_comparators = [
            comparator for comparator in comparators if isinstance(comparator, ast.Expr)
        ]
        comparators2 = ast.SubNodeList[ast.Expr](
            items=valid_comparators, kid=comparators
        )
        ops = [self.convert(op) for op in node.ops]
        valid_ops = [op for op in ops if isinstance(op, ast.Token)]
        ops2 = ast.SubNodeList[ast.Token](items=valid_ops, kid=ops)

        kids = [left, ops2, comparators2]
        if (
            isinstance(left, ast.Expr)
            and len(ops) == len(valid_ops)
            and len(comparators) == len(valid_comparators)
        ):
            return ast.CompareExpr(
                left=left, rights=valid_comparators, ops=valid_ops, kid=kids
            )
        else:
            raise self.ice()

    def proc_constant(self, node: py_ast.Constant) -> ast.Literal:
        """Process python node.

        class Constant(expr):
            value: Any  # None, str, bytes, bool, int, float, complex, Ellipsis
            kind: str | None
            # Aliases for value, for backwards compatibility
            s: Any
            n: int | float | complex
        """
        type_mapping = {
            int: ast.Int,
            float: ast.Float,
            str: ast.String,
            bool: ast.Bool,
            type(None): ast.Null,
        }
        value_type = type(node.value)
        if value_type in type_mapping:
            if value_type is None:
                token_type = "NULL"
            elif value_type == str:
                token_type = "STRING"
            else:
                token_type = f"{value_type.__name__.upper()}"

            return type_mapping[value_type](
                file_path=self.mod_path,
                name=token_type,
                value=node.value,
                line=node.lineno,
                col_start=node.col_offset,
                col_end=node.col_offset + len(str(node.value)),
                pos_start=0,
                pos_end=0,
                kid=[],
            )
        elif isinstance(node.value, int):
            return ast.Int(
                file_path=self.mod_path,
                name=Tok.INT,
                value=node.value,
                line=node.lineno,
                col_start=node.col_offset,
                col_end=node.col_offset,
                pos_start=0,
                pos_end=0,
                kid=[],
            )
        elif isinstance(node.value, float):
            return ast.Float(
                file_path=self.mod_path,
                name=Tok.FLOAT,
                value=node.value,
                line=node.lineno,
                col_start=node.col_offset,
                col_end=node.col_offset,
                pos_start=0,
                pos_end=0,
                kid=[],
            )
        elif node.value is None:
            return ast.Null(
                file_path=self.mod_path,
                name=Tok.STRING,
                value=node.value,
                line=node.lineno,
                col_start=node.col_offset,
                col_end=node.col_offset,
                pos_start=0,
                pos_end=0,
                kid=[],
            )
        else:
            raise self.ice()

    def proc_continue(self, node: py_ast.Continue) -> None:
        """Process python node."""

    def proc_dict(self, node: py_ast.Dict) -> None:
        """Process python node."""

    def proc_dict_comp(self, node: py_ast.DictComp) -> None:
        """Process python node."""

    def proc_ellipsis(self, node: py_ast.Ellipsis) -> None:
        """Process python node."""

    def proc_except_handler(self, node: py_ast.ExceptHandler) -> None:
        """Process python node."""

    def proc_expr(self, node: py_ast.Expr) -> ast.ExprStmt:
        """Process python node.

        class Expr(stmt):
            value: expr
        """
        value = self.convert(node.value)
        if isinstance(value, ast.Expr):
            return ast.ExprStmt(expr=value, in_fstring=False, kid=[value])
        else:
            raise self.ice()

    def proc_formatted_value(self, node: py_ast.FormattedValue) -> ast.ExprStmt:
        """Process python node.

        class FormattedValue(expr):
        if sys.version_info >= (3, 10):
            __match_args__ = ("value", "conversion", "format_spec")
        value: expr
        conversion: int
        format_spec: expr | None
        """
        value = self.convert(node.value)
        if isinstance(value, ast.Expr):
            ret = ast.ExprStmt(
                expr=value,
                in_fstring=True,
                kid=[value],
            )
        else:
            self.ice()
        return ret

        # value = self.convert(node.value)
        # format_spec = self.convert(node.format_spec) if node.format_spec else None

    def proc_function_type(self, node: py_ast.FunctionType) -> None:
        """Process python node."""

    def proc_generator_exp(self, node: py_ast.GeneratorExp) -> None:
        """Process python node."""

    def proc_global(self, node: py_ast.Global) -> None:
        """Process python node."""

    def proc_if_exp(self, node: py_ast.IfExp) -> None:
        """Process python node."""

    def proc_import(self, node: py_ast.Import) -> ast.Import:
        """Process python node.

        class Import(stmt):
        if sys.version_info >= (3, 10):
            __match_args__ = ("names",)
        names: list[alias]
        """
        names = [self.convert(name) for name in node.names]
        valid_names = [name for name in names if isinstance(name, ast.ModuleItem)]
        if len(valid_names) != len(names):
            self.error("Length mismatch in classes body")
        print("iside import: ", len(valid_names), len(names))
        valid_names2 = ast.SubNodeList[ast.ModuleItem](items=valid_names, kid=names)

        paths: list[ast.Token] = []
        for name in node.names:
            paths.append(
                ast.Token(
                    file_path=os.path.abspath(name.name),
                    name=Tok.__module__,
                    value=name.name,
                    line=node.lineno,
                    col_start=0,
                    col_end=0,
                    pos_start=0,
                    pos_end=0,
                    kid=[],
                )
            )
        path = ast.ModulePath(
            path=paths,
            alias=None,
            kid=[valid_names2],
        )
        lang = ast.Name(
            file_path=self.mod_path,
            name=Tok.NAME,
            value="py",
            line=node.lineno,
            col_start=0,
            col_end=0,
            pos_start=0,
            pos_end=0,
            kid=[],
        )
        lang_subtag = ast.SubTag[ast.Name](tag=lang, kid=[lang])
        ret = ast.Import(
            lang=lang_subtag,
            path=path,
            items=valid_names2,
            is_absorb=True,
            kid=[path],
        )
        return ret

    def proc_import_from(self, node: py_ast.ImportFrom) -> ast.Import:
        """Process python node.

        class ImportFrom(stmt):
        if sys.version_info >= (3, 10):
            __match_args__ = ("module", "names", "level")
        module: str | None
        names: list[alias]
        level: int
        """
        module_path = os.path.abspath(node.module)
        module = ast.Token(
            file_path=module_path,
            name=Tok.__module__,
            value=node.module,
            line=node.lineno,
            col_start=0,
            col_end=0,
            pos_start=0,
            pos_end=0,
            kid=[],
        )
        paths: list[ast.Token] = [module]

        names = [self.convert(name) for name in node.names]
        valid_names = [name for name in names if isinstance(name, ast.ModuleItem)]
        if len(valid_names) != len(names):
            self.error("Length mismatch in classes body")
        print("iside import from: ", len(valid_names), len(names))
        valid_names2 = ast.SubNodeList[ast.ModuleItem](items=valid_names, kid=names)

        # for name in node.names:
        #     file_path = os.path.abspath(name.name)
        #     print("file path: ", file_path)
        #     paths.append(
        #         ast.Token(
        #             file_path=file_path,
        #             name=Tok.__module__,
        #             value=name.name,
        #             line=node.lineno,
        #             col_start=0,
        #             col_end=0,
        #             pos_start=0,
        #             pos_end=0,
        #             kid=[],
        #         )
        #     )

        # alias = ast.Name(
        #     file_path=module_path,
        #     name=Tok.NAME,
        #     value=node.id,
        #     line=node.lineno,
        #     col_start=node.col_offset,
        #     col_end=node.col_offset + len(node.id),
        #     pos_start=0,
        #     pos_end=0,
        #     kid=[],
        # )
        path = ast.ModulePath(
            path=paths,
            alias=None,
            kid=[valid_names2],
        )
        lang = ast.Name(
            file_path=self.mod_path,
            name=Tok.NAME,
            value="py",
            line=node.lineno,
            col_start=0,
            col_end=0,
            pos_start=0,
            pos_end=0,
            kid=[],
        )
        lang_subtag = ast.SubTag[ast.Name](tag=lang, kid=[lang])
        ret = ast.Import(
            lang=lang_subtag,
            path=path,
            items=valid_names2,
            is_absorb=True,
            kid=[path, valid_names2],
        )
        return ret

    def proc_joined_str(self, node: py_ast.JoinedStr) -> ast.MultiString:
        """Process python node.

        class JoinedStr(expr):
        if sys.version_info >= (3, 10):
            __match_args__ = ("values",)
        values: list[expr]
        """
        values = [self.convert(value) for value in node.values]
        valid = [
            value for value in values if isinstance(value, (ast.String, ast.FString))
        ]
        return ast.MultiString(strings=valid, kid=values)

    def proc_lambda(self, node: py_ast.Lambda) -> None:
        """Process python node."""

    def proc_list(self, node: py_ast.List) -> ast.ListVal:
        """Process python node.

        class List(expr):
            elts: list[expr]
            ctx: expr_context
        """
        elts = [self.convert(elt) for elt in node.elts]
        valid_elts = [elt for elt in elts if isinstance(elt, ast.Expr)]
        if len(valid_elts) != len(elts):
            raise self.ice("Length mismatch in list elements")
        return ast.ListVal(
            values=(
                ast.SubNodeList[ast.Expr](items=valid_elts, kid=valid_elts)
                if valid_elts
                else None
            ),
            kid=valid_elts,
        )

    def proc_list_comp(self, node: py_ast.ListComp) -> None:
        """Process python node."""

    def proc_match(self, node: py_ast.Match) -> None:
        """Process python node."""

    def proc_match_as(self, node: py_ast.MatchAs) -> None:
        """Process python node."""

    def proc_match_class(self, node: py_ast.MatchClass) -> None:
        """Process python node."""

    def proc_match_mapping(self, node: py_ast.MatchMapping) -> None:
        """Process python node."""

    def proc_match_or(self, node: py_ast.MatchOr) -> None:
        """Process python node."""

    def proc_match_sequence(self, node: py_ast.MatchSequence) -> None:
        """Process python node."""

    def proc_match_singleton(self, node: py_ast.MatchSingleton) -> None:
        """Process python node."""

    def proc_match_star(self, node: py_ast.MatchStar) -> None:
        """Process python node."""

    def proc_match_value(self, node: py_ast.MatchValue) -> None:
        """Process python node."""

    def proc_name(self, node: py_ast.Name) -> ast.Name:
        """Process python node.

        class Name(expr):
        if sys.version_info >= (3, 10):
            __match_args__ = ("id", "ctx")
        id: _Identifier
        ctx: expr_context
        """
<<<<<<< HEAD
        ret = ast.Name(
=======
        param = ast.Name(
>>>>>>> a1ac7bd8
            file_path=self.mod_path,
            name=Tok.NAME,
            value=node.id,
            line=node.lineno,
            col_start=node.col_offset,
            col_end=node.col_offset + len(node.id),
            pos_start=0,
            pos_end=0,
            kid=[],
        )
<<<<<<< HEAD
        return ret

    def proc_load(self, node: py_ast.Name) -> None:
        """Process python node."""
        # print(node.ctx, "...,")
        # param = ast.Name(
        #     file_path=self.mod_path,
        #     name=Tok.NAME,
        #     value=node.id,
        #     line=node.lineno,
        #     col_start=node.col_offset,
        #     col_end=node.col_offset + len(node.id),
        #     pos_start=0,
        #     pos_end=0,
        #     kid=[],
        # )
        # print("param is : ", param)
        # return param
=======
        return param
>>>>>>> a1ac7bd8

    def proc_named_expr(self, node: py_ast.NamedExpr) -> None:
        """Process python node."""

    def proc_nonlocal(self, node: py_ast.Nonlocal) -> None:
        """Process python node."""

    def proc_pass(self, node: py_ast.Pass) -> ast.SubNodeList:
        """Process python node."""
        l_brace = ast.Token(
            file_path=self.mod_path,
            name=Tok.LBRACE,
            value="{",
            line=0,
            col_start=0,
            col_end=0,
            pos_start=0,
            pos_end=0,
            kid=[],
        )
        r_brace = ast.Token(
            file_path=self.mod_path,
            name=Tok.RBRACE,
            value="}",
            line=0,
            col_start=0,
            col_end=0,
            pos_start=0,
            pos_end=0,
            kid=[],
        )
        return ast.SubNodeList[ast.CodeBlockStmt | ast.ArchBlockStmt](
            items=[], kid=[l_brace, r_brace]
        )

    def proc_set(self, node: py_ast.Set) -> None:
        """Process python node."""

    def proc_set_comp(self, node: py_ast.SetComp) -> None:
        """Process python node."""

    def proc_slice(self, node: py_ast.Slice) -> None:
        """Process python node."""

    def proc_starred(self, node: py_ast.Starred) -> None:
        """Process python node."""

    def proc_subscript(self, node: py_ast.Subscript) -> None:
        """Process python node."""

    def proc_try(self, node: py_ast.Try) -> None:
        """Process python node."""

    def proc_try_star(self, node: py_ast.TryStar) -> None:
        """Process python node."""

    def proc_tuple(self, node: py_ast.Tuple) -> None:
        """Process python node."""

    def proc_yield(self, node: py_ast.Yield) -> None:
        """Process python node."""

    def proc_yield_from(self, node: py_ast.YieldFrom) -> None:
        """Process python node."""

    def proc_alias(self, node: py_ast.alias) -> ast.ModuleItem:
        """Process python node.

<<<<<<< HEAD
        class alias(AST):
        if sys.version_info >= (3, 10):
            __match_args__ = ("name", "asname")
        name: _Identifier
        asname: _Identifier | None
=======
    def proc_arg(self, node: py_ast.arg) -> ast.ParamVar:
        """Process python node.

        class arg(AST):
            arg: _Identifier
            annotation: expr | None
>>>>>>> a1ac7bd8
        """
        name = ast.Name(
            file_path=self.mod_path,
            name=Tok.NAME,
<<<<<<< HEAD
            value=node.name,
            line=node.lineno,
            col_start=node.col_offset,
            col_end=node.col_offset + len(node.name),
=======
            value=node.arg,
            line=node.lineno,
            col_start=node.col_offset,
            col_end=node.col_offset + len(node.arg),
>>>>>>> a1ac7bd8
            pos_start=0,
            pos_end=0,
            kid=[],
        )
<<<<<<< HEAD
        asname: ast.Name | None = None
        if node.asname:
            asname = ast.Name(
                file_path=self.mod_path,
                name=Tok.NAME,
                value=node.asname,
                line=node.lineno,
                col_start=node.col_offset,
                col_end=node.col_offset + len(node.asname),
=======
        ann_expr = (
            self.convert(node.annotation)
            if node.annotation
            else ast.Name(
                file_path=self.mod_path,
                name=Tok.NAME,
                value="Any",
                line=node.lineno,
                col_start=node.col_offset,
                col_end=node.col_offset + 3,
>>>>>>> a1ac7bd8
                pos_start=0,
                pos_end=0,
                kid=[],
            )
<<<<<<< HEAD
        return ast.ModuleItem(
            name=name,
            alias=asname,
            kid=[name] if asname is None else [name, asname],
        )

    def proc_arg(self, node: py_ast.arg) -> ast.ParamVar:
        """Process python node.

        class arg(AST):
        if sys.version_info >= (3, 10):
            __match_args__ = ("arg", "annotation", "type_comment")
        arg: _Identifier
        annotation: expr | None
        """
        # new = ast.BuiltinType()
        name = ast.Name(
            file_path=self.mod_path,
            name=Tok.NAME,
            value=node.arg,
            line=node.lineno,
            col_start=node.col_offset,
            col_end=node.col_offset + len(node.arg),
            pos_start=0,
            pos_end=0,
            kid=[],
        )
        token = ast.Token(
            file_path=self.mod_path,
            name=Tok.COLON,
            value=":",
            line=0,
            col_start=0,
            col_end=0,
            pos_start=0,
            pos_end=0,
            kid=[],
        )
        annotation = self.convert(node.annotation) if node.annotation else None
        if isinstance(annotation, ast.Expr):
            type_tag = ast.SubTag[ast.Expr](tag=annotation, kid=[annotation])
        else:
            type_tag = None
        ret = ast.ParamVar(
            name=name,
            unpack=token if annotation else None,
            type_tag=type_tag,
            value=node.annotation if isinstance(node.annotation, ast.Expr) else None,
            kid=[name, annotation] if annotation else [name],
        )
        print("Arguement: ")
        print(ret.pp())
        return ret

    def proc_arguments(self, node: py_ast.arguments) -> ast.FuncSignature:
        """Process python node.

        class arguments(AST):
        if sys.version_info >= (3, 10):
            __match_args__ = ("posonlyargs", "args", "vararg", "kwonlyargs", "kw_defaults", "kwarg", "defaults")
        if sys.version_info >= (3, 8):
            posonlyargs: list[arg]
        args: list[arg]
        vararg: arg | None
        kwonlyargs: list[arg]
        kw_defaults: list[expr | None]
        kwarg: arg | None
        defaults: list[expr]
        """
        posonlyargs = [self.convert(arg) for arg in node.posonlyargs]
        args = [self.convert(arg) for arg in node.args]
        vararg = self.convert(node.vararg) if node.vararg else None

        kwonlyargs = [self.convert(arg) for arg in node.kwonlyargs]
        kw_defaults = [self.convert(arg) for arg in node.kw_defaults if arg is not None]
        kwarg = self.convert(node.kwarg) if node.kwarg else None
        defaults = [self.convert(default) for default in node.defaults]

        params: list[ast.AstNode] = []
        paramvars: list[ast.ParamVar] = []
        for i in posonlyargs:
            params.append(i)
        for i in args:
            params.append(i)
        if vararg:
            params.append(vararg)
        for i in kwonlyargs:
            params.append(i)
        for i in kw_defaults:
            params.append(i)
        if kwarg:
            params.append(kwarg)
        for i in defaults:
            params.append(i)

        for i in params:
            if isinstance(i, ast.ParamVar):
                paramvars.append(i)
        param_subnodelist = (
            ast.SubNodeList[ast.ParamVar](items=paramvars, kid=params)
            if paramvars is not None
            else None
        )

        ret = ast.FuncSignature(
            params=param_subnodelist,
            return_type=None,
            kid=params,
        )
        return ret
=======
        )
        if not isinstance(ann_expr, ast.Expr):
            raise self.ice("Expected annotation to be an expression")
        annot = ast.SubTag[ast.Expr](tag=ann_expr, kid=[ann_expr])
        paramvar = ast.ParamVar(
            name=name, type_tag=annot, unpack=None, value=None, kid=[name, annot]
        )
        return paramvar

    def proc_arguments(self, node: py_ast.arguments) -> ast.FuncSignature:
        """Process python node.

        class arguments(AST):
            args: list[arg]
            vararg: arg | None
            kwonlyargs: list[arg]
            kw_defaults: list[expr | None]
            kwarg: arg | None
            defaults: list[expr]
        """
        args = [self.convert(arg) for arg in node.args]
        vararg = self.convert(node.vararg) if node.vararg else None
        if vararg and isinstance(vararg, ast.ParamVar):
            vararg.unpack = ast.Token(
                file_path=self.mod_path,
                name=Tok.STAR_MUL,
                value="*",
                line=vararg.loc.first_line,
                col_start=vararg.loc.col_start,
                col_end=vararg.loc.col_end,
                pos_start=0,
                pos_end=0,
                kid=[],
            )
            vararg.add_kids_left([vararg.unpack])
        kwonlyargs = [self.convert(arg) for arg in node.kwonlyargs]
        for i in range(len(kwonlyargs)):
            kwa = kwonlyargs[i]
            kwd = node.kw_defaults[i]
            kwdefault = self.convert(kwd) if kwd else None
            if (
                kwdefault
                and isinstance(kwa, ast.ParamVar)
                and isinstance(kwdefault, ast.Expr)
            ):
                kwa.value = kwdefault
                kwa.add_kids_right([kwa.value])
        kwarg = self.convert(node.kwarg) if node.kwarg else None
        if kwarg and isinstance(kwarg, ast.ParamVar):
            kwarg.unpack = ast.Token(
                file_path=self.mod_path,
                name=Tok.STAR_POW,
                value="**",
                line=kwarg.loc.first_line,
                col_start=kwarg.loc.col_start,
                col_end=kwarg.loc.col_end,
                pos_start=0,
                pos_end=0,
                kid=[],
            )
            kwarg.add_kids_left([kwarg.unpack])
        defaults = [self.convert(expr) for expr in node.defaults]

        params = [*args]
        if vararg:
            params.append(vararg)
        params += kwonlyargs
        if kwarg:
            params.append(kwarg)
        params += defaults

        valid_params = [param for param in params if isinstance(param, ast.ParamVar)]
        if len(valid_params) != len(params):
            raise self.ice("Length mismatch in arguments")
        fs_params = ast.SubNodeList[ast.ParamVar](items=valid_params, kid=valid_params)
        return ast.FuncSignature(
            params=fs_params,
            return_type=None,
            kid=[fs_params],
        )

    def operator(self, tok: Tok, value: str) -> ast.Token:
        """Create an operator token."""
        return ast.Token(
            file_path=self.mod_path,
            name=tok,
            value=value,
            line=0,
            col_start=0,
            col_end=0,
            pos_start=0,
            pos_end=0,
            kid=[],
        )

    def proc_and(self, node: py_ast.And) -> ast.Token:
        """Process python node."""
        return self.operator(Tok.KW_AND, "and")

    def proc_or(self, node: py_ast.Or) -> ast.Token:
        """Process python node."""
        return self.operator(Tok.KW_OR, "or")
>>>>>>> a1ac7bd8

    def proc_add(self, node: py_ast.Add) -> ast.Token:
        """Process python node."""
        return self.operator(Tok.PLUS, "+")

    def proc_bit_and(self, node: py_ast.BitAnd) -> ast.Token:
        """Process python node."""
        return self.operator(Tok.BW_AND, "&")

    def proc_bit_or(self, node: py_ast.BitOr) -> ast.Token:
        """Process python node."""
        return self.operator(Tok.BW_OR, "|")

    def proc_bit_xor(self, node: py_ast.BitXor) -> ast.Token:
        """Process python node."""
        return self.operator(Tok.BW_XOR, "^")

    def proc_div(self, node: py_ast.Div) -> ast.Token:
        """Process python node."""
        return self.operator(Tok.DIV, "/")

    def proc_floor_div(self, node: py_ast.FloorDiv) -> ast.Token:
        """Process python node."""
        return self.operator(Tok.FLOOR_DIV, "//")

    def proc_l_shift(self, node: py_ast.LShift) -> ast.Token:
        """Process python node."""
        return self.operator(Tok.LSHIFT, "<<")

<<<<<<< HEAD
=======
    def proc_mod(self, node: py_ast.Mod) -> ast.Token:
        """Process python node."""
        return self.operator(Tok.MOD, "%")

    def proc_mult(self, node: py_ast.Mult) -> ast.Token:
        """Process python node."""
        return self.operator(Tok.STAR_MUL, "*")

    def proc_mat_mult(self, node: py_ast.MatMult) -> ast.Token:
        """Process python node."""
        return self.operator(Tok.DECOR_OP, "@")

    def proc_pow(self, node: py_ast.Pow) -> ast.Token:
        """Process python node."""
        return self.operator(Tok.STAR_POW, "**")

    def proc_r_shift(self, node: py_ast.RShift) -> ast.Token:
        """Process python node."""
        return self.operator(Tok.RSHIFT, ">>")

    def proc_sub(self, node: py_ast.Sub) -> ast.Token:
        """Process python node."""
        return self.operator(Tok.MINUS, "-")

    def proc_invert(self, node: py_ast.Invert) -> ast.Token:
        """Process python node."""
        return self.operator(Tok.BW_NOT, "~")

    def proc_not(self, node: py_ast.Not) -> ast.Token:
        """Process python node."""
        return self.operator(Tok.NOT, "not")

    def proc_u_add(self, node: py_ast.UAdd) -> ast.Token:
        """Process python node."""
        return self.operator(Tok.PLUS, "+")

    def proc_u_sub(self, node: py_ast.USub) -> ast.Token:
        """Process python node."""
        return self.operator(Tok.MINUS, "-")

    def proc_eq(self, node: py_ast.Eq) -> ast.Token:
        """Process python node."""
        return self.operator(Tok.EE, "==")

    def proc_gt(self, node: py_ast.Gt) -> ast.Token:
        """Process python node."""
        return self.operator(Tok.GT, ">")

    def proc_gt_e(self, node: py_ast.GtE) -> ast.Token:
        """Process python node."""
        return self.operator(Tok.GTE, ">=")

    def proc_in(self, node: py_ast.In) -> ast.Token:
        """Process python node."""
        return self.operator(Tok.KW_IN, "in")

    def proc_is(self, node: py_ast.Is) -> ast.Token:
        """Process python node."""
        return self.operator(Tok.KW_IS, "is")

    def proc_is_not(self, node: py_ast.IsNot) -> ast.Token:
        """Process python node."""
        return self.operator(Tok.KW_ISN, "is not")

    def proc_lt(self, node: py_ast.Lt) -> ast.Token:
        """Process python node."""
        return self.operator(Tok.LT, "<")

    def proc_lt_e(self, node: py_ast.LtE) -> ast.Token:
        """Process python node."""
        return self.operator(Tok.LTE, "<=")

    def proc_not_eq(self, node: py_ast.NotEq) -> ast.Token:
        """Process python node."""
        return self.operator(Tok.NE, "!=")

    def proc_not_in(self, node: py_ast.NotIn) -> ast.Token:
        """Process python node."""
        return self.operator(Tok.KW_NIN, "not in")

    def proc_comprehension(self, node: py_ast.comprehension) -> None:
        """Process python node."""

>>>>>>> a1ac7bd8
    def proc_keyword(self, node: py_ast.keyword) -> ast.KWPair:
        """Process python node.

        class keyword(AST):
        if sys.version_info >= (3, 10):
            __match_args__ = ("arg", "value")
        arg: _Identifier
        value: expr
        """
        if isinstance(node.value, ast.Expr):
            return ast.KWPair(key=node.arg, value=node.value, kid=[])
        else:
            raise self.ice()

    def proc_match_case(self, node: py_ast.match_case) -> None:
        """Process python node."""

    def proc_withitem(self, node: py_ast.withitem) -> None:
        """Process python node."""

    def proc_param_spec(self, node: py_ast.ParamSpec) -> None:
        """Process python node."""

    def proc_type_alias(self, node: py_ast.TypeAlias) -> None:
        """Process python node."""

    def proc_type_var(self, node: py_ast.TypeVar) -> None:
        """Process python node."""

    def proc_type_var_tuple(self, node: py_ast.TypeVarTuple) -> None:
        """Process python node."""<|MERGE_RESOLUTION|>--- conflicted
+++ resolved
@@ -36,13 +36,9 @@
 
     def convert(self, node: py_ast.AST) -> ast.AstNode:
         """Get python node type."""
-<<<<<<< HEAD
-        print(f"working on {type(node).__name__} ---------------------")
-=======
         print(
             f"working on {type(node).__name__} line {node.lineno if hasattr(node, 'lineno') else 0}"
         )
->>>>>>> a1ac7bd8
         if hasattr(self, f"proc_{pascal_to_snake(type(node).__name__)}"):
             ret = getattr(self, f"proc_{pascal_to_snake(type(node).__name__)}")(node)
         else:
@@ -124,16 +120,9 @@
         )
         body = [self.convert(i) for i in node.body]
         valid = [i for i in body if isinstance(i, (ast.CodeBlockStmt))]
-<<<<<<< HEAD
-        # if len(valid) != len(body):
-        #     print("body:",body, "valid:", valid)
-        #     self.error("Length mismatch in function body")
-        valid_body = ast.SubNodeList[ast.CodeBlockStmt](items=valid, kid=body)
-=======
         if len(valid) != len(body):
             raise self.ice("Length mismatch in function body")
         valid_body = ast.SubNodeList[ast.CodeBlockStmt](items=valid, kid=valid)
->>>>>>> a1ac7bd8
         doc = None
         decorators = [self.convert(i) for i in node.decorator_list]
         valid_dec = [i for i in decorators if isinstance(i, ast.Expr)]
@@ -258,14 +247,11 @@
             if len(valid_bases)
             else None
         )
-<<<<<<< HEAD
-=======
         body = [self.convert(i) for i in node.body]
         valid_body = [i for i in body if isinstance(i, ast.ArchBlockStmt)]
         if len(valid_body) != len(body):
             raise self.ice("Length mismatch in classes body")
         valid_body = ast.SubNodeList[ast.ArchBlockStmt](items=valid_body, kid=body)
->>>>>>> a1ac7bd8
         doc = None
         decorators = [self.convert(i) for i in node.decorator_list]
         valid_decorators = [i for i in decorators if isinstance(i, ast.Expr)]
@@ -296,13 +282,8 @@
             value: expr | None
         """
         value = self.convert(node.value) if node.value else None
-<<<<<<< HEAD
-        if value and isinstance(value, ast.Expr):
-            return value  # pavi made changes here. needs check
-=======
         if value and not isinstance(value, ast.Expr):
             raise self.ice("Invalid return value")
->>>>>>> a1ac7bd8
         else:
             return None
 
@@ -336,24 +317,18 @@
             raise self.ice()
 
         targets = [self.convert(target) for target in node.targets]
-<<<<<<< HEAD
-        valid_targets = [target for target in targets if isinstance(target, ast.Expr)]
-        if len(valid_targets) == len(targets):
-            valid_targets2 = ast.SubNodeList[ast.Expr](items=valid_targets, kid=targets)
-=======
         valid = [target for target in targets if isinstance(target, ast.Expr)]
         if len(valid) == len(targets):
             valid_targets = ast.SubNodeList[ast.Expr](items=valid, kid=valid)
->>>>>>> a1ac7bd8
         else:
             raise self.ice("Length mismatch in assignment targets")
 
         if isinstance(value, ast.Expr):
             return ast.Assignment(
-                target=valid_targets2,
+                target=valid_targets,
                 value=value,
                 type_tag=value_subtag,
-                kid=[valid_targets2, value],
+                kid=[valid_targets, value],
             )
         else:
             raise self.ice()
@@ -504,7 +479,6 @@
             stmt for stmt in body if isinstance(stmt, (ast.CodeBlockStmt, ast.Expr))
         ]
         if len(valid_body) != len(body):
-<<<<<<< HEAD
             self.error("Length mismatch in async for body")
         body2 = ast.SubNodeList[ast.Expr](items=valid_body, kid=body)
 
@@ -530,16 +504,6 @@
         else:
             self.ice()
         return ret
-=======
-            raise self.ice("Length mismatch in async for body")
-        body = ast.SubNodeList[ast.CodeBlockStmt](items=valid_body, kid=body)
-        orelse = [self.convert(stmt) for stmt in node.orelse]
-        valid_orelse = [stmt for stmt in orelse if isinstance(stmt, ast.CodeBlockStmt)]
-        if len(valid_orelse) != len(orelse):
-            raise self.ice("Length mismatch in async for orelse")
-        orelse = ast.SubNodeList[ast.CodeBlockStmt](items=valid_orelse, kid=orelse)
-        raise self.ice(f"IMPLEMENT ME{test}")
->>>>>>> a1ac7bd8
 
     def proc_with(self, node: py_ast.With) -> ast.CodeBlockStmt:
         """Process With node.
@@ -625,22 +589,6 @@
     def proc_await(self, node: py_ast.Await) -> None:
         """Process python node."""
 
-<<<<<<< HEAD
-    def proc_add(self, node: py_ast.Add) -> ast.Token:
-        """Process python node."""
-        ret = ast.Token(
-            file_path=self.mod_path,
-            name=Tok.ADD_EQ,
-            value="+",
-            line=0,
-            col_start=0,
-            col_end=0,
-            pos_start=0,
-            pos_end=0,
-            kid=[],
-        )
-        return ret
-=======
     def proc_bin_op(self, node: py_ast.BinOp) -> None:
         """Process python node.
 
@@ -685,54 +633,25 @@
             )
         else:
             raise self.ice()
->>>>>>> a1ac7bd8
-
-    def proc_bit_and(self, node: py_ast.BitAnd) -> ast.Token:
-        """Process python node."""
-        ret = ast.Token(
-            file_path=self.mod_path,
-            name=Tok.BW_AND_EQ,
-            value="&",
-            line=0,
-            col_start=0,
-            col_end=0,
-            pos_start=0,
-            pos_end=0,
-            kid=[],
-        )
-        return ret
-
-    def proc_bit_or(self, node: py_ast.BitOr) -> ast.Token:
-        """Process python node."""
-        ret = ast.Token(
-            file_path=self.mod_path,
-            name=Tok.BW_OR_EQ,
-            value="|",
-            line=0,
-            col_start=0,
-            col_end=0,
-            pos_start=0,
-            pos_end=0,
-            kid=[],
-        )
-        return ret
-
-<<<<<<< HEAD
-    def proc_bit_xor(self, node: py_ast.BitXor) -> ast.Token:
-        """Process python node."""
-        ret = ast.Token(
-            file_path=self.mod_path,
-            name=Tok.BW_XOR_EQ,
-            value="^",
-            line=0,
-            col_start=0,
-            col_end=0,
-            pos_start=0,
-            pos_end=0,
-            kid=[],
-        )
-        return ret
-=======
+
+    def proc_bool_op(self, node: py_ast.BoolOp) -> None:
+        """Process python node."""
+
+        # class BoolOp(expr):
+        # if sys.version_info >= (3, 10):
+        #     __match_args__ = ("op", "values")
+        # op: boolop
+        # values: list[expr]
+        # """
+        # op = self.convert(node.op)
+        # values =[self.convert(value) for value in node.values]
+        # valid = [value for value in values if isinstance(value, ast.AtomExpr)]
+        # return ast.Bool(
+        # )
+
+    def proc_break(self, node: py_ast.Break) -> None:
+        """Process python node."""
+
     def proc_call(self, node: py_ast.Call) -> ast.FuncCall:
         """Process python node.
 
@@ -761,246 +680,6 @@
                 target=func,
                 params=params_in2,
                 kid=[func, params_in2],
-            )
-        else:
-            raise self.ice()
->>>>>>> a1ac7bd8
-
-    def proc_floor_div(self, node: py_ast.FloorDiv) -> ast.Token:
-        """Process python node."""
-        ret = ast.Token(
-            file_path=self.mod_path,
-            name=Tok.DIV,
-            value="/",
-            line=0,
-            col_start=0,
-            col_end=0,
-            pos_start=0,
-            pos_end=0,
-            kid=[],
-        )
-        return ret
-
-    def proc_lshift(self, node: py_ast.LShift) -> ast.Token:
-        """Process python node."""
-        ret = ast.Token(
-            file_path=self.mod_path,
-            name=Tok.STAR_MUL,
-            value="*",
-            line=0,
-            col_start=0,
-            col_end=0,
-            pos_start=0,
-            pos_end=0,
-            kid=[],
-        )
-        return ret
-
-    def proc_mod(self, node: py_ast.Mod) -> ast.Token:
-        """Process python node."""
-        ret = ast.Token(
-            file_path=self.mod_path,
-            name=Tok.STAR_MUL,
-            value="*",
-            line=0,
-            col_start=0,
-            col_end=0,
-            pos_start=0,
-            pos_end=0,
-            kid=[],
-        )
-        return ret
-
-    def proc_mult(self, node: py_ast.Mult) -> ast.Token:
-        """Process python node."""
-        ret = ast.Token(
-            file_path=self.mod_path,
-            name=Tok.STAR_MUL,
-            value="*",
-            line=0,
-            col_start=0,
-            col_end=0,
-            pos_start=0,
-            pos_end=0,
-            kid=[],
-        )
-        return ret
-
-    def proc_mat_mult(self, node: py_ast.MatMult) -> ast.Token:
-        """Process python node."""
-        ret = ast.Token(
-            file_path=self.mod_path,
-            name=Tok.STAR_MUL,
-            value="*",
-            line=0,
-            col_start=0,
-            col_end=0,
-            pos_start=0,
-            pos_end=0,
-            kid=[],
-        )
-        return ret
-
-    def proc_pow(self, node: py_ast.Pow) -> ast.Token:
-        """Process python node."""
-        ret = ast.Token(
-            file_path=self.mod_path,
-            name=Tok.STAR_MUL,
-            value="*",
-            line=0,
-            col_start=0,
-            col_end=0,
-            pos_start=0,
-            pos_end=0,
-            kid=[],
-        )
-        return ret
-
-    def proc_rshift(self, node: py_ast.RShift) -> ast.Token:
-        """Process python node."""
-        ret = ast.Token(
-            file_path=self.mod_path,
-            name=Tok.STAR_MUL,
-            value="*",
-            line=0,
-            col_start=0,
-            col_end=0,
-            pos_start=0,
-            pos_end=0,
-            kid=[],
-        )
-        return ret
-
-    def proc_sub(self, node: py_ast.Sub) -> ast.Token:
-        """Process python node."""
-        ret = ast.Token(
-            file_path=self.mod_path,
-            name=Tok.STAR_MUL,
-            value="*",
-            line=0,
-            col_start=0,
-            col_end=0,
-            pos_start=0,
-            pos_end=0,
-            kid=[],
-        )
-        return ret
-
-    def proc_eq(self, node: py_ast.Eq) -> ast.Token:
-        """Process python node."""
-        ret = ast.Token(
-            file_path=self.mod_path,
-            name=Tok.EQ,
-            value="=",
-            line=0,
-            col_start=0,
-            col_end=0,
-            pos_start=0,
-            pos_end=0,
-            kid=[],
-        )
-        return ret
-
-    def proc_bin_op(self, node: py_ast.BinOp) -> ast.BinaryExpr:
-        """Process python node.
-
-        class BinOp(expr):
-        if sys.version_info >= (3, 10):
-            __match_args__ = ("left", "op", "right")
-        left: expr
-        op: operator
-        right: expr
-        """
-        left = self.convert(node.left)
-        right = self.convert(node.right)
-        op = self.convert(node.op)
-        if (
-            isinstance(left, ast.Expr)
-            and isinstance(right, ast.Expr)
-            and isinstance(op, (ast.Token, ast.DisconnectOp, ast.ConnectOp))
-        ):
-            return ast.BinaryExpr(
-                left=left,
-                op=op,
-                right=right,
-                kid=[left, op, right],
-            )
-        else:
-            raise self.ice()
-
-    def proc_bool_op(self, node: py_ast.BoolOp) -> None:
-        """Process python node."""
-
-        # class BoolOp(expr):
-        # if sys.version_info >= (3, 10):
-        #     __match_args__ = ("op", "values")
-        # op: boolop
-        # values: list[expr]
-        # """
-        # op = self.convert(node.op)
-        # values =[self.convert(value) for value in node.values]
-        # valid = [value for value in values if isinstance(value, ast.AtomExpr)]
-        # return ast.Bool(
-        # )
-
-    def proc_break(self, node: py_ast.Break) -> None:
-        """Process python node."""
-
-    def proc_call(self, node: py_ast.Call) -> ast.FuncCall:
-        """Process python node.
-
-        class Call(expr):
-        if sys.version_info >= (3, 10):
-            __match_args__ = ("func", "args", "keywords")
-        func: expr
-        args: list[expr]
-        keywords: list[keyword]
-        """
-        l_paren = ast.Token(
-            file_path=self.mod_path,
-            name=Tok.LPAREN,
-            value="(",
-            line=0,
-            col_start=0,
-            col_end=0,
-            pos_start=0,
-            pos_end=0,
-            kid=[],
-        )
-        r_paren = ast.Token(
-            file_path=self.mod_path,
-            name=Tok.RPAREN,
-            value=")",
-            line=0,
-            col_start=0,
-            col_end=0,
-            pos_start=0,
-            pos_end=0,
-            kid=[],
-        )
-        parens = [l_paren, r_paren]
-        func = self.convert(node.func)
-        params_in: list[ast.Expr | ast.KWPair] = [func]
-        args = [self.convert(arg) for arg in node.args]
-        keywords = [self.convert(keyword) for keyword in node.keywords]
-        for i in keywords:
-            if isinstance(i, ast.KWPair):
-                params_in.append(i)
-        for i in args:
-            if isinstance(i, ast.Expr):
-                params_in.append(i)
-        if params_in:
-            params_in2: ast.SubNodeList = ast.SubNodeList(
-                items=params_in, kid=params_in
-            )
-        else:
-            params_in2: ast.SubNodeList = ast.SubNodeList(items=params_in, kid=parens)
-
-        if isinstance(func, ast.Expr):
-            return ast.FuncCall(
-                target=func,
-                params=params_in2,
-                kid=params_in,
             )
         else:
             raise self.ice()
@@ -1072,42 +751,6 @@
                 line=node.lineno,
                 col_start=node.col_offset,
                 col_end=node.col_offset + len(str(node.value)),
-                pos_start=0,
-                pos_end=0,
-                kid=[],
-            )
-        elif isinstance(node.value, int):
-            return ast.Int(
-                file_path=self.mod_path,
-                name=Tok.INT,
-                value=node.value,
-                line=node.lineno,
-                col_start=node.col_offset,
-                col_end=node.col_offset,
-                pos_start=0,
-                pos_end=0,
-                kid=[],
-            )
-        elif isinstance(node.value, float):
-            return ast.Float(
-                file_path=self.mod_path,
-                name=Tok.FLOAT,
-                value=node.value,
-                line=node.lineno,
-                col_start=node.col_offset,
-                col_end=node.col_offset,
-                pos_start=0,
-                pos_end=0,
-                kid=[],
-            )
-        elif node.value is None:
-            return ast.Null(
-                file_path=self.mod_path,
-                name=Tok.STRING,
-                value=node.value,
-                line=node.lineno,
-                col_start=node.col_offset,
-                col_end=node.col_offset,
                 pos_start=0,
                 pos_end=0,
                 kid=[],
@@ -1395,11 +1038,7 @@
         id: _Identifier
         ctx: expr_context
         """
-<<<<<<< HEAD
         ret = ast.Name(
-=======
-        param = ast.Name(
->>>>>>> a1ac7bd8
             file_path=self.mod_path,
             name=Tok.NAME,
             value=node.id,
@@ -1410,28 +1049,7 @@
             pos_end=0,
             kid=[],
         )
-<<<<<<< HEAD
         return ret
-
-    def proc_load(self, node: py_ast.Name) -> None:
-        """Process python node."""
-        # print(node.ctx, "...,")
-        # param = ast.Name(
-        #     file_path=self.mod_path,
-        #     name=Tok.NAME,
-        #     value=node.id,
-        #     line=node.lineno,
-        #     col_start=node.col_offset,
-        #     col_end=node.col_offset + len(node.id),
-        #     pos_start=0,
-        #     pos_end=0,
-        #     kid=[],
-        # )
-        # print("param is : ", param)
-        # return param
-=======
-        return param
->>>>>>> a1ac7bd8
 
     def proc_named_expr(self, node: py_ast.NamedExpr) -> None:
         """Process python node."""
@@ -1500,40 +1118,23 @@
     def proc_alias(self, node: py_ast.alias) -> ast.ModuleItem:
         """Process python node.
 
-<<<<<<< HEAD
         class alias(AST):
         if sys.version_info >= (3, 10):
             __match_args__ = ("name", "asname")
         name: _Identifier
         asname: _Identifier | None
-=======
-    def proc_arg(self, node: py_ast.arg) -> ast.ParamVar:
-        """Process python node.
-
-        class arg(AST):
-            arg: _Identifier
-            annotation: expr | None
->>>>>>> a1ac7bd8
         """
         name = ast.Name(
             file_path=self.mod_path,
             name=Tok.NAME,
-<<<<<<< HEAD
             value=node.name,
             line=node.lineno,
             col_start=node.col_offset,
             col_end=node.col_offset + len(node.name),
-=======
-            value=node.arg,
-            line=node.lineno,
-            col_start=node.col_offset,
-            col_end=node.col_offset + len(node.arg),
->>>>>>> a1ac7bd8
             pos_start=0,
             pos_end=0,
             kid=[],
         )
-<<<<<<< HEAD
         asname: ast.Name | None = None
         if node.asname:
             asname = ast.Name(
@@ -1543,7 +1144,34 @@
                 line=node.lineno,
                 col_start=node.col_offset,
                 col_end=node.col_offset + len(node.asname),
-=======
+                pos_start=0,
+                pos_end=0,
+                kid=[],
+            )
+        return ast.ModuleItem(
+            name=name,
+            alias=asname,
+            kid=[name] if asname is None else [name, asname],
+        )
+
+    def proc_arg(self, node: py_ast.arg) -> ast.ParamVar:
+        """Process python node.
+
+        class arg(AST):
+            arg: _Identifier
+            annotation: expr | None
+        """
+        name = ast.Name(
+            file_path=self.mod_path,
+            name=Tok.NAME,
+            value=node.arg,
+            line=node.lineno,
+            col_start=node.col_offset,
+            col_end=node.col_offset + len(node.arg),
+            pos_start=0,
+            pos_end=0,
+            kid=[],
+        )
         ann_expr = (
             self.convert(node.annotation)
             if node.annotation
@@ -1554,123 +1182,10 @@
                 line=node.lineno,
                 col_start=node.col_offset,
                 col_end=node.col_offset + 3,
->>>>>>> a1ac7bd8
                 pos_start=0,
                 pos_end=0,
                 kid=[],
             )
-<<<<<<< HEAD
-        return ast.ModuleItem(
-            name=name,
-            alias=asname,
-            kid=[name] if asname is None else [name, asname],
-        )
-
-    def proc_arg(self, node: py_ast.arg) -> ast.ParamVar:
-        """Process python node.
-
-        class arg(AST):
-        if sys.version_info >= (3, 10):
-            __match_args__ = ("arg", "annotation", "type_comment")
-        arg: _Identifier
-        annotation: expr | None
-        """
-        # new = ast.BuiltinType()
-        name = ast.Name(
-            file_path=self.mod_path,
-            name=Tok.NAME,
-            value=node.arg,
-            line=node.lineno,
-            col_start=node.col_offset,
-            col_end=node.col_offset + len(node.arg),
-            pos_start=0,
-            pos_end=0,
-            kid=[],
-        )
-        token = ast.Token(
-            file_path=self.mod_path,
-            name=Tok.COLON,
-            value=":",
-            line=0,
-            col_start=0,
-            col_end=0,
-            pos_start=0,
-            pos_end=0,
-            kid=[],
-        )
-        annotation = self.convert(node.annotation) if node.annotation else None
-        if isinstance(annotation, ast.Expr):
-            type_tag = ast.SubTag[ast.Expr](tag=annotation, kid=[annotation])
-        else:
-            type_tag = None
-        ret = ast.ParamVar(
-            name=name,
-            unpack=token if annotation else None,
-            type_tag=type_tag,
-            value=node.annotation if isinstance(node.annotation, ast.Expr) else None,
-            kid=[name, annotation] if annotation else [name],
-        )
-        print("Arguement: ")
-        print(ret.pp())
-        return ret
-
-    def proc_arguments(self, node: py_ast.arguments) -> ast.FuncSignature:
-        """Process python node.
-
-        class arguments(AST):
-        if sys.version_info >= (3, 10):
-            __match_args__ = ("posonlyargs", "args", "vararg", "kwonlyargs", "kw_defaults", "kwarg", "defaults")
-        if sys.version_info >= (3, 8):
-            posonlyargs: list[arg]
-        args: list[arg]
-        vararg: arg | None
-        kwonlyargs: list[arg]
-        kw_defaults: list[expr | None]
-        kwarg: arg | None
-        defaults: list[expr]
-        """
-        posonlyargs = [self.convert(arg) for arg in node.posonlyargs]
-        args = [self.convert(arg) for arg in node.args]
-        vararg = self.convert(node.vararg) if node.vararg else None
-
-        kwonlyargs = [self.convert(arg) for arg in node.kwonlyargs]
-        kw_defaults = [self.convert(arg) for arg in node.kw_defaults if arg is not None]
-        kwarg = self.convert(node.kwarg) if node.kwarg else None
-        defaults = [self.convert(default) for default in node.defaults]
-
-        params: list[ast.AstNode] = []
-        paramvars: list[ast.ParamVar] = []
-        for i in posonlyargs:
-            params.append(i)
-        for i in args:
-            params.append(i)
-        if vararg:
-            params.append(vararg)
-        for i in kwonlyargs:
-            params.append(i)
-        for i in kw_defaults:
-            params.append(i)
-        if kwarg:
-            params.append(kwarg)
-        for i in defaults:
-            params.append(i)
-
-        for i in params:
-            if isinstance(i, ast.ParamVar):
-                paramvars.append(i)
-        param_subnodelist = (
-            ast.SubNodeList[ast.ParamVar](items=paramvars, kid=params)
-            if paramvars is not None
-            else None
-        )
-
-        ret = ast.FuncSignature(
-            params=param_subnodelist,
-            return_type=None,
-            kid=params,
-        )
-        return ret
-=======
         )
         if not isinstance(ann_expr, ast.Expr):
             raise self.ice("Expected annotation to be an expression")
@@ -1773,7 +1288,6 @@
     def proc_or(self, node: py_ast.Or) -> ast.Token:
         """Process python node."""
         return self.operator(Tok.KW_OR, "or")
->>>>>>> a1ac7bd8
 
     def proc_add(self, node: py_ast.Add) -> ast.Token:
         """Process python node."""
@@ -1803,8 +1317,6 @@
         """Process python node."""
         return self.operator(Tok.LSHIFT, "<<")
 
-<<<<<<< HEAD
-=======
     def proc_mod(self, node: py_ast.Mod) -> ast.Token:
         """Process python node."""
         return self.operator(Tok.MOD, "%")
@@ -1888,7 +1400,6 @@
     def proc_comprehension(self, node: py_ast.comprehension) -> None:
         """Process python node."""
 
->>>>>>> a1ac7bd8
     def proc_keyword(self, node: py_ast.keyword) -> ast.KWPair:
         """Process python node.
 
