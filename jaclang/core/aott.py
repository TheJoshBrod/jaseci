--- conflicted
+++ resolved
@@ -261,6 +261,7 @@
             type_collector.extend(extract_non_primary_type(typ_anno))
             inputs_information_list.append(
                 f"{i[0] if i[0] else ''} ({i[2]}) ({typ_anno}) = {get_object_string(i[3])}".strip()
+                f"{i[0] if i[0] else ''} ({i[2]}) ({typ_anno}) = {get_object_string(i[3])}".strip()
             )
         return "\n".join(inputs_information_list)
     else:
@@ -273,15 +274,12 @@
                     {
                         "type": "text",
                         "text": f"{i[0] if i[0] else ''} ({i[2]}) (Image) = ".strip(),
-<<<<<<< HEAD
                     },
                     {
                         "type": "image_url",
                         "image_url": {
                             "url": f"data:image/{img_type};base64,{img_base64}"
                         },
-=======
->>>>>>> ef4bba3e
                     },
                 ]
                 inputs_information_dict_list.extend(image_repr)
