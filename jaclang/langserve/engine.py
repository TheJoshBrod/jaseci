--- conflicted
+++ resolved
@@ -23,12 +23,9 @@
     find_deepest_symbol_node_at_pos,
     get_item_path,
     get_mod_path,
-<<<<<<< HEAD
     which_token,
-=======
     parse_symbol_path,
     resolve_completion_symbol_table,
->>>>>>> 09d06c15
 )
 from jaclang.vendor.pygls import uris
 from jaclang.vendor.pygls.server import LanguageServer
