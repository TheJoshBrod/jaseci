"""JacFormatPass for Jaseci Ast.

This is a pass for formatting Jac code.
"""

from typing import Any, List, Optional, Tuple

import jaclang.jac.absyntree as ast
from jaclang.jac import constant
from jaclang.jac.constant import Constants as Con
from jaclang.jac.constant import Tokens as Tok
from jaclang.jac.passes import Pass


class JacFormatPass(Pass):
    """JacFormat Pass format Jac code."""

    def __init__(
        self, comments: Optional[list] = None, *args: Any, **kwargs: Any  # noqa
    ) -> None:  # noqa
        """Initialize Formatter."""
<<<<<<< HEAD
        self.comments = comments
        self.processed_comments = set()
=======
        self.comments = comments if comments else []
>>>>>>> cef186a8

        super().__init__(*args, **kwargs)

    def before_pass(self) -> None:
        """Initialize pass."""
        self.indent_size = 4
        self.indent_level = 0
        self.debuginfo = {"jac_mods": []}
        self.preamble = ast.EmptyToken()
        self.preamble.meta["jac_code"] = ""

    def emit_comments_for_line(
        self, line: int
    ) -> Tuple[List[Tuple[int, str]], List[Tuple[int, str]]]:
        """Stitch comments associated with the given line."""
        if not line:
            return [], []

        inline_comments = []
        next_line_standalone_comments = []

        i = 0
        while i < len(self.comments):
            comment = self.comments[i]

            # Check if this is a multiline comment
            if comment.value.startswith("#*"):
                end_line = comment.line
                while i < len(self.comments) and not self.comments[i].value.endswith(
                    "*#"
                ):
                    i += 1
                if i < len(self.comments):
                    end_line = self.comments[i].line  # noqa
                # Store the entire multiline comment with the starting line
                next_line_standalone_comments.append((comment.line, comment.value))
                i += 1  # Move past the multiline comment
            else:
                # Process regular inline or standalone comment
                if comment.line == line:
                    if (
                        comment.column < 10
                        and comment.value not in self.processed_comments
                    ):
                        next_line_standalone_comments.append(
                            (comment.line, comment.value)
                        )
                    else:
                        inline_comments.append((comment.line, comment.value))
                elif (
                    comment.line == line + 1
                    and comment.value not in self.processed_comments
                    and comment.column < 10
                ):
                    next_line_standalone_comments.append((comment.line, comment.value))
                i += 1  # Move to the next comment

        return (
            inline_comments,
            next_line_standalone_comments,
        )

    def enter_node(self, node: ast.AstNode) -> None:
        """Enter node."""
        if node:
            node.meta["jac_code"] = ""
        return Pass.enter_node(self, node)

    def indent_str(self) -> str:
        """Return string for indent."""
        return " " * self.indent_size * self.indent_level

    def emit(self, node: ast.AstNode, s: str) -> None:
        """Emit code to node."""
        node.meta["jac_code"] += self.indent_str() + s.replace(
            "\n", "\n" + self.indent_str()
        )
        if "\n" in node.meta["jac_code"]:
            node.meta["jac_code"] = node.meta["jac_code"].rstrip(" ")

    def emit_ln(self, node: ast.AstNode, s: str) -> None:
        """Emit code to node."""
        self.emit(node, s.strip().strip("\n"))
        self.emit(node, "\n")

    def emit_ln_unique(self, node: ast.AstNode, s: str) -> None:
        """Emit code to node."""
        if s not in node.meta["jac_code"]:
            ilev = self.indent_level
            self.indent_level = 0
            self.emit_ln(node, s)
            self.indent_level = ilev

    def exit_module_code(self, node: ast.ModuleCode) -> None:
        """Sub objects.

        name: Optional[SubTag[Name]],
        body: SubNodeList[CodeBlockStmt],
        doc: Optional[Constant] = None,
        """
        if node.doc:
            self.emit_ln(node, node.doc.value)
        for i in node.kid:
            if isinstance(i, ast.Token):
                self.emit(node, i.value.strip("") + " ")
            elif isinstance(i, ast.SubTag):
                self.emit(node, ":" + i.meta["jac_code"].strip("") + " ")

        if node.body:
            self.emit(node, node.body.meta["jac_code"])

    def exit_module(self, node: ast.Module) -> None:
        """Sub objects.

        name: str,
        doc: Token,
        body: "Elements",
        """
        (
            _,
            next_line_standalone_comments,
        ) = self.emit_comments_for_line(node.loc.first_line)
        if node.doc:
            self.emit_ln(node, node.doc.value)
            self.emit_ln(node, "")
        if self.preamble:
            self.emit(node, self.preamble.meta["jac_code"])
        if node.body:
            for i in node.body:
                for next_line_no, next_line_comment in next_line_standalone_comments:
                    if (
                        next_line_no <= i.loc.first_line
                        and next_line_comment not in self.processed_comments
                    ):
                        self.emit_ln(node, next_line_comment)
                        self.processed_comments.add(next_line_comment)
                        break
                self.emit(node, i.meta["jac_code"])
        self.ir = node
        self.ir.meta["jac_code"] = self.ir.meta["jac_code"].rstrip()

    def exit_sub_node_list(self, node: ast.SubNodeList) -> None:
        """Sub objects.

        items: list[T],
        """
        indent_set = False
        comment_str = ""
        (
            inline_comments,
            next_line_standalone_comments,
        ) = self.emit_comments_for_line(node.loc.first_line)
        if isinstance(node.kid[0], ast.Token) and node.kid[0].name == "LBRACE":
            if inline_comments:
                comment_str = " ; ".join(
                    comment_value for _, comment_value in inline_comments
                )
            self.emit_ln(node, node.kid[0].value + " " + comment_str)
            self.indent_level += 1
            indent_set = True
            self.processed_comments.add(comment_str)
            for next_line_no, next_line_comment in next_line_standalone_comments:
                if next_line_no == node.loc.first_line + 1:
                    # Emit the comment on the next line
                    self.emit_ln(node, next_line_comment)
                    self.processed_comments.add(next_line_comment)
        # Emit next line standalone comments
        if node.items:
            for stmt in node.items:
<<<<<<< HEAD
                comment_str = ""
                (
                    inline_comments,
                    next_line_standalone_comments,
                ) = self.emit_comments_for_line(stmt.loc.first_line)
                if inline_comments:
                    comment_str = " ; ".join(
                        comment_value for _, comment_value in inline_comments
                    )
                if comment_str not in self.processed_comments:
                    self.emit(node, f"{stmt.meta['jac_code']} {comment_str}")
                    self.processed_comments.add(comment_str)
                else:
                    self.emit(node, f"{stmt.meta['jac_code']}")
        if indent_set:
=======
                self.emit(node, f"{stmt.meta['jac_code']}")
        if isinstance(node.kid[-1], ast.Token) and node.kid[-1].name == "RBRACE":
>>>>>>> cef186a8
            self.indent_level -= 1
            self.emit_ln(node, "")
            self.emit_ln(node, node.kid[-1].value)

    def exit_sub_tag(self, node: ast.SubTag) -> None:
        """Sub objects.

        tag: T,
        """
        self.emit(node, node.tag.meta["jac_code"])

    def exit_func_call(self, node: ast.FuncCall) -> None:
        """Sub objects.

        target: AtomType,
        params: Optional[ParamList],
        """
        comment_str = ""
        (
            inline_comments,
            _,
        ) = self.emit_comments_for_line(node.loc.first_line)
        if inline_comments:
            comment_str = " ; ".join(
                comment_value for _, comment_value in inline_comments
            )
        if node.params:
            self.comma_sep_node_list(node.params)
            self.emit(
                node,
                f"{node.target.meta['jac_code']}({node.params.meta['jac_code']})",
            )
        else:
            self.emit(node, f"{node.target.meta['jac_code']}()")
        if isinstance(node.kid[-1], ast.Token) and node.kid[-1].name == "SEMI":
            self.emit_ln(node, node.kid[-1].value + " " + comment_str)
            self.processed_comments.add(comment_str)

    def exit_expr_list(self, node: ast.ExprList) -> None:
        """Sub objects.

        values: Optional[SubNodeList[ExprType]],
        """
        if node.values is not None:
            self.sep_node_list(node.values, delim=";")
            self.emit(
                node,
                f"{', '.join([value.meta['jac_code'] for value in node.values.items])}",
            )

    def exit_multi_string(self, node: ast.MultiString) -> None:
        """Sub objects.

        strings: list[Token],
        """
<<<<<<< HEAD
        if len(node.strings) > 1:
            self.emit_ln(node, node.strings[0].meta["jac_code"])
            self.indent_level += 1
            for string in range(1, len(node.strings) - 1):
                self.emit_ln(node, node.strings[string].meta["jac_code"])
            self.emit(node, node.strings[-1].meta["jac_code"])
            self.indent_level -= 1
        else:
            self.emit(node, node.strings[0].meta["jac_code"])
=======
        for string in range(0, len(node.strings) - 1):
            self.emit_ln(node, node.strings[string].meta["jac_code"])
        self.emit(node, node.strings[-1].meta["jac_code"])
>>>>>>> cef186a8

    def exit_module_path(self, node: ast.ModulePath) -> None:
        """Sub objects.

        path: list[Token],
        """
        self.emit(node, "".join([i.value for i in node.path]))

    def exit_tuple_val(self, node: ast.TupleVal) -> None:
        """Sub objects.

        first_expr: Optional["ExprType"],
        exprs: Optional[ExprList],
        assigns: Optional[AssignmentList],
        """
        if node.values is not None:
            self.comma_sep_node_list(node.values)
            self.emit(
                node,
                f"({node.values.meta['jac_code']})",
            )

    def exit_special_var_ref(self, node: ast.SpecialVarRef) -> None:
        """Sub objects.

        var: Token,
        """
        self.emit(node, node.var.value)

    def exit_ability_def(self, node: ast.AbilityDef) -> None:
        """Sub objects.

        target: ArchRefChain,
        signature: FuncSignature | EventSignature,
        body: SubNodeList[CodeBlockStmt],
        kid: list[AstNode],
        doc: Optional[Constant] = None,
        decorators: Optional[SubNodeList[ExprType]] = None,
        """
        if node.doc:
            self.emit_ln(node, node.doc.meta["jac_code"])
        if isinstance(node.signature, ast.EventSignature):
            # need to find a example and implement
            self.warning("This Event Defination is not available currently")
            return
        else:
            fun_def = ""
            for arch in node.target.archs:
                fun_def += arch.meta["jac_code"]
            if node.signature.meta:
                self.emit(node, f"{fun_def} {node.signature.meta['jac_code']}")
            else:
                self.emit(node, f"{fun_def}")

        if node.body:
            self.emit(node, node.body.meta["jac_code"])

    def exit_event_signature(self, node: ast.EventSignature) -> None:
        """Sub objects.

        event: Token,
        arch_tag_info: Optional["TypeList | TypeSpec"],
        return_type: Optional["TypeSpec"],
        """
        event_value = node.event.value if node.event else None
        if node.arch_tag_info:
            self.emit(node, f"{node.arch_tag_info.meta['jac_code']} {event_value}")
        else:
            self.emit(node, f"{event_value}")

    def exit_import(self, node: ast.Import) -> None:
        """Sub objects.

        lang: Token,
        path: "ModulePath",
        alias: Optional[Token],
        items: Optional["ModuleItems"],
        is_absorb: bool,  # For includes
        self.sub_module = None
        """
        if node.items:
            self.emit(
                node,
                f"import:{node.lang.tag.value} from {node.path.meta['jac_code']}, {node.items.meta['jac_code']};",  # noqa
            )
        else:
            if node.is_absorb:
                self.emit(
                    node,
                    f"include:{node.lang.tag.value} {node.path.meta['jac_code']};",
                )
            else:
                self.emit(
                    node,
                    f"import:{node.lang.tag.value} {node.path.meta['jac_code']};",
                )
        self.emit_ln(node, "")

    def exit_arch_def(self, node: ast.ArchDef) -> None:
        """Sub objects.

        target: ArchRefChain,
        body: SubNodeList[ArchBlockStmt],
        doc: Optional[Constant] = None,
        decorators: Optional[SubNodeList[ExprType]] = None,
        """
        doc = node.doc.value if node.doc else ""
        target = f"{node.target.meta['jac_code']} "
        self.emit(node, f"{doc}\n{target}")
        self.emit(node, node.body.meta["jac_code"])

    def exit_ability(self, node: ast.Ability) -> None:
        """Sub objects.

        name_ref: NameType,
        is_func: bool,
        is_async: bool,
        is_static: bool,
        is_abstract: bool,
        access: Optional[SubTag[Token]],
        signature: Optional[FuncSignature | SubNodeList[TypeSpec] | EventSignature],
        body: Optional[SubNodeList[CodeBlockStmt]],
        arch_attached: Optional[Architype] = None,
        doc: Optional[Constant] = None,
        decorators: Optional[SubNodeList[ExprType]] = None,
        """
        comment_str = ""
        (
            inline_comments,
            next_line_standalone_comments,
        ) = self.emit_comments_for_line(node.loc.first_line)
        # for comment in standalone_comments:
        #     self.emit_ln(node, f"{comment}")
        if inline_comments:
            comment_str = " ; ".join(
                comment_value for _, comment_value in inline_comments
            )
        access_modifier = None
        if node.doc:
            self.emit_ln(node, node.doc.meta["jac_code"])
        if node.access:
            access_modifier = node.access.meta["jac_code"]
        if node.decorators:
            self.emit(node, node.decorators.meta["jac_code"])
        if isinstance(node.signature, (ast.FuncSignature, ast.EventSignature)):
            if isinstance(node.signature, ast.EventSignature):
                can_name = (
                    node.name_ref.value
                    if isinstance(node.name_ref, ast.Name)
                    else node.name_ref.sym_name
                )
                if node.body:
                    self.emit(
                        node,
                        f"can {can_name} with {node.signature.meta['jac_code']}",  # noqa
                    )

                    self.emit(node, node.body.meta["jac_code"])

                else:
                    self.emit(
                        node,
                        f"can {can_name} with {node.signature.meta['jac_code']}",  # noqa
                    )
            elif isinstance(node.signature, ast.FuncSignature):
                if isinstance(node.name_ref, ast.SpecialVarRef):
                    if access_modifier:
                        fun_signature = f"can:{access_modifier} {node.name_ref.var.value}{node.signature.meta['jac_code']}"  # noqa
                    else:
                        fun_signature = f"can {node.name_ref.var.value}{node.signature.meta['jac_code']}"  # noqa
                else:
                    if access_modifier:
                        fun_signature = f"can:{access_modifier} {node.name_ref.sym_name}{node.signature.meta['jac_code']}"  # noqa
                    else:
                        fun_signature = f"can {node.name_ref.sym_name}{node.signature.meta['jac_code']}"  # noqa
                if node.body:
                    self.emit(node, f"{fun_signature}")
                    self.emit(node, node.body.meta["jac_code"])
                else:
                    if node.is_abstract:
                        self.emit(node, f"{fun_signature} abstract")
                    else:
                        self.emit(node, f"{fun_signature}")
            if isinstance(node.kid[-1], ast.Token) and node.kid[-1].name == "SEMI":
                self.emit_ln(node, node.kid[-1].value + " " + comment_str)
                self.processed_comments.add(comment_str)

    def exit_func_signature(self, node: ast.FuncSignature) -> None:
        """Sub objects.

        params: Optional[SubNodeList[ParamVar]],
        return_type: Optional[SubNodeList[TypeSpec]],
        """
        empty_token = False
        return_sub_tag = None
        for kid in node.kid:
            if isinstance(kid, ast.EmptyToken):
                empty_token = True
            if isinstance(kid, ast.SubTag):
                return_sub_tag = kid.meta["jac_code"]
        if node.params:
            self.comma_sep_node_list(node.params)
            self.emit(node, f"({node.params.meta['jac_code']})")
        if node.return_type:
            self.emit(node, f" -> {node.return_type.meta['jac_code']} ")
        elif empty_token:
            self.emit(node, " ")
        elif return_sub_tag:
            self.emit(node, f" -> {return_sub_tag} ")
        else:
            self.emit(node, " -> None ")

    def exit_arch_has(self, node: ast.ArchHas) -> None:
        """Sub objects.

        doc: Optional[Token],
        is_static: bool,
        access: Optional[Token],
        vars: "HasVarList",
        is_frozen: bool,
        """
        comment_str = ""
        (
            inline_comments,
            _,
        ) = self.emit_comments_for_line(node.loc.first_line)
        if inline_comments:
            comment_str = " ; ".join(
                comment_value for _, comment_value in inline_comments
            )
        self.comma_sep_node_list(node.vars)
        if node.access:
            self.emit(
                node,
                f"has:{node.access.meta['jac_code']} {node.vars.meta['jac_code']}",  # {comment_str}",  # noqa
            )
        else:
            self.emit(
                node,
                f"has {node.vars.meta['jac_code']} {comment_str}",
            )
        if isinstance(node.kid[-1], ast.Token) and node.kid[-1].name == "SEMI":
            self.emit_ln(node, node.kid[-1].value + " " + comment_str)
            self.processed_comments.add(comment_str)

    def exit_arch_ref(self, node: ast.ArchRef) -> None:
        """Sub objects.

        archs: list[ArchRef],
        """
        if isinstance(node.name_ref, ast.SpecialVarRef):
            self.emit(node, f"{node.arch.value}{node.name_ref.var.meta['jac_code']}")
        else:
            self.emit(node, f"{node.arch.value}{node.name_ref.sym_name}")

    def exit_param_var(self, node: ast.ParamVar) -> None:
        """Sub objects.

        name: Name,
        unpack: Optional[Token],
        type_tag: SubTag[SubNodeList[TypeSpec]],
        value: Optional[ExprType],
        """
        if node.unpack:
            self.emit(node, f"{node.unpack.value}")
        if node.value:
            self.emit(
                node,
                f"{node.name.value}: {node.type_tag.meta['jac_code']} = {node.value.meta['jac_code']}",  # noqa
            )
        else:
            self.emit(node, f"{node.name.value}: {node.type_tag.meta['jac_code']}")

    def exit_enum(self, node: ast.Enum) -> None:
        """Sub objects.

        name: Name,
        doc: Optional[Token],
        decorators: Optional[Decorators],
        access: Optional[Token],
        base_classes: BaseClasses,
        body: Optional[EnumBlock],
        """
        if node.decorators:
            self.emit_ln(node, node.decorators.meta["jac_code"])

        if node.base_classes:
            self.emit(
                node,
                f"enum {node.name.meta['jac_code']}({node.base_classes.meta['jac_code']})",  # noqa
            )
        else:
            if node.body:
                self.emit(node, f"enum {node.name.value} ")

                if node.doc:
                    self.emit_ln(node, node.doc.value)
                if node.body:
                    self.emit(node, node.body.meta["jac_code"])
                else:
                    self.decl_def_missing(node.name.meta["jac_code"])

            else:
                self.emit(node, f"enum {node.name.value}")

    def exit_enum_def(self, node: ast.EnumDef) -> None:
        """Sub objects.

        doc: Optional[Token],
        mod: Optional[DottedNameList],
        body: EnumBlock,
        """
        if node.doc:
            self.emit_ln(node, node.doc.value)
        self.emit(node, node.target.meta["jac_code"])
        if node.body:
            self.emit(node, node.body.meta["jac_code"])

    # def exit_type_spec(self, node: ast.TypeSpec) -> None:
    #     """Sub objects.

    #     spec_type: Token | SubNodeList[NameType],
    #     list_nest: Optional[TypeSpec],  # needed for lists
    #     dict_nest: Optional[TypeSpec],  # needed for dicts, uses list_nest as key
    #     null_ok: bool = False,
    #     """
    #     if isinstance(node.spec_type, ast.SubNodeList):
    #         self.comma_sep_node_list(node.spec_type)

    #     if node.dict_nest:
    #         self.emit(
    #             node,
    #             f"dict[{node.list_nest.meta['jac_code']}, {node.dict_nest.meta['jac_code']}]",  # noqa
    #         )
    #     elif node.list_nest:
    #         self.emit(node, f"list[{node.list_nest.meta['jac_code']}]")
    #     else:
    #         self.emit(node, node.spec_type.meta["jac_code"])

    def exit_atom_trailer(self, node: ast.AtomTrailer) -> None:
        """Sub objects.

        target: AtomType,
        right: IndexSlice | ArchRefType | Token,
        null_ok: bool,
        """
        if isinstance(node.right, ast.IndexSlice):
            self.emit(
                node,
                f"{node.target.meta['jac_code']}{node.right.meta['jac_code']}",
            )
        else:
            self.emit(
                node,
                f"{node.target.meta['jac_code']}.{node.right.meta['jac_code']}",
            )

    def exit_atom_unit(self, node: ast.AtomUnit) -> None:
        """Sub objects.

        value: AtomType | ExprType,
        is_paren: bool,
        is_null_ok: bool,
        """
        if node.is_paren:
            self.emit(node, f"({node.value.meta['jac_code']})")
        elif node.is_null_ok:
            self.emit(node, f"{node.value.meta['jac_code']}?")

    def exit_binary_expr(self, node: ast.BinaryExpr) -> None:
        """Sub objects.

        left: ExprType,
        right: ExprType,
        op: Token | DisconnectOp | ConnectOp,
        """
        comment_str = ""
        (
            inline_comments,
            _,
        ) = self.emit_comments_for_line(node.loc.first_line)
        if inline_comments:
            comment_str = " ; ".join(
                comment_value for _, comment_value in inline_comments
            )
        if isinstance(node.op, (ast.DisconnectOp, ast.ConnectOp)):
            self.emit(
                node,
                f"{node.left.meta['jac_code']} {node.op.meta['jac_code']} {node.right.meta['jac_code']}",  # noqa
            )
        if isinstance(node.op, ast.Token):
            if node.op.value in [
                *["+", "-", "*", "/", "%", "**"],
                *["+=", "-=", "*=", "/=", "%=", "**="],
                *[">>", "<<", ">>=", "<<="],
                *["//=", "&=", "|=", "^=", "~="],
                *["//", "&", "|", "^"],
                *[">", "<", ">=", "<=", "==", "!=", ":="],
                *["and", "or", "in", "not in", "is", "is not"],
            ]:
                self.emit(
                    node,
                    f"{node.left.meta['jac_code']} {node.op.value} {node.right.meta['jac_code']}",  # noqa
                )
            elif node.op.name in [
                Tok.PIPE_FWD,
                Tok.KW_SPAWN,
                Tok.A_PIPE_FWD,
            ] and isinstance(node.left, ast.TupleVal):
                self.emit(
                    node,
                    f"{node.left.meta['jac_code']} {node.op.meta['jac_code']} {node.right.meta['jac_code']}",  # noqa
                )
            elif node.op.name in [Tok.PIPE_BKWD, Tok.A_PIPE_BKWD] and isinstance(
                node.right, ast.TupleVal
            ):
                params = node.right.meta["jac_code"]
                params = params.replace(",)", ")") if params[-2:] == ",)" else params
                self.emit(node, f"{node.left.meta['jac_code']}{params}")
            elif (
                node.op.name == Tok.PIPE_FWD and isinstance(node.right, ast.TupleVal)
            ) or node.op.name == Tok.PIPE_FWD:
                self.emit(
                    node,
                    f"{node.left.meta['jac_code']} |> {node.right.meta['jac_code']}",
                )
            elif node.op.name in [Tok.KW_SPAWN, Tok.A_PIPE_FWD]:
                self.emit(
                    node,
                    f"{node.left.meta['jac_code']} :> {node.right.meta['jac_code']}",
                )
            elif node.op.name in [Tok.PIPE_BKWD, Tok.A_PIPE_BKWD]:
                self.emit(
                    node,
                    f"{node.left.meta['jac_code']} <: {node.right.meta['jac_code']}",
                )
            elif node.op.name == Tok.ELVIS_OP:
                self.emit(
                    node,
                    f"{Con.JAC_TMP} "
                    f"if ({Con.JAC_TMP} := ({node.left.meta['jac_code']})) is not None "
                    f"else {node.right.meta['jac_code']}",
                )
            else:
                self.error(
                    f"Binary operator {node.op.value} not supported in bootstrap Jac"
                )
        if isinstance(node.kid[-1], ast.Token) and node.kid[-1].name == "SEMI":
            self.emit_ln(node, node.kid[-1].value + " " + comment_str)
            self.processed_comments.add(comment_str)

    def exit_has_var(self, node: ast.HasVar) -> None:
        """Sub objects.

        name: Token,
        type_tag: TypeSpec,
        value: Optional["ExprType"],
        """
        node.type_tag.meta["jac_code"] = node.type_tag.tag.meta["jac_code"]
        if node.value:
            self.emit(
                node,
                f"{node.name.meta['jac_code']}: {node.type_tag.meta['jac_code']} = {node.value.meta['jac_code']}",  # noqa
            )
        else:
            self.emit(node, f"{node.name.value}: {node.type_tag.meta['jac_code']}")

    def get_mod_index(self, node: ast.AstNode) -> int:
        """Get module index."""
        path = node.loc.mod_path
        if not path:
            return -1
        if path not in self.debuginfo["jac_mods"]:
            self.debuginfo["jac_mods"].append(path)
        return self.debuginfo["jac_mods"].index(path)

    def comma_sep_node_list(self, node: ast.SubNodeList) -> str:
        """Render comma separated node list."""
        node.meta["jac_code"] = ", ".join([i.meta["jac_code"] for i in node.items])
        return node.meta["jac_code"]

    def dot_sep_node_list(self, node: ast.SubNodeList) -> str:
        """Render dot separated node list."""
        node.meta["jac_code"] = ".".join([i.meta["jac_code"] for i in node.items])
        return node.meta["jac_code"]

    def nl_sep_node_list(self, node: ast.SubNodeList) -> str:
        """Render newline separated node list."""
        node.meta["jac_code"] = ""
        for i in node.items:
            node.meta["jac_code"] += f"{i.meta['jac_code']}\n"
        return node.meta["jac_code"]

    def sep_node_list(self, node: ast.SubNodeList, delim: str = " ") -> str:
        """Render newline separated node list."""
        node.meta["jac_code"] = f"{delim}".join(
            [i.meta["jac_code"] for i in node.items]
        )
        return node.meta["jac_code"]

    def needs_jac_import(self) -> None:
        """Check if import is needed."""
        self.emit_ln_unique(
            self.preamble, "from jaclang import jac_blue_import as __jac_import__"
        )

    def needs_enum(self) -> None:
        """Check if enum is needed."""
        self.emit_ln_unique(
            self.preamble,
            "from enum import Enum as __jac_Enum__, auto as __jac_auto__",
        )

    def ds_feature_warn(self) -> None:
        """Warn about feature."""
        self.warning("Data spatial features not supported in bootstrap Jac.")

    def exit_if_stmt(self, node: ast.IfStmt) -> None:
        """Sub objects.

        condition: ExprType,
        body: CodeBlock,
        elseifs: Optional[ElseIfs],
        else_body: Optional[ElseStmt],
        """
        self.emit(node, f"if {node.condition.meta['jac_code']}")
        self.emit(node, node.body.meta["jac_code"])
        if node.elseifs:
            self.emit(node, node.elseifs.meta["jac_code"])
        if node.else_body:
            self.emit(node, node.else_body.meta["jac_code"])

    def exit_else_ifs(self, node: ast.ElseIfs) -> None:
        """Sub objects.

        elseifs: list[IfStmt],
        """
        self.emit(node, f" elif {node.condition.meta['jac_code']}")

        self.emit(node, node.body.meta["jac_code"])

        if node.elseifs:
            self.emit(node, node.elseifs.meta["jac_code"])

    def exit_disengage_stmt(self, node: ast.DisengageStmt) -> None:
        """Sub objects."""
        self.emit(node, "disengage")

    def exit_else_stmt(self, node: ast.ElseStmt) -> None:
        """Sub objects.

        body: CodeBlock,
        """
        self.emit(node, " else")

        self.emit(node, node.body.meta["jac_code"])

    def exit_iter_for_stmt(self, node: ast.IterForStmt) -> None:
        """Sub objects.

        iter: Assignment,
        condition: ExprType,
        count_by: ExprType,
        body: CodeBlock,
        """
        self.emit(
            node,
            f"for {node.iter.meta['jac_code']} to {node.condition.meta['jac_code']} by {node.count_by.meta['jac_code']}",  # noqa
        )

        self.emit(node, node.body.meta["jac_code"])

    def exit_try_stmt(self, node: ast.TryStmt) -> None:
        """Sub objects.

        body: CodeBlock,
        excepts: Optional[ExceptList],
        finally_body: Optional[FinallyStmt],
        """
        self.emit(node, "try")
        self.emit(node, node.body.meta["jac_code"])
        if node.excepts:
            self.emit(node, node.excepts.meta["jac_code"])
        if node.finally_body:
            self.emit(node, node.finally_body.meta["jac_code"])

    def exit_except(self, node: ast.Except) -> None:
        """Sub objects.

        typ: ExprType,
        name: Optional[Token],
        body: CodeBlock,
        """
        comment_str = ""

        if node.name:
            self.emit(
                node,
                f"except {node.ex_type.meta['jac_code']} as {node.name.value}",  # noqa
            )
        else:
            self.emit(node, f"except {node.ex_type.meta['jac_code']} {{ {comment_str}")
        self.emit(node, node.body.meta["jac_code"])

    def exit_finally_stmt(self, node: ast.FinallyStmt) -> None:
        """Sub objects.

        body: CodeBlock,
        """
        self.emit(node, "finally")

        self.emit(node, node.body.meta["jac_code"])

    def exit_while_stmt(self, node: ast.WhileStmt) -> None:
        """Sub objects.

        condition: ExprType,
        body: CodeBlock,
        """
        self.emit(node, f"while {node.condition.meta['jac_code']}")

        self.emit(node, node.body.meta["jac_code"])

    def exit_with_stmt(self, node: ast.WithStmt) -> None:
        """Sub objects.

        exprs: "ExprAsItemList",
        body: "CodeBlock",
        """
        self.comma_sep_node_list(node.exprs)
        self.emit(node, f"with {node.exprs.meta['jac_code']}")
        if node.body.meta["jac_code"]:
            self.emit(node, node.body.meta["jac_code"])

    def exit_global_vars(self, node: ast.GlobalVars) -> None:
        """Sub objects.

        doc: Optional["Token"],
        access: Optional[Token],
        assignments: "AssignmentList",
        is_frozen: bool,
        """
        if node.doc:
            self.emit_ln(node, node.doc.value)
        self.emit_ln(node, f"global {node.assignments.meta['jac_code']};")
        self.emit_ln(node, "")

    def exit_module_item(self, node: ast.ModuleItem) -> None:
        """Sub objects.

        name: Token,
        alias: Optional[Token],
        """
        if node.alias:
            self.emit(node, node.name.value + " as " + node.alias.value)
        else:
            self.emit(node, node.name.value)

    def exit_assignment(self, node: ast.Assignment) -> None:
        """Sub objects.

        is_static: bool,
        target: AtomType,
        value: ExprType,
        """
        comment_str = ""
        (
            inline_comments,
            _,
        ) = self.emit_comments_for_line(node.loc.first_line)
        if inline_comments:
            comment_str = " ; ".join(
                comment_value for _, comment_value in inline_comments
            )
        if node.is_static:
            self.emit(node, "has ")
        self.emit(
            node, f"{node.target.meta['jac_code']} = {node.value.meta['jac_code']}"
        )
        if isinstance(node.kid[-1], ast.Token) and node.kid[-1].name == "SEMI":
            self.emit_ln(node, node.kid[-1].value + " " + comment_str)
            self.processed_comments.add(comment_str)

    def exit_architype(self, node: ast.Architype) -> None:
        """Sub objects.

        name: Name,
        arch_type: Token,
        doc: Optional[Token],
        decorators: Optional["Decorators"],
        access: Optional[Token],
        base_classes: "BaseClasses",
        body: Optional["ArchBlock"],
        """
        self.emit_ln(node, "")
        if node.doc:
            self.emit_ln(node, node.doc.value)
        if node.decorators:
            self.emit_ln(node, node.decorators.meta["jac_code"])
        if not node.base_classes:
            self.emit(
                node,
                f"{node.arch_type.value} {node.name.meta['jac_code']} ",
            )
        else:
            self.sep_node_list(node.base_classes, delim=":")
            self.emit(
                node,
                f"{node.arch_type.value} {node.name.meta['jac_code']}:{node.base_classes.meta['jac_code']}: ",  # noqa
            )
        body = node.body.body if isinstance(node.body, ast.ArchDef) else node.body
        if body:
            self.emit(node, body.meta["jac_code"])
        else:
            self.decl_def_missing(node.name.meta["jac_code"])
        self.emit_ln(node, "")

    def exit_f_string(self, node: ast.FString) -> None:
        """Sub objects.

        parts: list["Token | ExprType"],
        """
        self.emit(node, 'f"')
        if node.parts:
            for part in node.parts.items:
                if isinstance(part, ast.String) and part.name in [
                    Tok.FSTR_PIECE,
                    Tok.FSTR_BESC,
                ]:
                    self.emit(node, f"{part.meta['jac_code']}")
                else:
                    self.emit(node, "{" + part.meta["jac_code"] + "}")
        self.emit(node, '"')

    def exit_if_else_expr(self, node: ast.IfElseExpr) -> None:
        """Sub objects.

        condition: BinaryExpr | IfElseExpr,
        value: ExprType,
        else_value: ExprType,
        """
        self.emit(
            node,
            f"{node.value.meta['jac_code']} if {node.condition.meta['jac_code']} "
            f"else {node.else_value.meta['jac_code']}",
        )

    def decl_def_missing(self, decl: str = "this") -> None:
        """Warn about declaration."""
        self.error(
            f"Unable to find definition for {decl} declaration. Perhaps there's an `include` missing?"  # noqa
        )

    def exit_unary_expr(self, node: ast.UnaryExpr) -> None:
        """Sub objects.

        operand: ExprType,
        op: Token,
        """
        if node.op.value in ["-", "~", "+"]:
            self.emit(node, f"{node.op.value}{node.operand.meta['jac_code']}")
        elif node.op.value == "(":
            self.emit(node, f"({node.operand.meta['jac_code']})")
        elif node.op.value == "not":
            self.emit(node, f"not {node.operand.meta['jac_code']}")
        elif node.op.name in [Tok.PIPE_FWD, Tok.KW_SPAWN, Tok.A_PIPE_FWD]:
            self.emit(node, f"{node.op.value} {node.operand.meta['jac_code']}")
        else:
            self.error(f"Unary operator {node.op.value} not supported in bootstrap Jac")

    def exit_raise_stmt(self, node: ast.RaiseStmt) -> None:
        """Sub objects.

        cause: Optional[ExprType],
        """
        if node.cause:
            node.meta["jac_code"] = f"raise {node.cause.meta['jac_code']}"
        else:
            node.meta["jac_code"] = "raise"

    def exit_edge_op_ref(self, node: ast.EdgeOpRef) -> None:
        """Sub objects.

        filter_cond: Optional[ExprType],
        edge_dir: EdgeDir,
        """
        edge_dir_map = {
            constant.EdgeDir.IN: "<--",
            constant.EdgeDir.OUT: "-->",
            constant.EdgeDir.ANY: "<-->",
        }

        edge_op_string = edge_dir_map.get(node.edge_dir)

        if edge_op_string:
            self.emit(node, edge_op_string)
        else:
            print(f"Unknown edge direction: {node.edge_dir}")

    def exit_index_slice(self, node: ast.IndexSlice) -> None:
        """Sub objects.

        start: ExprType,
        stop: Optional[ExprType],
        """
        if node.is_range:
            self.emit(
                node,
                f"[{node.start.meta['jac_code'] if node.start else ''}:"
                f"{node.stop.meta['jac_code'] if node.stop else ''}]",
            )
        elif node.start:
            self.emit(node, f"[{node.start.meta['jac_code']}]")
        else:
            self.ice("Something went horribly wrong.")

    def exit_list_val(self, node: ast.ListVal) -> None:
        """Sub objects.

        values: Optional[SubNodeList[ExprType]],
        """
        if node.values is not None:
            self.comma_sep_node_list(node.values)
            self.emit(
                node,
                f"[{node.values.meta['jac_code']}]",
            )
        else:
            self.emit(node, "[]")

    def exit_set_val(self, node: ast.ListVal) -> None:
        """Sub objects.

        values: list[ExprType],
        """
        if node.values is not None:
            # self.comma_sep_node_list(node.values)
            self.emit(
                node,
                f"{{{node.values.meta['jac_code']}}}",
            )

    def exit_dict_val(self, node: ast.DictVal) -> None:
        """Sub objects.

        kv_pairs: list["KVPair"],
        """
        self.emit(
            node,
            f"{{{', '.join([kv_pair.meta['jac_code'] for kv_pair in node.kv_pairs])}}}",
        )

    def exit_inner_compr(self, node: ast.InnerCompr) -> None:
        """Sub objects.

        out_expr: ExprType,
        name_list: NameList,
        collection: ExprType,
        conditional: Optional[ExprType],
        is_list: bool,
        is_gen: bool,
        is_set: bool,
        """
        self.comma_sep_node_list(node.names)
        names = node.names.meta["jac_code"]
        partial = (
            f"{node.out_expr.meta['jac_code']} for {names} "
            f"in {node.collection.meta['jac_code']}"
        )
        if node.conditional:
            partial += f" if {node.conditional.meta['jac_code']}"
        self.emit(node, f"({partial})")

    def exit_list_compr(self, node: ast.ListCompr) -> None:
        """Sub objects.

        compr: InnerCompr,
        """
        self.emit(node, f"[{node.compr.meta['jac_code']}]")

    def exit_gen_compr(self, node: ast.GenCompr) -> None:
        """Sub objects.

        compr: InnerCompr,
        """
        self.emit(node, f"({node.compr.meta['jac_code']},)")

    def exit_set_compr(self, node: ast.SetCompr) -> None:
        """Sub objects.

        compr: InnerCompr,
        """
        self.emit(node, f"{{{node.compr.meta['jac_code']}}}")

    def exit_dict_compr(self, node: ast.DictCompr) -> None:
        """Sub objects.

        outk_expr: ExprType,
        outv_expr: ExprType,
        name_list: NameList,
        collection: ExprType,
        conditional: Optional[ExprType],
        """
        names = node.names.meta["jac_code"]
        partial = f"{node.kv_pair.meta['jac_code']} for " f"{names}"
        partial += f" in {node.collection.meta['jac_code']}"
        if node.conditional:
            partial += f" if {node.conditional.meta['jac_code']}"
        self.emit(node, f"{{{partial}}}")

    def exit_k_v_pair(self, node: ast.KVPair) -> None:
        """Sub objects.

        key: ExprType,
        value: ExprType,
        """
        self.emit(node, f"{node.key.meta['jac_code']}: {node.value.meta['jac_code']}")

    def exit_disconnect_op(self, node: ast.DisconnectOp) -> None:
        """Sub objects.

        filter_cond: Optional[ExprType],
        edge_dir: EdgeDir,
        """
        for i in node.kid:
            self.emit(node, i.meta["jac_code"])

    def exit_connect_op(self, node: ast.ConnectOp) -> None:
        """Sub objects.

        spawn: Optional[ExprType],
        edge_dir: EdgeDir,
        """
        for i in node.kid:
            self.emit(node, i.meta["jac_code"])

    def exit_filter_compr(self, node: ast.FilterCompr) -> None:
        """Sub objects.

        compares: list[BinaryExpr],
        """
        self.ds_feature_warn()

    def exit_await_stmt(self, node: ast.AwaitStmt) -> None:
        """Sub objects.

        target: ExprType,
        """
        self.ds_feature_warn()

    def exit_revisit_stmt(self, node: ast.RevisitStmt) -> None:
        """Sub objects.

        hops: Optional[ExprType],
        else_body: Optional[ElseStmt],
        """
        self.ds_feature_warn()

    def exit_visit_stmt(self, node: ast.VisitStmt) -> None:
        """Sub objects.

        vis_type: Optional[Token],
        target: Optional["ExprType"],
        else_body: Optional["ElseStmt"],
        """
        self.emit(node, f"visit {node.target.meta['jac_code']}")

    def exit_ignore_stmt(self, node: ast.IgnoreStmt) -> None:
        """Sub objects.

        target: ExprType,
        """
        self.ds_feature_warn()

    def exit_yield_stmt(self, node: ast.YieldStmt) -> None:
        """Sub objects.

        expr: Optional[ExprType],
        """
        comment_str = ""
        (
            inline_comments,
            _,
        ) = self.emit_comments_for_line(node.loc.first_line)
        if inline_comments:
            comment_str = " ; ".join(
                comment_value for _, comment_value in inline_comments
            )
        if node.expr:
            self.emit(node, f"yield {node.expr.meta['jac_code']}")
        else:
            self.emit(node, "yield")
        if isinstance(node.kid[-1], ast.Token) and node.kid[-1].name == "SEMI":
            self.emit_ln(node, node.kid[-1].value + " " + comment_str)
            self.processed_comments.add(comment_str)

    def exit_return_stmt(self, node: ast.ReturnStmt) -> None:
        """Sub objects.

        expr: Optional[ExprType],
        """
        if node.expr:
            self.emit(node, f"return {node.expr.meta['jac_code']}")
        else:
            self.emit(node, "return")

    def exit_assert_stmt(self, node: ast.AssertStmt) -> None:
        """Sub objects.

        condition: ExprType,
        error_msg: Optional[ExprType],
        """
        comment_str = ""
        (
            inline_comments,
            _,
        ) = self.emit_comments_for_line(node.loc.first_line)
        if inline_comments:
            comment_str = " ; ".join(
                comment_value for _, comment_value in inline_comments
            )
        if node.error_msg:
            self.emit(
                node,
                f"assert {node.condition.meta['jac_code']}, {node.error_msg.meta['jac_code']}",  # noqa
            )
        else:
            self.emit(node, f"assert {node.condition.meta['jac_code']}")

        if isinstance(node.kid[-1], ast.Token) and node.kid[-1].name == "SEMI":
            self.emit_ln(node, node.kid[-1].value + " " + comment_str)
            self.processed_comments.add(comment_str)

    def exit_ctrl_stmt(self, node: ast.CtrlStmt) -> None:
        """Sub objects.

        ctrl: Token,
        """
        comment_str = ""
        (
            inline_comments,
            next_line_standalone_comments,
        ) = self.emit_comments_for_line(node.loc.first_line)
        if inline_comments:
            comment_str = " ; ".join(
                comment_value for _, comment_value in inline_comments
            )

        if node.ctrl.name == Tok.KW_SKIP:
            self.ds_feature_warn()
        else:
            self.emit(node, node.ctrl.value)
        if isinstance(node.kid[-1], ast.Token) and node.kid[-1].name == "SEMI":
            self.emit_ln(node, node.kid[-1].value + " " + comment_str)
            self.processed_comments.add(comment_str)

    def exit_delete_stmt(self, node: ast.DeleteStmt) -> None:
        """Sub objects.

        target: ExprType,
        """
        comment_str = ""
        (
            inline_comments,
            _,
        ) = self.emit_comments_for_line(node.loc.first_line)
        if inline_comments:
            comment_str = " ; ".join(
                comment_value for _, comment_value in inline_comments
            )
        self.emit(node, f"del {node.target.meta['jac_code']}")
        if isinstance(node.kid[-1], ast.Token) and node.kid[-1].name == "SEMI":
            self.emit_ln(node, node.kid[-1].value + " " + comment_str)
            self.processed_comments.add(comment_str)

    def exit_report_stmt(self, node: ast.ReportStmt) -> None:
        """Sub objects.

        expr: ExprType,
        """
        self.ds_feature_warn()

    def exit_expr_as_item(self, node: ast.ExprAsItem) -> None:
        """Sub objects.

        expr: "ExprType",
        alias: Optional[Token],
        """
        if node.alias:
            self.emit(node, node.expr.meta["jac_code"] + " as " + node.alias.value)
        else:
            self.emit(node, node.expr.meta["jac_code"])

    def exit_in_for_stmt(self, node: ast.InForStmt) -> None:
        """Sub objects.

        name_list: SubNodeList[Name],
        collection: ExprType,
        body: SubNodeList[CodeBlockStmt],
        """
        comment_str = ""
        (
            inline_comments,
            _,
        ) = self.emit_comments_for_line(node.loc.first_line)
        if inline_comments:
            comment_str = " ; ".join(
                comment_value for _, comment_value in inline_comments
            )
        names = node.name_list.meta["jac_code"]
        self.emit(
            node, f"for {names} in {node.collection.meta['jac_code']}  {comment_str}"
        )
        self.processed_comments.add(comment_str)
        if node.body:
            self.emit(node, node.body.meta["jac_code"])

    def exit_test(self, node: ast.Test) -> None:
        """Sub objects.

        name: Optional[Name],
        doc: Optional[Token],
        body: CodeBlock,
        """
        test_name = node.name.value
        if node.doc:
            self.emit_ln(node, node.doc.meta["jac_code"])
        if test_name:
            self.emit(node, f"test {test_name}")
        self.emit(node, f"{node.body.meta['jac_code']}")

    def exit_py_inline_code(self, node: ast.PyInlineCode) -> None:
        """Sub objects.

        code: Token,
        """
        self.emit_ln(node, node.code.value)

    def exit_arch_ref_chain(self, node: ast.ArchRefChain) -> None:
        """Sub objects.

        archs: list[ArchRef],
        """
        self.emit(node, ".".join([i.meta["jac_code"] for i in node.archs]))

    def exit_typed_ctx_block(self, node: ast.TypedCtxBlock) -> None:
        """Sub objects.

        type_ctx: TypeList,
        body: CodeBlock,
        """
        self.ds_feature_warn()

    def exit_token(self, node: ast.Token) -> None:
        """Sub objects.

        name: str,
        value: str,
        col_start: int,
        col_end: int,
        """
        if node.name != "SEMI":
            self.emit(node, node.value)
        else:
            self.emit(node, "")

    def exit_name(self, node: ast.Name) -> None:
        """Sub objects.

        name: str,
        value: str,
        col_start: int,
        col_end: int,
        already_declared: bool,
        """
        self.emit(node, node.value)

    def enter_float(self, node: ast.Float) -> None:
        """Sub objects.

        name: str,
        value: str,
        line: int,
        col_start: int,
        col_end: int,
        pos_start: int,
        pos_end: int,
        """
        self.emit(node, node.value)

    def enter_int(self, node: ast.Int) -> None:
        """Sub objects.

        name: str,
        value: str,
        line: int,
        col_start: int,
        col_end: int,
        pos_start: int,
        pos_end: int,
        """
        self.emit(node, node.value)

    def enter_string(self, node: ast.String) -> None:
        """Sub objects.

        name: str,
        value: str,
        line: int,
        col_start: int,
        col_end: int,
        pos_start: int,
        pos_end: int,
        """
        self.emit(node, node.value)

    def enter_bool(self, node: ast.Bool) -> None:
        """Sub objects.

        name: str,
        value: str,
        line: int,
        col_start: int,
        col_end: int,
        pos_start: int,
        pos_end: int,
        """
        self.emit(node, node.value)

    def exit_builtin_type(self, node: ast.BuiltinType) -> None:
        """Sub objects.

        name: str,
        value: str,
        line: int,
        col_start: int,
        col_end: int,
        pos_start: int,
        pos_end: int,
        """
        self.emit(node, node.value)<|MERGE_RESOLUTION|>--- conflicted
+++ resolved
@@ -19,12 +19,8 @@
         self, comments: Optional[list] = None, *args: Any, **kwargs: Any  # noqa
     ) -> None:  # noqa
         """Initialize Formatter."""
-<<<<<<< HEAD
         self.comments = comments
         self.processed_comments = set()
-=======
-        self.comments = comments if comments else []
->>>>>>> cef186a8
 
         super().__init__(*args, **kwargs)
 
@@ -194,7 +190,6 @@
         # Emit next line standalone comments
         if node.items:
             for stmt in node.items:
-<<<<<<< HEAD
                 comment_str = ""
                 (
                     inline_comments,
@@ -210,10 +205,6 @@
                 else:
                     self.emit(node, f"{stmt.meta['jac_code']}")
         if indent_set:
-=======
-                self.emit(node, f"{stmt.meta['jac_code']}")
-        if isinstance(node.kid[-1], ast.Token) and node.kid[-1].name == "RBRACE":
->>>>>>> cef186a8
             self.indent_level -= 1
             self.emit_ln(node, "")
             self.emit_ln(node, node.kid[-1].value)
@@ -269,7 +260,6 @@
 
         strings: list[Token],
         """
-<<<<<<< HEAD
         if len(node.strings) > 1:
             self.emit_ln(node, node.strings[0].meta["jac_code"])
             self.indent_level += 1
@@ -279,11 +269,6 @@
             self.indent_level -= 1
         else:
             self.emit(node, node.strings[0].meta["jac_code"])
-=======
-        for string in range(0, len(node.strings) - 1):
-            self.emit_ln(node, node.strings[string].meta["jac_code"])
-        self.emit(node, node.strings[-1].meta["jac_code"])
->>>>>>> cef186a8
 
     def exit_module_path(self, node: ast.ModulePath) -> None:
         """Sub objects.
