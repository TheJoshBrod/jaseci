"""Test ast build pass module."""
import io
import sys

from jaclang.cli import cmds
from jaclang.jac.passes.blue import JacFormatPass
from jaclang.jac.transpiler import jac_file_to_pass
from jaclang.utils.test import AstSyncTestMixin, TestCaseMicroSuite


class JacFormatPassTests(TestCaseMicroSuite, AstSyncTestMixin):
    """Test pass module."""

    TargetPass = JacFormatPass

    def setUp(self) -> None:
        """Set up test."""
        return super().setUp()

    def test_jac_cli(self) -> None:
        """Basic test for pass."""
        code_gen = jac_file_to_pass(
            self.fixture_abs_path("base.jac"), target=JacFormatPass
        )
        self.assertFalse(code_gen.errors_had)

    def test_empty_codeblock(self) -> None:
        """Basic test for pass."""
        code_gen = jac_file_to_pass(
            self.fixture_abs_path("base.jac"), target=JacFormatPass
        )
        self.assertFalse(code_gen.errors_had)
        # self.assertIn("pass", code_gen.ir.gen.jac)

    def micro_suite_test(self, filename: str) -> None:
        """Parse micro jac file."""
<<<<<<< HEAD
        code_gen = jac_file_to_pass(
            self.fixture_abs_path(filename), target=JacFormatPass
        )
        self.assertGreater(len(code_gen.ir.meta["jac_code"]), 10)
=======
        code_gen = jac_file_formatter(self.fixture_abs_path(filename))
        self.assertGreater(len(code_gen.ir.gen.jac), 10)
>>>>>>> 94de318e

    def test_circle_jac(self) -> None:
        """Basic test for pass."""
        captured_output = io.StringIO()
        sys.stdout = captured_output

        # Execute the function
        cmds.run(
            self.fixture_abs_path("../../../../examples/manual_code/circle.jac")
        )  # type: ignore

        sys.stdout = sys.__stdout__
        stdout_value = captured_output.getvalue()

        # Assertions or verifications
        self.assertIn(
            "Area of a circle with radius 5 using function: 78",
            stdout_value,
        )
        self.assertIn(
            "Area of a Circle with radius 5 using class: 78",
            stdout_value,
        )

    def test_circle_jac_test(self) -> None:
        """Basic test for pass."""
        captured_output = io.StringIO()
        sys.stderr = captured_output

        # Execute the function
        cmds.test(
            self.fixture_abs_path("../../../../examples/manual_code/circle.jac")
        )  # type: ignore

        sys.stderr = sys.__stderr__
        stderr_value = captured_output.getvalue()
        # Assertions or verifications
        self.assertIn("Ran 3 tests", stderr_value)

    def test_clean_circle_jac(self) -> None:
        """Basic test for pass."""
        captured_output = io.StringIO()
        sys.stdout = captured_output

        # Execute the function
        cmds.run(
            self.fixture_abs_path("../../../../examples/manual_code/circle.jac")
        )  # type: ignore
        stdout_value = captured_output.getvalue()
        sys.stdout = sys.__stdout__
        print(stdout_value)
        # Assertions or verifications
        self.assertIn(
            "Area of a circle with radius 5 using function: 78",
            stdout_value,
        )
        self.assertIn(
            "Area of a Circle with radius 5 using class: 78",
            stdout_value,
        )

    def test_clean_circle_jac_test(self) -> None:
        """Basic test for pass."""
        captured_output = io.StringIO()
        sys.stderr = captured_output

        # Execute the function
        cmds.test(
            self.fixture_abs_path(
                "../../../../examples/manual_code/circle_clean_tests.jac"
            )
        )  # type: ignore

        sys.stderr = sys.__stderr__
        stderr_value = captured_output.getvalue()
        # Assertions or verifications
        self.assertIn("Ran 3 tests", stderr_value)


JacFormatPassTests.self_attach_micro_tests()<|MERGE_RESOLUTION|>--- conflicted
+++ resolved
@@ -34,15 +34,10 @@
 
     def micro_suite_test(self, filename: str) -> None:
         """Parse micro jac file."""
-<<<<<<< HEAD
         code_gen = jac_file_to_pass(
             self.fixture_abs_path(filename), target=JacFormatPass
         )
         self.assertGreater(len(code_gen.ir.meta["jac_code"]), 10)
-=======
-        code_gen = jac_file_formatter(self.fixture_abs_path(filename))
-        self.assertGreater(len(code_gen.ir.gen.jac), 10)
->>>>>>> 94de318e
 
     def test_circle_jac(self) -> None:
         """Basic test for pass."""
