"""Example of simple walker walking nodes."""
<<<<<<< HEAD
import from jac_cloud.core.context {JaseciContext}
import from jac_cloud.jaseci.models {User as BaseUser, NO_PASSWORD}
import from jac_cloud.jaseci.utils {SendGridEmailer}
import from jac_cloud.plugin {WEBSOCKET_MANAGER as socket}
import from dataclasses {dataclass}
import from fastapi {UploadFile}
import from typing {Any}

class User(BaseUser) {
=======
import:py from jac_cloud.core.context {JaseciContext}
import:py from jac_cloud.jaseci.models {User as BaseUser, NO_PASSWORD}
import:py from jac_cloud.jaseci.utils {SendGridEmailer}
import:py from jac_cloud.plugin {WEBSOCKET_MANAGER as socket}
import:py from jac_cloud.plugin.implementation {create_task}
import:py from dataclasses {dataclass}
import:py from fastapi {UploadFile}
import:py from typing {Any}

class User:BaseUser: {
>>>>>>> c6866f4a
    has name: str;

    class Collection(BaseUser.Collection) {
        ::py::
        @classmethod
        def __document__(cls, doc) -> "User":
            return User(
                id=doc.pop("_id"),
                email=doc.pop("email"),
                password=doc.pop("password", None) or NO_PASSWORD,
                root_id=doc.pop("root_id"),
                **doc,
            )
        ::py::
    }

    static def send_verification_code(code: str, email: str) -> None {
        SendGridEmailer.send_verification_code(code, email);
    }

    static def send_reset_code(code: str, email: str) -> None {
        SendGridEmailer.send_reset_code(code, email);
    }

    static def sso_mapper(open_id: object) -> dict[str, object] {
        return {
            "name": f"{open_id.first_name} {open_id.last_name}"
        };
    }

    static def system_admin_default() -> dict[str, object] {
        return {
            "name": f"System Administrator"
        };
    }
}

enum Enum {
    A = "a",
    B = "b",
    C = "c"
}

node A {
    has val: int;
}

node B {
    has val: str | int;
}

node C {
    has val: Any;
}

obj Child {
    has val: int, arr: list[int], data: dict[str, int], enum_field: Enum;
}

obj Parent(Child) {
    has child: Child;
}

node Nested {
    has val: int, arr: list[int], data: dict[str, int], parent: Parent, enum_field: Enum;
}

obj Kid {
    has enum_field: Enum;
}

obj Adult(Kid) {
    has kid: Kid, arr: list[Kid], data: dict[str, Kid];
}

walker create_graph {
    can enter_root with `root entry {
        a = A(val=0);
        b = B(val=1);
        c = C(val=2);
        a ++> b;
        b ++> c;
        here ++> a;

        report here;
        report a;
        report b;
        report c;
    }
}

walker traverse_graph {
    can enter with `root entry {
        report here;
        visit [-->];
    }

    can enter_A with A entry {
        report here;
        visit [-->];
    }

    can enter_B with B entry {
        report here;
        visit [-->];
    }

    can enter_C with C entry {
        report here;
    }
}

walker detach_node {
    can enter with `root entry {
        visit [-->];
    }

    can enter_A with A entry {
        visit [-->];
    }

    can enter_B with B entry {
        return here del --> [-->];
    }
}

walker update_graph {
    can enter with `root entry {
        report here;
        visit [-->];
    }

    can enter_A with A entry {
        here.val = 1;
        report here;
        visit [-->];
    }

    can enter_B with B entry {
        here.val = 2;
        report here;
        visit [-->];
    }
}

walker create_nested_node {
    can enter_root with `root entry {
        n = Nested(
            val=0,
            arr=[],
            data={},
            parent=Parent(
                val=1,
                arr=[1],
                data={"a": 1},
                child=Child(
                    val=2,
                    arr=[1, 2],
                    data={"a": 1, "b": 2},
                    enum_field = Enum.C
                ),
                enum_field = Enum.B
            ),
            enum_field = Enum.A
        );
        here ++> n;
        return n;
    }
}

walker update_nested_node {
    can enter_root with `root entry {
        nested = [-->(`?Nested)][0];
        nested.parent.child.data["c"] = 3;
        nested.parent.child.arr.append(3);
        nested.parent.child.val = 3;
        nested.parent.child.enum_field = Enum.A;
        nested.parent.data["b"] = 2;
        nested.parent.arr.append(2);
        nested.parent.val = 2;
        nested.parent.enum_field = Enum.C;
        nested.data["a"] = 1;
        nested.arr.append(1);
        nested.val = 1;
        nested.enum_field = Enum.B;
        return nested;
    }

    can enter_nested with Nested entry {
        here.parent.child.data["c"] = 3;
        here.parent.child.arr.append(3);
        here.parent.child.val = 3;
        here.parent.child.enum_field = Enum.A;
        here.parent.data["b"] = 2;
        here.parent.arr.append(2);
        here.parent.val = 2;
        here.parent.enum_field = Enum.C;
        here.data["a"] = 1;
        here.arr.append(1);
        here.val = 1;
        here.enum_field = Enum.B;
        return here;
    }
}

walker detach_nested_node {
    can enter_root with `root entry {
        report here del--> [-->(`?Nested)];
    }
}

walker visit_nested_node {
    can enter_root with `root entry {
        nesteds = [-->(`?Nested)];
        if nesteds {
            report [-->(`?Nested)][0];
        } else {
            report nesteds;
        }
    }

    can enter_nested with Nested entry {
        report here;
    }
}

walker delete_nested_node {
    can enter_root with `root entry {
        nested = [-->(`?Nested)][0];
        _.destroy(nested);
        # nested.__jac__.apply();

        report [-->(`?Nested)];
    }
}

walker delete_nested_edge {
    can enter_root with `root entry {
        nested_edge = [edge -->][0];
        _.destroy(nested_edge);

        report [-->(`?Nested)];
    }
}

walker allow_other_root_access {
    has root_id: str, level: int | str = 0, via_all: bool = False;

    can enter_root with `root entry {
        if self.via_all {
            _.perm_grant(here, self.level);
        } else {
            import from jac_cloud.core.architype {BaseAnchor}
            _.allow_root(here, BaseAnchor.ref(self.root_id), self.level);
        }
    }

    can enter_nested with Nested entry {
        if self.via_all {
            _.perm_grant(here, self.level);
        } else {
            import from jac_cloud.core.architype {BaseAnchor}
            _.allow_root(here, BaseAnchor.ref(self.root_id), self.level);
        }
    }
}

walker disallow_other_root_access {
    has root_id: str, via_all: bool = False;

    can enter_root with `root entry {
        if self.via_all {
            _.perm_revoke(here);
        } else {
            import from jac_cloud.core.architype {BaseAnchor}
            _.disallow_root(here, BaseAnchor.ref(self.root_id));
        }
    }

    can enter_nested with Nested entry {
        if self.via_all {
            _.perm_revoke(here);
        } else {
            import from jac_cloud.core.architype {BaseAnchor}
            _.disallow_root(here, BaseAnchor.ref(self.root_id));
        }
    }
}

#################################################################
#                    ENDPOINT CUSTOMIZATIONS                    #
# ------------------------------------------------------------- #

walker post_no_body {}

walker post_with_body {
    has a: str;
}

walker get_no_body {
    class __specs__ {
        has methods: list = ["get"];
    }
}

walker get_with_query {
    has a: str;

    class __specs__ {
        has methods: list = ["get"], as_query: list = ["a"];
    }
}

walker get_all_query {
    has a: str;
    has b: str;

    class __specs__ {
        has methods: list = ["get"], as_query: list = "*", auth: bool = False;
    }
}

walker post_path_var {
    has a: str;

    class __specs__ {
        has path: str = "/{a}", methods: list = ["post", "get"];
    }
}

walker post_all_excluded {
    has a: str = "";
    has b: str = "";

    class __specs__ {
        has excluded: str = "*", auth: bool = False;
    }
}

walker post_partial_excluded {
    has a: str;
    has b: str = "";

    class __specs__ {
        has excluded: str = "b";
    }
}

walker combination1 {
    has a: str;
    has b: str;
    has c: str;
    has d: str = "";

    class __specs__ {
        has methods: list = ["post", "get"], as_query: list = ["a", "b"], excluded: str = "d";
    }
}


walker combination2 {
    has a: str;
    has b: str;
    has c: str;
    has d: str = "";
    has e: str = "";

    class __specs__ {
        has path: str = "/{a}",
        methods: list = ["post", "get", "put", "patch", "delete", "head", "trace", "options"],
        as_query: list = ["b"],
        excluded: list = ["d", "e"];
    }
}

walker post_with_file {
    has single: UploadFile;
    has multiple: list[UploadFile];
    has singleOptional: UploadFile | None = None;


    can enter with `root entry {
        print(self.single);
        print(self.multiple);
        print(self.singleOptional);

        multiple = [];
        for file in self.multiple {
            multiple.append({
                "name": file.filename,
                "content_type": file.content_type,
                "size": file.size,
            });
        }

        single = {
            "single": {
                "name": self.single.filename,
                "content_type": self.single.content_type,
                "size": self.single.size,
            }
        };

        report {
            "single": single,
            "multiple": multiple,
            "singleOptional": self.singleOptional
        };
    }

    class __specs__ {}
}

walker post_with_body_and_file {
    has val: int;
    has single: UploadFile;
    has multiple: list[UploadFile];
    has optional_val: int = 0;

    can enter with `root entry {
        print(self.val);
        print(self.optional_val);
        print(self.single);
        print(self.multiple);
    }

    class __specs__ {
        has auth: bool = False;
    }
}

walker custom_status_code {
    has status: int;

    can enter with `root entry {
        _.get_context().status = self.status;
    }
}

walker different_return {

    can enter1 with `root entry {
    }

    can enter2 with A entry -> int {
    }

    can enter3 with B entry -> str {
    }

    can enter4 with C entry -> bool {
    }

    can enter5 with Nested entry -> Parent {
    }

    can enter6 with `root entry -> list | dict {
    }

    class __specs__ {
        has auth: bool = False;
    }
}

:walker:detach_nested_node:can:enter_root {
    return here del--> [-->(`?Nested)];
}

:walker:visit_nested_node:can:enter_root {
    nesteds = [-->(`?Nested)];
    if nesteds {
        return [-->(`?Nested)][0];
    } else {
        return nesteds;
    }
}

:walker:visit_nested_node:can:enter_nested {
    return here;
}

walker manual_create_nested_node {
    can enter_root with `root entry {
        n = Nested(
            val=0,
            arr=[],
            data={},
            parent=Parent(
                val=1,
                arr=[1],
                data={"a": 1},
                child=Child(
                    val=2,
                    arr=[1, 2],
                    data={"a": 1, "b": 2},
                    enum_field = Enum.C
                ),
                enum_field = Enum.B
            ),
            enum_field = Enum.A
        );
        here ++> n;
        here.__jac__.apply();

        # simulate no auto save
        jsrc = _.get_context().mem;
        jsrc.__mem__.clear();
        jsrc.__gc__.clear();

        return n;
    }
}

walker manual_update_nested_node {
    can enter_root with `root entry {
        nested = [-->(`?Nested)][0];
        nested.parent.child.data["c"] = 3;
        nested.parent.child.arr.append(3);
        nested.parent.child.val = 3;
        nested.parent.child.enum_field = Enum.A;
        nested.parent.data["b"] = 2;
        nested.parent.arr.append(2);
        nested.parent.val = 2;
        nested.parent.enum_field = Enum.C;
        nested.data["a"] = 1;
        nested.arr.append(1);
        nested.val = 1;
        nested.enum_field = Enum.B;
        nested.__jac__.apply();

        # simulate no auto save
        jsrc = _.get_context().mem;
        jsrc.__mem__.clear();
        jsrc.__gc__.clear();

        return nested;
    }
}

walker manual_detach_nested_node {
    can enter_root with `root entry {
        nested = [-->(`?Nested)][0];
        detached = here del--> [-->(`?Nested)];
        _.destroy(nested);
        nested.__jac__.apply();

        # simulate no auto save
        jsrc = _.get_context().mem;
        jsrc.__mem__.clear();
        jsrc.__gc__.clear();

        return detached;
    }
}

walker manual_delete_nested_node {
    can enter_root with `root entry {
        nested = [-->(`?Nested)][0];
        _.destroy(nested);
        nested.__jac__.apply();

        # simulate no auto save
        jsrc = _.get_context().mem;
        jsrc.__mem__.clear();
        jsrc.__gc__.clear();

        report [-->(`?Nested)];
    }
}

walker manual_delete_nested_edge {
    can enter_root with `root entry {
        nested_edge = [edge-->][0];
        _.destroy(nested_edge);
        nested_edge.__jac__.apply();

        # simulate no auto save
        jsrc = _.get_context().mem;
        jsrc.__mem__.clear();
        jsrc.__gc__.clear();

        report [-->(`?Nested)];
    }
}

walker custom_report {
    can enter1 with `root entry {
        report 1;
        report 2;
        report 3;

        _.report({
            "testing": 1
        }, True);
    }

    class __specs__ {
        has auth: bool = False;
    }
}

walker documentation {
    class __specs__ {
        has tags: list[str] | None = ["Documented"];
        has entry_type: EntryType = "root";
        has status_code: int | None = "201";
        has summary: str | None = "Enter summary here!!!";
        has description: str | None = "Enter description here!!!";
        has response_description: str = "Enter response description here!!! Defaults to 'Successful Response'";
        has responses: dict[int | str, dict[str, Any]] | None = {
            200: {
                "description": "Enter response description for http status 200!!!",
                "content": {"application/json": {}},
                "links": {"sample_link": {"description": "Enter link description here!!!"}}
            }
        };
        has deprecated: bool | None = True;
        has name: str | None = "Enter name here!!!";
        has openapi_extra: dict[str, Any] | None = {"addons": True};
    }
}

# ------------------------------------------------------------- #
#################################################################

#################################################################
#                           FOR PURGER                          #
# ------------------------------------------------------------- #

node D {
    has id: int;
}

node E {
    has id: int;
}

node F {
    has id: int;
}

node G {
    has id: int;
}

node H {
    has id: int;
}


walker populate_graph {
    can setup1 with `root entry {
        for i in range(2) {
            here ++> D(id=i);
        }
        visit [-->];
    }

    can setup2 with D entry {
        for i in range(2) {
            here ++> E(id=i);
        }
        visit [-->];
    }

    can setup3 with E entry {
        for i in range(2) {
            here ++> F(id=i);
        }
        visit [-->];
    }

    can setup4 with F entry {
        for i in range(2) {
            here ++> G(id=i);
        }
        visit [-->];
    }

    can setup5 with G entry {
        for i in range(2) {
            here ++> H(id=i);
        }
        visit [-->];
    }
}

walker traverse_populated_graph {
    can enter1 with `root entry {
        report here;
        visit [-->];
    }

    can enter2 with D entry {
        report here;
        visit [-->];
    }

    can enter3 with E entry {
        report here;
        visit [-->];
    }

    can enter4 with F entry {
        report here;
        visit [-->];
    }

    can enter5 with G entry {
        report here;
        visit [-->];
    }

    can enter6 with H entry {
        report here;
        visit [-->];
    }
}

walker purge_populated_graph {
    can purge with `root entry {
        report _.reset_graph();
    }
}

walker check_populated_graph {
    can enter with `root entry {
        import from jac_cloud.core.architype {NodeAnchor, EdgeAnchor, WalkerAnchor}

        id = here.__jac__.id;
        count = NodeAnchor.Collection.count({"$or": [{"_id": id}, {"root": id}]});
        count += EdgeAnchor.Collection.count({"root": id});
        count += WalkerAnchor.Collection.count({"root": id});

        report count;
    }
}

walker check_memory_sync {
    has other_node_id: str;
    can enter with `root entry {
        import from jac_cloud.core.architype {NodeAnchor}
        n = &(self.other_node_id);
        n.val = 4;
        report n;
    }
}

# ------------------------------------------------------------- #
#################################################################

#################################################################
#                        SAVABLE OBJECT                         #
# ------------------------------------------------------------- #

obj SavableObject {
    has val: int, arr: list[int], data: dict[str, int], parent: Parent, enum_field: Enum;
}

walker create_custom_object {
    can enter1 with `root entry {
        o = SavableObject(
            val=0,
            arr=[],
            data={},
            parent=Parent(
                val=1,
                arr=[1],
                data={"a": 1},
                child=Child(
                    val=2,
                    arr=[1, 2],
                    data={"a": 1, "b": 2},
                    enum_field = Enum.C
                ),
                enum_field = Enum.B
            ),
            enum_field = Enum.A
        );
        _.save(o);
        report o;
    }
}

walker get_custom_object {
    has object_id: str;

    can enter1 with `root entry {
        try {
            report &(self.object_id);
        } except Exception as e {
            report None;
        }
    }
}

walker update_custom_object {
    has object_id: str;

    can enter1 with `root entry {
        savable_object = &(self.object_id);
        savable_object.parent.child.data["c"] = 3;
        savable_object.parent.child.arr.append(3);
        savable_object.parent.child.val = 3;
        savable_object.parent.child.enum_field = Enum.A;
        savable_object.parent.data["b"] = 2;
        savable_object.parent.arr.append(2);
        savable_object.parent.val = 2;
        savable_object.parent.enum_field = Enum.C;
        savable_object.data["a"] = 1;
        savable_object.arr.append(1);
        savable_object.val = 1;
        savable_object.enum_field = Enum.B;
        report savable_object;
    }
}

walker delete_custom_object {
    has object_id: str;

    can enter1 with `root entry {
        import from jac_cloud.core.architype {BaseAnchor}
        _.destroy(&(self.object_id));

        # This is similar to
        #
        # _.destroy(BaseAnchor.ref(self.object_id));
        #
        # The only difference is BaseAnchor.ref doesn't
        # load the actual object and just use it as reference
    }
}

walker nested_request_payload {
    has adult: Adult, arr: list[Adult], data: dict[str, Adult], enum_field: Enum;

    can enter1 with `root entry {
        report type(self.adult).__name__;
        report type(self.adult.kid).__name__;
        report type(self.adult.arr[0]).__name__;
        report type(self.adult.data["kid1"]).__name__;
        report type(self.adult.enum_field).__name__;


        report type(self.arr[0]).__name__;
        report type(self.arr[0].kid).__name__;
        report type(self.arr[0].arr[0]).__name__;
        report type(self.arr[0].data["kid1"]).__name__;
        report type(self.arr[0].enum_field).__name__;

        report type(self.data["kid1"]).__name__;
        report type(self.data["kid1"].kid).__name__;
        report type(self.data["kid1"].arr[0]).__name__;
        report type(self.data["kid1"].data["kid1"]).__name__;
        report type(self.data["kid1"].enum_field).__name__;

        report type(self.enum_field).__name__;
    }
}

# ------------------------------------------------------------- #
#################################################################

#################################################################
#                    FOR SPAWN CALL SEQUENCE                    #
# ------------------------------------------------------------- #

node Node {
    has val: str;

    can entry1 with entry {
        return f"{self.val}-2";
    }

    can entry3 with visit_sequence entry {
        return f"{self.val}-3";
    }

    can exit1 with visit_sequence exit {
        return f"{self.val}-4";
    }

    can exit2 with exit {
        return f"{self.val}-5";
    }
}

walker visit_sequence {
    can entry1 with entry {
        return "walker entry";
    }

    can entry2 with `root entry {
        here ++> Node(val = "a");
        here ++> Node(val = "b");
        here ++> Node(val = "c");
        visit [-->];
        return "walker enter to root";
    }

    can entry3 with Node entry {
        return f"{here.val}-1";
    }

    can exit1 with Node exit {
        return f"{here.val}-6";
    }

    can exit2 with exit {
        return "walker exit";
    }

    class __specs__ {
        has auth: bool = False;
    }
}

# ------------------------------------------------------------- #
#################################################################

#################################################################
#                           WEBHOOKS                            #
# ------------------------------------------------------------- #

walker webhook_by_header {
    can enter1 with `root entry {
        report True;
    }

    class __specs__ {
        has webhook: dict = {
            "type": "header",
            "name": "test_key"
        };
    }
}

walker webhook_by_query {
    can enter1 with `root entry {
        report True;
    }

    class __specs__ {
        has webhook: dict = {
            "type": "query",
            "name": "test_key"
        };
    }
}

walker webhook_by_path {
    can enter1 with `root entry {
        report True;
    }

    class __specs__ {
        has webhook: dict = {
            "type": "path",
            "name": "test_key"
        }, path: str = "/{test_key}";
    }
}

walker webhook_by_body {
    can enter1 with `root entry {
        report True;
    }

    class __specs__ {
        has webhook: dict = {
            "type": "body",
            "name": "test_key"
        };
    }
}

# ------------------------------------------------------------- #
#################################################################

#################################################################
#                           WEBSOCKET                           #
# ------------------------------------------------------------- #

walker websocket {
    has val: int;
    can enter1 with `root entry {
        socket.notify_self({"testing": self.val});
    }

    class __specs__ {
        has methods: list = ["websocket"];
    }
}

# ------------------------------------------------------------- #
#################################################################

#################################################################
#                              TASK                             #
# ------------------------------------------------------------- #

node TaskCounter {
    has val: int = 0;
}

walker get_or_create_counter {
    can enter1 with `root entry {
        tc = TaskCounter();
        here ++> tc;

        report tc;
    }

    can enter2 with TaskCounter entry {
        report here;
    }
}

walker increment_counter {
    has val: int;

    can enter with TaskCounter entry {
        here.val += self.val;
    }

    class __specs__ {
        has private: bool = True;
    }
}

walker trigger_counter_task {
    can enter with `root entry {
        tcs = [-->(`?TaskCounter)];
        if tcs {
            report create_task(increment_counter(val=1), tcs[0]);
        }
    }
}

# ------------------------------------------------------------- #
#################################################################

#################################################################
#                           SCHEDULER                           #
# ------------------------------------------------------------- #

walker walker_cron {
    has arg1: int;
    has arg2: str;
    has kwarg1: int = 3;
    has kwarg2: str = "4";

    can enter with `root entry {
        import:py from jac_cloud.core.architype {NodeAnchor}

        n = NodeAnchor.Collection.find_one({
            "name": "TaskCounter"
        });

        if n {
            report n.architype.val;
        } else {
            report None;
        }
    }

    class __specs__ {
        has private: bool = True;
        has schedule: dict = {
            "trigger": "cron",
            "args": [1, "2"],
            "kwargs": {
                "kwarg1": 30,
                "kwarg2": "40"
            },
            "save": True,
            "second": "*",
        };
    }
}

# ------------------------------------------------------------- #
#################################################################<|MERGE_RESOLUTION|>--- conflicted
+++ resolved
@@ -1,26 +1,14 @@
 """Example of simple walker walking nodes."""
-<<<<<<< HEAD
 import from jac_cloud.core.context {JaseciContext}
 import from jac_cloud.jaseci.models {User as BaseUser, NO_PASSWORD}
 import from jac_cloud.jaseci.utils {SendGridEmailer}
 import from jac_cloud.plugin {WEBSOCKET_MANAGER as socket}
+import from jac_cloud.plugin.implementation {create_task}
 import from dataclasses {dataclass}
 import from fastapi {UploadFile}
 import from typing {Any}
 
 class User(BaseUser) {
-=======
-import:py from jac_cloud.core.context {JaseciContext}
-import:py from jac_cloud.jaseci.models {User as BaseUser, NO_PASSWORD}
-import:py from jac_cloud.jaseci.utils {SendGridEmailer}
-import:py from jac_cloud.plugin {WEBSOCKET_MANAGER as socket}
-import:py from jac_cloud.plugin.implementation {create_task}
-import:py from dataclasses {dataclass}
-import:py from fastapi {UploadFile}
-import:py from typing {Any}
-
-class User:BaseUser: {
->>>>>>> c6866f4a
     has name: str;
 
     class Collection(BaseUser.Collection) {
