--- conflicted
+++ resolved
@@ -4,10 +4,6 @@
 import sys
 import tempfile
 
-<<<<<<< HEAD
-
-=======
->>>>>>> 51abeba0
 from jaclang.cli.cmdreg import cmd_registry
 from jaclang.plugin.default import hookimpl
 
