from core.utils.mem_hook import mem_hook
from core.actor.sentinel import sentinel
from core.graph.graph import graph

import core.jac.tests.book_code as jtc
import sys
import io
from unittest import TestCase
from core.utils.utils import TestCaseHelper


class jac_book_tests(TestCaseHelper, TestCase):
    """Unit tests for Jac language"""

    def setUp(self):
        super().setUp()
        self.gph = graph(h=mem_hook())
        self.sent = sentinel(h=self.gph._h)
        self.old_stdout = sys.stdout
        self.new_stdout = io.StringIO()
        sys.stdout = self.new_stdout

    def tearDown(self):
        sys.stdout = self.old_stdout
        super().tearDown()

    def to_screen(self):
        sys.stdout = self.old_stdout
        print("output: ", self.new_stdout.getvalue())
        sys.stdout = self.new_stdout

    def test_basic_arith(self):
        self.sent.register_code(jtc.basic_arith)
        gen_walker = self.sent.walker_ids.get_obj_by_name('init')
        gen_walker.prime(self.gph)
        gen_walker.run()
        self.assertEqual(self.new_stdout.getvalue(), "8 -20 1.0 -2 -13.0\n")

    def test_additional_arith(self):
        self.sent.register_code(jtc.more_arith)
        gen_walker = self.sent.walker_ids.get_obj_by_name('init')
        gen_walker.prime(self.gph)
        gen_walker.run()
        self.assertEqual(self.new_stdout.getvalue(), "256 4\n")

    def test_compare(self):
        self.sent.register_code(jtc.compare)
        gen_walker = self.sent.walker_ids.get_obj_by_name('init')
        gen_walker.prime(self.gph)
        gen_walker.run()
        self.assertEqual(self.new_stdout.getvalue(),
                         "false true true false true false true\n")

    def test_logical(self):
        self.sent.register_code(jtc.logical)
        gen_walker = self.sent.walker_ids.get_obj_by_name('init')
        gen_walker.prime(self.gph)
        gen_walker.run()
        self.assertEqual(self.new_stdout.getvalue(),
                         "true false false true false true false true\n")

    def test_assignments(self):
        self.sent.register_code(jtc.assignments)
        gen_walker = self.sent.walker_ids.get_obj_by_name('init')
        gen_walker.prime(self.gph)
        gen_walker.run()
        self.assertEqual(self.new_stdout.getvalue(),
                         "8\n16\n36\n36.0\n-18.0\n")

    def test_if_stmt(self):
        self.sent.register_code(jtc.if_stmt)
        gen_walker = self.sent.walker_ids.get_obj_by_name('init')
        gen_walker.prime(self.gph)
        gen_walker.run()
        self.assertEqual(self.new_stdout.getvalue(),
                         "Hello!\n")

    def test_else_stmt(self):
        self.sent.register_code(jtc.else_stmt)
        gen_walker = self.sent.walker_ids.get_obj_by_name('init')
        gen_walker.prime(self.gph)
        gen_walker.run()
        self.assertEqual(self.new_stdout.getvalue(),
                         "A is not equal to B\n")

    def test_elif_stmt(self):
        self.sent.register_code(jtc.elif_stmt)
        gen_walker = self.sent.walker_ids.get_obj_by_name('init')
        gen_walker.prime(self.gph)
        gen_walker.run()
        self.assertEqual(self.new_stdout.getvalue(),
                         "A is one less than B\n")

    def test_for_stmt(self):
        self.sent.register_code(jtc.for_stmt)
        gen_walker = self.sent.walker_ids.get_obj_by_name('init')
        gen_walker.prime(self.gph)
        gen_walker.run()
        self.assertEqual(self.new_stdout.getvalue(),
                         "Hello 0 times!\nHello 1 times!\nHello 2 times!\n"
                         "Hello 3 times!\nHello 4 times!\nHello 5 times!\n"
                         "Hello 6 times!\nHello 7 times!\nHello 8 times!\n"
                         "Hello 9 times!\n")

    def test_while_stmt(self):
        self.sent.register_code(jtc.while_stmt)
        gen_walker = self.sent.walker_ids.get_obj_by_name('init')
        gen_walker.prime(self.gph)
        gen_walker.run()
        self.assertEqual(self.new_stdout.getvalue(),
                         "Hello 5 times!\nHello 4 times!\nHello 3 times!\n"
                         "Hello 2 times!\nHello 1 times!\n")

    def test_break_stmt(self):
        self.sent.register_code(jtc.break_stmt)
        gen_walker = self.sent.walker_ids.get_obj_by_name('init')
        gen_walker.prime(self.gph)
        gen_walker.run()
        self.assertEqual(self.new_stdout.getvalue(),
                         "Hello 0 times!\nHello 1 times!\nHello 2 times!\n"
                         "Hello 3 times!\nHello 4 times!\nHello 5 times!\n"
                         "Hello 6 times!\n")

    def test_continue_stmt(self):
        self.sent.register_code(jtc.continue_stmt)
        gen_walker = self.sent.walker_ids.get_obj_by_name('init')
        gen_walker.prime(self.gph)
        gen_walker.run()
        self.assertEqual(self.new_stdout.getvalue(),
                         "Hello 5 times!\nHello 4 times!\n"
                         "Hello 2 times!\nHello 1 times!\n")

    def test_destroy_disconnect(self):
        self.sent.register_code(jtc.destroy_disconn)
        gen_walker = self.sent.walker_ids.get_obj_by_name('init')
        gen_walker.prime(self.gph)
        gen_walker.run()
        # self.assertEqual(self.new_stdout.getvalue(),
        #                  "Hello 5 times!\nHello 4 times!\n"
        #                  "Hello 2 times!\nHello 1 times!\n")

    def test_array_assign(self):
        self.sent.register_code(jtc.array_assign)
        gen_walker = self.sent.walker_ids.get_obj_by_name('init')
        gen_walker.prime(self.gph)
        gen_walker.run()
        self.assertEqual(self.new_stdout.getvalue(),
                         "[[0, 0], [0, 0]]\n"
                         "[[1, 1], [0, 0]]\n"
                         "[[1, 2], [3, 4]]\n"
                         "[[4, 5], [3, 4]]\n")

    def test_md_array_assign(self):
        self.sent.register_code(jtc.array_md_assign)
        gen_walker = self.sent.walker_ids.get_obj_by_name('init')
        gen_walker.prime(self.gph)
        gen_walker.run()
        self.assertEqual(self.new_stdout.getvalue(),
                         "[[1, 2], [3, 4]]\n"
                         "[[1, 76], [3, 4]]\n")

    def test_dereference(self):
        self.sent.register_code(jtc.dereference)
        gen_walker = self.sent.walker_ids.get_obj_by_name('init')
        gen_walker.prime(self.gph)
        gen_walker.run()
        self.assertEqual(self.new_stdout.getvalue()[:9],
                         "urn:uuid:")

    def test_pre_post_walk(self):
        self.sent.register_code(jtc.pre_post_walking)
        gen_walker = self.sent.walker_ids.get_obj_by_name('init')
        gen_walker.prime(self.gph)
        gen_walker.run()
        self.assertEqual(self.new_stdout.getvalue(),
                         "count: 8\n")

    def test_pre_post_walk_disengage(self):
        self.sent.register_code(jtc.pre_post_walking_dis)
        gen_walker = self.sent.walker_ids.get_obj_by_name('init')
        gen_walker.prime(self.gph)
        gen_walker.run()
        self.assertEqual(self.new_stdout.getvalue(),
                         "count: 6\n")

    def test_length(self):
        self.sent.register_code(jtc.length)
        gen_walker = self.sent.walker_ids.get_obj_by_name('init')
        gen_walker.prime(self.gph)
        gen_walker.run()
        self.assertEqual(self.new_stdout.getvalue(),
                         "3\n3\n")

    def test_sort_by_col(self):
        self.sent.register_code(jtc.sort_by_col)
        gen_walker = self.sent.walker_ids.get_obj_by_name('init')
        gen_walker.prime(self.gph)
        gen_walker.run()
        self.assertEqual(self.new_stdout.getvalue(),
                         "[['b', 333], ['c', 245], ['a', 56]]\n"
                         "[['a', 56], ['b', 333], ['c', 245]]\n"
                         "[['c', 245], ['b', 333], ['a', 56]]\n"
                         "[['a', 56], ['c', 245], ['b', 333]]\n"
                         "[['b', 333], ['c', 245], ['a', 56]]\n")

    def test_list_remove_element(self):
        self.sent.register_code(jtc.list_remove)
        gen_walker = self.sent.walker_ids.get_obj_by_name('init')
        gen_walker.prime(self.gph)
        gen_walker.run()
        self.assertEqual(self.new_stdout.getvalue(),
                         "[['b', 333], ['c', 245], ['a', 56]]\n"
                         "[['b', 333], ['a', 56]]\n"
<<<<<<< HEAD
                         "[['b', 333]]\n")

    def test_dot_graph_parses(self):
        self.sent.register_code(jtc.dot_graph)
        gen_walker = self.sent.walker_ids.get_obj_by_name('init')
        gen_walker.prime(self.gph)
        gen_walker.run()
        # self.assertEqual(self.new_stdout.getvalue(),
        #                  "[['b', 333], ['c', 245], ['a', 56]]\n"
        #                  "[['b', 333], ['a', 56]]\n"
        #                  "[['b', 333]]\n")

    def test_dot_graph_parses_simple(self):
        self.sent.register_code(jtc.dot_graph_simple)
        gen_walker = self.sent.walker_ids.get_obj_by_name('init')
        gen_walker.prime(self.gph)
        gen_walker.run()
        # self.assertEqual(self.new_stdout.getvalue(),
        #                  "[['b', 333], ['c', 245], ['a', 56]]\n"
        #                  "[['b', 333], ['a', 56]]\n"
        #                  "[['b', 333]]\n")

    def test_can_action(self):
        self.logger_on()
        self.sent.register_code(jtc.can_action)
        gen_walker = self.sent.walker_ids.get_obj_by_name('init')
        gen_walker.prime(self.gph)
        gen_walker.run()
=======
                         "[['b', 333]]\n")
>>>>>>> 53d94b6f
<|MERGE_RESOLUTION|>--- conflicted
+++ resolved
@@ -211,35 +211,13 @@
         self.assertEqual(self.new_stdout.getvalue(),
                          "[['b', 333], ['c', 245], ['a', 56]]\n"
                          "[['b', 333], ['a', 56]]\n"
-<<<<<<< HEAD
                          "[['b', 333]]\n")
 
-    def test_dot_graph_parses(self):
-        self.sent.register_code(jtc.dot_graph)
-        gen_walker = self.sent.walker_ids.get_obj_by_name('init')
-        gen_walker.prime(self.gph)
-        gen_walker.run()
-        # self.assertEqual(self.new_stdout.getvalue(),
-        #                  "[['b', 333], ['c', 245], ['a', 56]]\n"
-        #                  "[['b', 333], ['a', 56]]\n"
-        #                  "[['b', 333]]\n")
-
-    def test_dot_graph_parses_simple(self):
-        self.sent.register_code(jtc.dot_graph_simple)
-        gen_walker = self.sent.walker_ids.get_obj_by_name('init')
-        gen_walker.prime(self.gph)
-        gen_walker.run()
-        # self.assertEqual(self.new_stdout.getvalue(),
-        #                  "[['b', 333], ['c', 245], ['a', 56]]\n"
-        #                  "[['b', 333], ['a', 56]]\n"
-        #                  "[['b', 333]]\n")
-
     def test_can_action(self):
-        self.logger_on()
         self.sent.register_code(jtc.can_action)
         gen_walker = self.sent.walker_ids.get_obj_by_name('init')
         gen_walker.prime(self.gph)
         gen_walker.run()
-=======
-                         "[['b', 333]]\n")
->>>>>>> 53d94b6f
+        self.assertEqual(self.new_stdout.getvalue(),
+                         "56 7\n"
+                         "56 8\n")