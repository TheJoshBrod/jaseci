"""Test Jac language generally."""

import io
import os
import sys
import sysconfig

from jaclang import JacMachine as Jac
from jaclang.cli import cli
from jaclang.compiler.passes.main.schedules import CompilerMode as CMode
from jaclang.compiler.program import JacProgram
from jaclang.runtimelib.machinestate import JacMachineState
from jaclang.utils.test import TestCase

<<<<<<< HEAD
import pytest
import tempfile
from unittest.mock import patch

=======
>>>>>>> 2ce2d613

class JacLanguageTests(TestCase):
    """Test pass module."""

    def setUp(self) -> None:
        """Set up test."""
        self.mach = JacMachineState(self.fixture_abs_path("./"))
        Jac.attach_program(
            self.mach,
            JacProgram(),
        )
        return super().setUp()

    def tearDown(self) -> None:
        """Tear down test."""
        return super().tearDown()

    def test_sub_abilities(self) -> None:
        """Basic test for pass."""
        captured_output = io.StringIO()
        sys.stdout = captured_output

        # Execute the function
        cli.run(self.fixture_abs_path("sub_abil_sep.jac"))

        sys.stdout = sys.__stdout__
        stdout_value = captured_output.getvalue()

        # Assertions or verifications
        self.assertEqual(
            "Hello, world!\n" "I'm a ninja Myca!\n",
            stdout_value,
        )

    def test_sub_abilities_multi(self) -> None:
        """Basic test for pass."""
        captured_output = io.StringIO()
        sys.stdout = captured_output

        # Execute the function
        cli.run(self.fixture_abs_path("sub_abil_sep_multilev.jac"))  # type: ignore

        sys.stdout = sys.__stdout__
        stdout_value = captured_output.getvalue()

        # Assertions or verifications
        self.assertEqual(
            "Hello, world!\n" "I'm a ninja Myca!\n",
            stdout_value,
        )

    def test_simple_jac_red(self) -> None:
        """Parse micro jac file."""
        captured_output = io.StringIO()
        sys.stdout = captured_output
        Jac.jac_import(
            self.mach, "micro.simple_walk", base_path=self.examples_abs_path("")
        )
        sys.stdout = sys.__stdout__
        stdout_value = captured_output.getvalue()
        self.assertEqual(
            stdout_value,
            "Value: -1\nValue: 0\nValue: 1\nValue: 2\nValue: 3\nValue: 4"
            "\nValue: 5\nValue: 6\nValue: 7\nFinal Value: 8\nDone walking.\n",
        )

    def test_simple_walk_by_edge(self) -> None:
        """Parse micro jac file."""
        captured_output = io.StringIO()
        sys.stdout = captured_output
        Jac.jac_import(
            self.mach, "micro.simple_walk_by_edge", base_path=self.examples_abs_path("")
        )
        sys.stdout = sys.__stdout__
        stdout_value = captured_output.getvalue()
        self.assertEqual(
            stdout_value,
            "Visited 1\nVisited 2\n",
        )

    def test_guess_game(self) -> None:
        """Parse micro jac file."""
        captured_output = io.StringIO()
        sys.stdout = captured_output
        Jac.jac_import(self.mach, "guess_game", base_path=self.fixture_abs_path("./"))
        sys.stdout = sys.__stdout__
        stdout_value = captured_output.getvalue()
        self.assertEqual(
            stdout_value,
            "Too high!\nToo low!\nToo high!\nCongratulations! You guessed correctly.\n",
        )

    def test_multi_dim_arr_slice(self) -> None:
        """Parse micro jac file."""
        captured_output = io.StringIO()
        sys.stdout = captured_output
        cli.tool(
            "ir",
            [
                "ast",
                self.fixture_abs_path("multi_dim_array_split.jac"),
            ],
        )
        sys.stdout = sys.__stdout__
        stdout_value = captured_output.getvalue()

        expected_outputs = [
            "+-- AtomTrailer - Type: builtins.list[builtins.int]",
            "    +-- Name - arr - Type: builtins.list[builtins.list[builtins.int]],  SymbolTable: list",
            "+-- IndexSlice - [IndexSlice] - Type: builtins.list[builtins.list[builtins.int]],  SymbolTable: None",
            "        +-- Token - [, ",
            "        +-- Int - 1 - Type: Literal[1]?,  SymbolTable: None",
            "        +-- Token - :, ",
            "        +-- Int - 3 - Type: Literal[3]?,  SymbolTable: None",
            "        +-- Token - ,, ",
            "        +-- Int - 1 - Type: Literal[1]?,  SymbolTable: None",
            "        +-- Token - :, ",
            "        +-- Token - :, ",
            "        +-- Int - 2 - Type: Literal[2]?,  SymbolTable: None",
            "        +-- Token - ], ",
        ]

        for expected in expected_outputs:
            self.assertIn(expected, stdout_value)

    def test_chandra_bugs(self) -> None:
        """Parse micro jac file."""
        captured_output = io.StringIO()
        sys.stdout = captured_output
        Jac.jac_import(self.mach, "chandra_bugs", base_path=self.fixture_abs_path("./"))
        sys.stdout = sys.__stdout__
        stdout_value = captured_output.getvalue()
        self.assertEqual(
            stdout_value,
            "<link href='{'new_val': 3, 'where': 'from_foo'}' rel='stylesheet'>\nTrue\n",
        )

    def test_chandra_bugs2(self) -> None:
        """Parse micro jac file."""
        captured_output = io.StringIO()
        sys.stdout = captured_output
        Jac.jac_import(
            self.mach, "chandra_bugs2", base_path=self.fixture_abs_path("./")
        )
        sys.stdout = sys.__stdout__
        stdout_value = captured_output.getvalue()
        self.assertEqual(
            stdout_value,
            "{'apple': None, 'pineapple': None}\n"
            "This is a long\n"
            "    line of code.\n"
            "{'a': 'apple', 'b': 'ball', 'c': 'cat', 'd': 'dog', 'e': 'elephant'}\n",
        )

    def test_ignore(self) -> None:
        """Parse micro jac file."""
        captured_output = io.StringIO()
        sys.stdout = captured_output
        Jac.jac_import(self.mach, "ignore_dup", base_path=self.fixture_abs_path("./"))
        sys.stdout = sys.__stdout__
        stdout_value = captured_output.getvalue()
        self.assertEqual(stdout_value.split("\n")[0].count("here"), 10)
        self.assertEqual(stdout_value.split("\n")[1].count("here"), 5)

    def test_dataclass_hasability(self) -> None:
        """Parse micro jac file."""
        captured_output = io.StringIO()
        sys.stdout = captured_output
        Jac.jac_import(
            self.mach, "hashcheck_dup", base_path=self.fixture_abs_path("./")
        )
        sys.stdout = sys.__stdout__
        stdout_value = captured_output.getvalue()
        self.assertEqual(stdout_value.count("check"), 2)

    def test_arith_precedence(self) -> None:
        """Basic precedence test."""
        prog = JacProgram().compile_from_str("with entry {print(4-5-4);}", "test.jac")
        captured_output = io.StringIO()
        sys.stdout = captured_output
        exec(compile(prog.gen.py_ast[0], "test.py", "exec"))
        sys.stdout = sys.__stdout__
        stdout_value = captured_output.getvalue()
        self.assertEqual(stdout_value, "-5\n")

    def test_need_import(self) -> None:
        """Test importing python."""
        captured_output = io.StringIO()
        sys.stdout = captured_output
        Jac.jac_import(self.mach, "needs_import", base_path=self.fixture_abs_path("./"))
        sys.stdout = sys.__stdout__
        stdout_value = captured_output.getvalue()
        self.assertIn("<module 'pyfunc' from", stdout_value)

    def test_filter_compr(self) -> None:
        """Testing filter comprehension."""
        captured_output = io.StringIO()
        sys.stdout = captured_output
        Jac.jac_import(
            self.mach,
            "reference.special_comprehensions",
            base_path=self.examples_abs_path(""),
        )
        sys.stdout = sys.__stdout__
        stdout_value = captured_output.getvalue()
        self.assertIn("True", stdout_value)

    def test_gen_dot_bubble(self) -> None:
        """Test the dot gen of nodes and edges of bubblesort."""
        captured_output = io.StringIO()
        sys.stdout = captured_output
        Jac.jac_import(
            self.mach, "gendot_bubble_sort", base_path=self.fixture_abs_path("./")
        )
        sys.stdout = sys.__stdout__
        stdout_value = captured_output.getvalue()
        self.assertIn(
            '[label="inner_node(main=5, sub=2)"];',
            stdout_value,
        )

    def test_assign_operation(self) -> None:
        """Test assign_compr."""
        captured_output = io.StringIO()
        sys.stdout = captured_output
        Jac.jac_import(
            self.mach, "assign_compr_dup", base_path=self.fixture_abs_path("./")
        )
        sys.stdout = sys.__stdout__
        stdout_value = captured_output.getvalue()
        self.assertEqual(
            "[MyObj(apple=5, banana=7), MyObj(apple=5, banana=7)]\n",
            stdout_value,
        )

    def test_semstr(self) -> None:
        """Test semstring."""
        captured_output = io.StringIO()
        sys.stdout = captured_output
        sys.stderr = captured_output
        Jac.jac_import(self.mach, "semstr", base_path=self.fixture_abs_path("./"))
        sys.stdout = sys.__stdout__
        sys.stderr = sys.__stderr__
        stdout_value = captured_output.getvalue()
        self.assertNotIn("Error", stdout_value)

    def test_raw_bytestr(self) -> None:
        """Test raw string and byte string."""
        captured_output = io.StringIO()
        sys.stdout = captured_output
        Jac.jac_import(
            self.mach, "raw_byte_string", base_path=self.fixture_abs_path("./")
        )
        sys.stdout = sys.__stdout__
        stdout_value = captured_output.getvalue()
        self.assertEqual(stdout_value.count(r"\\\\"), 2)
        self.assertEqual(stdout_value.count("<class 'bytes'>"), 3)

    def test_fstring_multiple_quotation(self) -> None:
        """Test fstring with multiple quotation."""
        captured_output = io.StringIO()
        sys.stdout = captured_output
        Jac.jac_import(
            self.mach,
            "compiler/passes/main/tests/fixtures/fstrings",
            base_path=self.fixture_abs_path("../../"),
        )
        sys.stdout = sys.__stdout__
        stdout_value = captured_output.getvalue()
        self.assertEqual(stdout_value.split("\n")[0], "11 13 12 12 11 12 12")
        self.assertEqual(stdout_value.split("\n")[1], '12 12 """hello"""  18 18')
        self.assertEqual(stdout_value.split("\n")[2], "11 12 11 12 11 18 23")
        self.assertEqual(stdout_value.split("\n")[3], 'hello klkl"""')

    def test_deep_imports(self) -> None:
        """Parse micro jac file."""
        captured_output = io.StringIO()
        sys.stdout = captured_output

        Jac.jac_import(self.mach, "deep_import", base_path=self.fixture_abs_path("./"))
        sys.stdout = sys.__stdout__
        stdout_value = captured_output.getvalue()
        print(self.mach.loaded_modules.keys())
        self.assertEqual(stdout_value.split("\n")[0], "one level deeperslHello World!")

    def test_deep_imports_interp_mode(self) -> None:
        """Parse micro jac file."""
        mach = JacMachineState(self.fixture_abs_path("./"), interp_mode=True)
        Jac.attach_program(
            mach,
            JacProgram(),
        )
        Jac.jac_import(
            mach, "deep_import_interp", base_path=self.fixture_abs_path("./")
        )
        print(mach.jac_program.mod.hub.keys())
        self.assertEqual(len(mach.jac_program.mod.hub.keys()), 1)
        mach = JacMachineState(self.fixture_abs_path("./"), interp_mode=False)
        Jac.attach_program(
            mach,
            JacProgram(),
        )
        Jac.jac_import(
            mach, "deep_import_interp", base_path=self.fixture_abs_path("./")
        )
        print(mach.jac_program.mod.hub.keys())
        self.assertEqual(len(mach.jac_program.mod.hub.keys()), 5)

    def test_deep_imports_mods(self) -> None:
        """Parse micro jac file."""
        targets = [
            "deep",
            "deep.deeper",
            "deep.mycode",
            "deep.deeper.snd_lev",
            "deep.one_lev",
        ]
        for i in targets:
            if i in sys.modules:
                del sys.modules[i]
        Jac.jac_import(
            self.mach, "deep_import_mods", base_path=self.fixture_abs_path("./")
        )
        mods = self.mach.loaded_modules.keys()
        for i in targets:
            self.assertIn(i, mods)
        self.assertEqual(len([i for i in mods if i.startswith("deep")]), 6)

    def test_deep_outer_imports_one(self) -> None:
        """Parse micro jac file."""
        captured_output = io.StringIO()
        sys.stdout = captured_output
        Jac.jac_import(
            self.mach,
            "deep.deeper.deep_outer_import",
            base_path=self.fixture_abs_path("./"),
        )
        sys.stdout = sys.__stdout__
        stdout_value = captured_output.getvalue()
        self.assertIn("one level deeperslHello World!", stdout_value)
        self.assertIn("module 'pyfunc' from ", stdout_value)

    def test_deep_outer_imports_from_loc(self) -> None:
        """Parse micro jac file."""
        captured_output = io.StringIO()
        sys.stdout = captured_output
        os.chdir(self.fixture_abs_path("./deep/deeper/"))
        cli.run("deep_outer_import.jac")
        sys.stdout = sys.__stdout__
        stdout_value = captured_output.getvalue()
        self.assertIn("one level deeperslHello World!", stdout_value)
        self.assertIn("module 'pyfunc' from ", stdout_value)

    # def test_second_deep_outer_imports(self) -> None:
    #     """Parse micro jac file."""
    #     captured_output = io.StringIO()
    #     sys.stdout = captured_output
    #     Jac.jac_import(self.mach,
    #         "deep.deeper.deep_outer_import2", base_path=self.fixture_abs_path("./")
    #     )
    #     sys.stdout = sys.__stdout__
    #     stdout_value = captured_output.getvalue()
    #     self.assertIn("one level deeperslHello World!", stdout_value)
    #     self.assertIn("module 'pyfunc' from ", stdout_value)

    def test_has_lambda_goodness(self) -> None:
        """Test has lambda_goodness."""
        captured_output = io.StringIO()
        sys.stdout = captured_output
        Jac.jac_import(self.mach, "has_goodness", base_path=self.fixture_abs_path("./"))
        sys.stdout = sys.__stdout__
        stdout_value = captured_output.getvalue()
        self.assertEqual(stdout_value.split("\n")[0], "mylist:  [1, 2, 3]")
        self.assertEqual(stdout_value.split("\n")[1], "mydict:  {'a': 2, 'b': 4}")

    def test_conn_assign_on_edges(self) -> None:
        """Test conn assign on edges."""
        captured_output = io.StringIO()
        sys.stdout = captured_output
        Jac.jac_import(self.mach, "edge_ops", base_path=self.fixture_abs_path("./"))
        sys.stdout = sys.__stdout__
        stdout_value = captured_output.getvalue()
        self.assertIn("[(3, 5), (14, 1), (5, 1)]", stdout_value)
        self.assertIn("10\n", stdout_value)
        self.assertIn("12\n", stdout_value)

    def test_disconnect(self) -> None:
        """Test conn assign on edges."""
        captured_output = io.StringIO()
        sys.stdout = captured_output
        Jac.jac_import(self.mach, "disconn", base_path=self.fixture_abs_path("./"))
        sys.stdout = sys.__stdout__
        stdout_value = captured_output.getvalue().split("\n")
        self.assertIn("c(cc=0)", stdout_value[0])
        self.assertIn("c(cc=1)", stdout_value[0])
        self.assertIn("c(cc=2)", stdout_value[0])
        self.assertIn("True", stdout_value[2])
        self.assertIn("[]", stdout_value[3])
        self.assertIn(
            "['GenericEdge', 'GenericEdge', 'GenericEdge']",
            stdout_value[5],
        )

    def test_simple_archs(self) -> None:
        """Test conn assign on edges."""
        captured_output = io.StringIO()
        sys.stdout = captured_output
        Jac.jac_import(self.mach, "simple_archs", base_path=self.fixture_abs_path("./"))
        sys.stdout = sys.__stdout__
        stdout_value = captured_output.getvalue()
        self.assertEqual(stdout_value.split("\n")[0], "1 2 0")
        self.assertEqual(stdout_value.split("\n")[1], "0")

    def test_edge_walk(self) -> None:
        """Test walking through edges."""
        captured_output = io.StringIO()
        sys.stdout = captured_output
        Jac.jac_import(self.mach, "edges_walk", base_path=self.fixture_abs_path("./"))
        sys.stdout = sys.__stdout__
        stdout_value = captured_output.getvalue()
        self.assertIn("creator()\n", stdout_value)
        self.assertIn("[node_a(val=12)]\n", stdout_value)
        self.assertIn("node_a(val=1)", stdout_value)
        self.assertIn("node_a(val=2)", stdout_value)
        self.assertIn("[node_a(val=42), node_a(val=42)]\n", stdout_value)

    def test_impl_grab(self) -> None:
        """Test walking through edges."""
        captured_output = io.StringIO()
        sys.stdout = captured_output
        Jac.jac_import(self.mach, "impl_grab", base_path=self.fixture_abs_path("./"))
        sys.stdout = sys.__stdout__
        stdout_value = captured_output.getvalue()
        self.assertIn("1.414", stdout_value)

    def test_tuple_of_tuple_assign(self) -> None:
        """Test walking through edges."""
        captured_output = io.StringIO()
        sys.stdout = captured_output
        Jac.jac_import(self.mach, "tuplytuples", base_path=self.fixture_abs_path("./"))
        sys.stdout = sys.__stdout__
        stdout_value = captured_output.getvalue()
        self.assertIn(
            "a apple b banana a apple b banana a apple b banana a apple b banana",
            stdout_value,
        )

    def test_deferred_field(self) -> None:
        """Test walking through edges."""
        captured_output = io.StringIO()
        sys.stdout = captured_output
        Jac.jac_import(
            self.mach, "deferred_field", base_path=self.fixture_abs_path("./")
        )
        sys.stdout = sys.__stdout__
        stdout_value = captured_output.getvalue()
        self.assertIn(
            "5 15",
            stdout_value,
        )

    def test_gen_dot_builtin(self) -> None:
        """Test the dot gen of nodes and edges as a builtin."""
        captured_output = io.StringIO()
        sys.stdout = captured_output
        Jac.jac_import(
            self.mach, "builtin_dotgen", base_path=self.fixture_abs_path("./")
        )
        sys.stdout = sys.__stdout__
        stdout_value = captured_output.getvalue()
        self.assertEqual(stdout_value.count("True"), 16)

    def test_with_contexts(self) -> None:
        """Test walking through edges."""
        captured_output = io.StringIO()
        sys.stdout = captured_output
        Jac.jac_import(self.mach, "with_context", base_path=self.fixture_abs_path("./"))
        sys.stdout = sys.__stdout__
        stdout_value = captured_output.getvalue()
        self.assertIn("im in", stdout_value)
        self.assertIn("in the middle", stdout_value)
        self.assertIn("im out", stdout_value)
        self.assertIn(
            "{'apple': [1, 2, 3], 'banana': [1, 2, 3], 'cherry': [1, 2, 3]}",
            stdout_value,
        )

    def test_typed_filter_compr(self) -> None:
        """Parse micro jac file."""
        captured_output = io.StringIO()
        sys.stdout = captured_output
        Jac.jac_import(
            self.mach, "micro.typed_filter_compr", base_path=self.examples_abs_path("")
        )
        sys.stdout = sys.__stdout__
        stdout_value = captured_output.getvalue()
        self.assertIn(
            "[MyObj(a=0), MyObj2(a=2), MyObj(a=1), "
            "MyObj2(a=3), MyObj(a=2), MyObj(a=3)]\n",
            stdout_value,
        )
        self.assertIn("[MyObj(a=0), MyObj(a=1), MyObj(a=2)]\n", stdout_value)

    def test_edge_node_walk(self) -> None:
        """Test walking through edges and nodes."""
        captured_output = io.StringIO()
        sys.stdout = captured_output
        Jac.jac_import(
            self.mach, "edge_node_walk", base_path=self.fixture_abs_path("./")
        )
        sys.stdout = sys.__stdout__
        stdout_value = captured_output.getvalue()
        self.assertIn("creator()\n", stdout_value)
        self.assertIn("[node_a(val=12)]\n", stdout_value)
        self.assertIn("node_a(val=1)", stdout_value)
        self.assertIn("node_a(val=2)", stdout_value)
        self.assertIn("[node_b(val=42), node_b(val=42)]\n", stdout_value)

    def test_annotation_tuple_issue(self) -> None:
        """Test conn assign on edges."""
        mypass = JacProgram().compile(self.fixture_abs_path("./slice_vals.jac"))
        self.assertIn("Annotated[Str, INT, BLAH]", mypass.gen.py)
        self.assertIn("tuple[int, Optional[type], Optional[tuple]]", mypass.gen.py)

    def test_impl_decl_resolution_fix(self) -> None:
        """Test walking through edges and nodes."""
        captured_output = io.StringIO()
        sys.stdout = captured_output
        Jac.jac_import(self.mach, "mtest", base_path=self.fixture_abs_path("./"))
        sys.stdout = sys.__stdout__
        stdout_value = captured_output.getvalue()
        self.assertIn("2.0\n", stdout_value)

    def test_registry(self) -> None:
        """Test Jac registry feature."""
        captured_output = io.StringIO()
        sys.stdout = captured_output
        sys.stderr = captured_output
        Jac.jac_import(self.mach, "registry", base_path=self.fixture_abs_path("./"))
        sys.stdout = sys.__stdout__
        sys.stderr = sys.__stderr__
        stdout_value = captured_output.getvalue()
        self.assertNotIn("Error", stdout_value)

        output_lines = stdout_value.strip().split("\n")
        outputs = [
            int(output_lines[i]) if i != 2 else output_lines[i] for i in range(4)
        ]

        self.assertEqual(outputs[0], 9)
        self.assertEqual(outputs[1], 2)
        self.assertEqual(outputs[2], "Person")
        self.assertEqual(outputs[3], 2)

    def test_enum_inside_arch(self) -> None:
        """Test Enum as member stmt."""
        captured_output = io.StringIO()
        sys.stdout = captured_output
        Jac.jac_import(
            self.mach, "enum_inside_archtype", base_path=self.fixture_abs_path("./")
        )
        sys.stdout = sys.__stdout__
        stdout_value = captured_output.getvalue()
        self.assertIn("2 Accessing privileged Data", stdout_value)

    def test_needs_import_1(self) -> None:
        """Test py ast to Jac ast conversion output."""
        file_name = self.fixture_abs_path("pyfunc_1.py")

        from jaclang.compiler.passes.main.pyast_load_pass import PyastBuildPass
        import ast as py_ast
        import jaclang.compiler.unitree as uni

        with open(file_name, "r") as f:
            file_source = f.read()
            parsed_ast = py_ast.parse(file_source)
            try:
                py_ast_build_pass = PyastBuildPass(
                    ir_in=uni.PythonModuleAst(
                        parsed_ast, orig_src=uni.Source(file_source, file_name)
                    ),
                    prog=JacProgram(),
                ).ir_out
            except Exception as e:
                return f"Error While Jac to Py AST conversion: {e}"

        (prog := JacProgram()).compile_from_str(
            source_str=py_ast_build_pass.unparse(),
            file_path=file_name[:-3] + ".jac",
            mode=CMode.TYPECHECK,
        )

        architype_count = 0
        for mod in prog.mod.hub.values():
            if mod.name == "builtins":
                continue
            architype_count += len(mod.get_all_sub_nodes(uni.Architype))

        self.assertEqual(architype_count, 21)
        captured_output = io.StringIO()
        sys.stdout = captured_output
        Jac.jac_import(
            self.mach, "needs_import_1", base_path=self.fixture_abs_path("./")
        )
        sys.stdout = sys.__stdout__
        stdout_value = captured_output.getvalue()
        self.assertIn("pyfunc_1 imported", stdout_value)

    def test_pyfunc_1(self) -> None:
        """Test py ast to Jac ast conversion."""
        from jaclang.compiler.passes.main import PyastBuildPass
        import jaclang.compiler.unitree as uni
        import ast as py_ast

        py_out_path = os.path.join(self.fixture_abs_path("./"), "pyfunc_1.py")
        with open(py_out_path) as f:
            file_source = f.read()
            output = PyastBuildPass(
                ir_in=uni.PythonModuleAst(
                    py_ast.parse(file_source),
                    orig_src=uni.Source(file_source, py_out_path),
                ),
                prog=JacProgram(),
            ).ir_out.unparse()
        self.assertIn("can greet2(**kwargs: Any)", output)
        self.assertEqual(output.count("with entry {"), 13)
        self.assertIn(
            '"""Enum for shape types"""\nenum ShapeType{ CIRCLE = \'Circle\',\n',
            output,
        )
        self.assertIn("\nUNKNOWN = 'Unknown',\n::py::\nprint('hello')\n::", output)
        self.assertIn("assert x == 5 , 'x should be equal to 5' ;", output)
        self.assertIn("if not x == y {", output)
        self.assertIn("can greet2(**kwargs: Any) {", output)
        self.assertIn("squares_dict = {x: (x ** 2)  for x in numbers};", output)
        self.assertIn(
            '\n\n@ my_decorator \n can say_hello() {\n\n    """Say hello""" ;', output
        )

    def test_needs_import_2(self) -> None:
        """Test py ast to Jac ast conversion output."""
        file_name = self.fixture_abs_path("pyfunc_2.py")

        from jaclang.compiler.passes.main.pyast_load_pass import PyastBuildPass
        import ast as py_ast
        import jaclang.compiler.unitree as uni

        with open(file_name, "r") as f:
            file_source = f.read()
            parsed_ast = py_ast.parse(file_source)
            try:
                py_ast_build_pass = PyastBuildPass(
                    ir_in=uni.PythonModuleAst(
                        parsed_ast,
                        orig_src=uni.Source(file_source, file_name),
                    ),
                    prog=JacProgram(),
                ).ir_out
            except Exception as e:
                return f"Error While Jac to Py AST conversion: {e}"

            (prog := JacProgram()).compile_from_str(
                source_str=py_ast_build_pass.unparse(),
                file_path=file_name[:-3] + ".jac",
                mode=CMode.TYPECHECK,
            )

        architype_count = 0
        for mod in prog.mod.hub.values():
            if mod.name == "builtins":
                continue
            architype_count += len(mod.get_all_sub_nodes(uni.Architype))

        self.assertEqual(architype_count, 27)  # Because of the Architype from math
        captured_output = io.StringIO()
        sys.stdout = captured_output
        Jac.jac_import(
            self.mach, "needs_import_2", base_path=self.fixture_abs_path("./")
        )
        sys.stdout = sys.__stdout__
        stdout_value = captured_output.getvalue()
        self.assertIn("pyfunc_2 imported", stdout_value)
        self.assertEqual(stdout_value.count("<class 'bytes'>"), 3)

    def test_pyfunc_2(self) -> None:
        """Test py ast to Jac ast conversion."""
        from jaclang.compiler.passes.main import PyastBuildPass
        import jaclang.compiler.unitree as uni
        import ast as py_ast

        py_out_path = os.path.join(self.fixture_abs_path("./"), "pyfunc_2.py")
        with open(py_out_path) as f:
            file_source = f.read()
            output = PyastBuildPass(
                ir_in=uni.PythonModuleAst(
                    py_ast.parse(file_source),
                    orig_src=uni.Source(file_source, py_out_path),
                ),
                prog=JacProgram(),
            ).ir_out.unparse()
        self.assertIn("class X {\n    with entry {\n\n        a_b = 67;", output)
        self.assertIn("br = b'Hello\\\\\\\\nWorld'", output)
        self.assertIn("class Circle {\n    can init(radius: float", output)
        self.assertIn("<>node = 90;    \n    print(<>node) ;\n}\n", output)

    def test_needs_import_3(
        self,
    ) -> None:  # TODO : Pyfunc_3 has a bug in conversion in matchmapping node
        """Test py ast to Jac ast conversion output."""
        file_name = self.fixture_abs_path("pyfunc_3.py")
        import jaclang.compiler.unitree as uni

        with open(file_name, "r") as f:
            file_source = f.read()
        (prog := JacProgram()).compile_from_str(
            source_str=file_source, file_path=file_name, mode=CMode.TYPECHECK
        )

        architype_count = sum(
            len(mod.get_all_sub_nodes(uni.Architype))
            for mod in prog.mod.hub.values()
            if mod.name != "builtins"
        )
        self.assertEqual(
            architype_count, 55
        )  # Fixed duplication of 'case' module (previously included 3 times, added 20 extra Architypes; 75 → 55)
        builtin_mod = next(
            (mod for name, mod in prog.mod.hub.items() if "builtins" in name),
            None,
        )
        self.assertEqual(len(builtin_mod.get_all_sub_nodes(uni.Architype)), 108)
        captured_output = io.StringIO()
        sys.stdout = captured_output
        Jac.jac_import(
            self.mach, "needs_import_3", base_path=self.fixture_abs_path("./")
        )
        sys.stdout = sys.__stdout__
        stdout_value = captured_output.getvalue()
        self.assertIn("pyfunc_3 imported", stdout_value)

    def test_pyfunc_3(self) -> None:
        """Test py ast to Jac ast conversion."""
        from jaclang.compiler.passes.main import PyastBuildPass
        import jaclang.compiler.unitree as uni
        import ast as py_ast

        py_out_path = os.path.join(self.fixture_abs_path("./"), "pyfunc_3.py")
        with open(py_out_path) as f:
            file_source = f.read()
            output = PyastBuildPass(
                ir_in=uni.PythonModuleAst(
                    py_ast.parse(file_source),
                    orig_src=uni.Source(file_source, py_out_path),
                ),
                prog=JacProgram(),
            ).ir_out.unparse()
        self.assertIn("if 0 <= x<= 5 {", output)
        self.assertIn("  case _:\n", output)
        self.assertIn(" case Point(x = int(a), y = 0):\n", output)
        self.assertIn("class Sample {\n    can init", output)

    def test_py2jac(self) -> None:
        """Test py ast to Jac ast conversion."""
        from jaclang.compiler.passes.main import PyastBuildPass
        import jaclang.compiler.unitree as ast
        import ast as py_ast

        py_out_path = os.path.join(self.fixture_abs_path("./"), "py2jac.py")
        with open(py_out_path) as f:
            file_source = f.read()
            output = PyastBuildPass(
                ir_in=ast.PythonModuleAst(
                    py_ast.parse(file_source),
                    orig_src=ast.Source(file_source, py_out_path),
                ),
                prog=None,
            ).ir_out.unparse()
        self.assertIn("match Container(inner=Inner(x=a, y=b)){\n", output)
        self.assertIn("case Container(inner = Inner(x = a, y = 0)):\n", output)
        self.assertIn("case Container(inner = Inner(x = a, y = b)):\n", output)
        self.assertIn("case _:\n", output)

    def test_refs_target(self) -> None:
        """Test py ast to Jac ast conversion output."""
        captured_output = io.StringIO()
        sys.stdout = captured_output
        Jac.jac_import(self.mach, "refs_target", base_path=self.fixture_abs_path("./"))
        sys.stdout = sys.__stdout__
        stdout_value = captured_output.getvalue()
        self.assertIn("[c(val=0), c(val=1), c(val=2)]", stdout_value)
        self.assertIn("[c(val=0)]", stdout_value)

    def test_py_kw_as_name_disallowed(self) -> None:
        """Basic precedence test."""
        (prog := JacProgram()).compile_from_str(
            "with entry {print.is.not.True(4-5-4);}", "test.jac"
        )
        self.assertIn("Python keyword is used as name", str(prog.errors_had[0].msg))

    def test_double_format_issue(self) -> None:
        """Basic precedence test."""
        prog = JacProgram().compile_from_str("with entry {print(hello);}", "test.jac")
        prog.unparse()
        before = prog.format()
        prog.format()
        prog.format()
        after = prog.format()
        self.assertEqual(before, after)

    def test_type_fuse_expr(self) -> None:
        """Basic test for pass."""
        captured_output = io.StringIO()
        sys.stdout = captured_output
        cli.tool(
            "ir",
            [
                "ast",
                self.examples_abs_path("reference/collection_values.jac"),
            ],
        )

        sys.stdout = sys.__stdout__
        stdout_value = captured_output.getvalue()
        self.assertIn(
            "builtins.dict[builtins.int, builtins.int]",
            stdout_value,
        )
        self.assertIn(
            "typing.Generator[builtins.int, None, None]",
            stdout_value,
        )

    def test_inherit_check(self) -> None:
        """Test py ast to Jac ast conversion output."""
        captured_output = io.StringIO()
        sys.stdout = captured_output
        Jac.jac_import(
            self.mach, "inherit_check", base_path=self.fixture_abs_path("./")
        )
        sys.stdout = sys.__stdout__
        stdout_value = captured_output.getvalue()
        self.assertEqual("I am in b\nI am in b\nwww is also in b\n", stdout_value)

    def test_tuple_unpack(self) -> None:
        """Test tuple unpack."""
        captured_output = io.StringIO()
        sys.stdout = captured_output
        Jac.jac_import(self.mach, "tupleunpack", base_path=self.fixture_abs_path("./"))
        sys.stdout = sys.__stdout__
        stdout_value = captured_output.getvalue().split("\n")
        self.assertIn("1", stdout_value[0])
        self.assertIn("[2, 3, 4]", stdout_value[1])

    def test_trailing_comma(self) -> None:
        """Test trailing comma."""
        captured_output = io.StringIO()
        sys.stdout = captured_output
        Jac.jac_import(
            self.mach, "trailing_comma", base_path=self.fixture_abs_path("./")
        )
        sys.stdout = sys.__stdout__
        stdout_value = captured_output.getvalue()
        self.assertIn("Code compiled and ran successfully!", stdout_value)

    def test_try_finally(self) -> None:
        """Test try finally."""
        captured_output = io.StringIO()
        sys.stdout = captured_output
        Jac.jac_import(self.mach, "try_finally", base_path=self.fixture_abs_path("./"))
        sys.stdout = sys.__stdout__
        stdout_value = captured_output.getvalue().split("\n")
        self.assertIn("try block", stdout_value[0])
        self.assertIn("finally block", stdout_value[1])
        self.assertIn("try block", stdout_value[2])
        self.assertIn("else block", stdout_value[3])
        self.assertIn("finally block", stdout_value[4])

    def test_arithmetic_bug(self) -> None:
        """Test arithmetic bug."""
        captured_output = io.StringIO()
        sys.stdout = captured_output
        Jac.jac_import(
            self.mach, "arithmetic_bug", base_path=self.fixture_abs_path("./")
        )
        sys.stdout = sys.__stdout__
        stdout_value = captured_output.getvalue().split("\n")
        self.assertEqual("0.0625", stdout_value[0])
        self.assertEqual("1e-06", stdout_value[1])
        self.assertEqual("1000.000001", stdout_value[2])
        self.assertEqual("78", stdout_value[3])
        self.assertEqual("12", stdout_value[4])

    def test_lambda_expr(self) -> None:
        """Test lambda expr."""
        captured_output = io.StringIO()
        sys.stdout = captured_output
        Jac.jac_import(self.mach, "lambda", base_path=self.fixture_abs_path("./"))
        sys.stdout = sys.__stdout__
        stdout_value = captured_output.getvalue().split("\n")
        self.assertEqual("9", stdout_value[0])
        self.assertEqual("567", stdout_value[1])

    def test_random_check(self) -> None:
        """Test py ast to Jac ast conversion output."""
        from jaclang.settings import settings

        module_paths = ["random", "ast"]
        for module_path in module_paths:
            stdlib_dir = sysconfig.get_paths()["stdlib"]
            file_path = os.path.join(
                stdlib_dir,
                module_path + ".py",
            )
            settings.print_py_raised_ast = True
            with open(file_path) as f:
                file_source = f.read()
            ir = JacProgram().compile_from_str(
                source_str=file_source,
                file_path=file_path,
                mode=CMode.TYPECHECK,
            )
            gen_ast = ir.pp()
            if module_path == "random":
                self.assertIn("ModulePath - statistics -", gen_ast)
            else:
                self.assertIn("+-- Name - NodeTransformer - Type: No", gen_ast)

    def test_access_modifier(self) -> None:
        """Test for access tags working."""
        captured_output = io.StringIO()
        sys.stdout = captured_output
        sys.stderr = captured_output
        cli.check(
            self.fixture_abs_path("../../tests/fixtures/access_modifier.jac"),
            print_errs=True,
        )
        sys.stdout = sys.__stdout__
        sys.stderr = sys.__stderr__
        stdout_value = captured_output.getvalue()
        self.assertEqual(stdout_value.count("Invalid access"), 18)

    def test_deep_convert(self) -> None:
        """Test py ast to Jac ast conversion output."""
        file_name = self.fixture_abs_path("pyfunc_1.py")

        import jaclang.compiler.unitree as uni
        from jaclang.settings import settings

        settings.print_py_raised_ast = True
        with open(file_name, "r") as f:
            file_source = f.read()
        ir = (prog := JacProgram()).compile_from_str(
            source_str=file_source, file_path=file_name, mode=CMode.TYPECHECK
        )
        jac_ast = ir.pp()
        self.assertIn(" |   +-- String - 'Loop completed normally{}'", jac_ast)
        sub_node_list_count = 0
        for i in prog.mod.hub.values():
            if i.name == "builtins":
                continue
            sub_node_list_count += len(i.get_all_sub_nodes(uni.SubNodeList))
        self.assertEqual(sub_node_list_count, 586)
        captured_output = io.StringIO()
        sys.stdout = captured_output
        Jac.jac_import(self.mach, "deep_convert", base_path=self.fixture_abs_path("./"))
        sys.stdout = sys.__stdout__
        stdout_value = captured_output.getvalue()
        self.assertIn("Deep convo is imported", stdout_value)

    def test_override_walker_inherit(self) -> None:
        """Test py ast to Jac ast conversion output."""
        captured_output = io.StringIO()
        sys.stdout = captured_output
        Jac.jac_import(
            self.mach, "walker_override", base_path=self.fixture_abs_path("./")
        )
        sys.stdout = sys.__stdout__
        stdout_value = captured_output.getvalue()
        self.assertEqual("baz\nbar\n", stdout_value)

    def test_ds_type_check_pass(self) -> None:
        """Test conn assign on edges."""
        (mypass := JacProgram()).compile(
            self.examples_abs_path("micro/simple_walk.jac"),
            mode=CMode.TYPECHECK,
        )
        self.assertEqual(len(mypass.errors_had), 0)
        self.assertEqual(len(mypass.warnings_had), 0)

    def test_ds_type_check_pass2(self) -> None:
        """Test conn assign on edges."""
        (mypass := JacProgram()).compile(
            self.examples_abs_path("guess_game/guess_game5.jac"),
            mode=CMode.TYPECHECK,
        )
        self.assertEqual(len(mypass.errors_had), 0)
        self.assertEqual(len(mypass.warnings_had), 0)

    def test_circle_override1_type_check_pass(self) -> None:
        """Test conn assign on edges."""
        (mypass := JacProgram()).compile(
            self.examples_abs_path("manual_code/circle.jac"),
            mode=CMode.TYPECHECK,
        )
        self.assertEqual(len(mypass.errors_had), 0)
        # FIXME: Figure out what to do with warning.
        # self.assertEqual(len(mypass.warnings_had), 0)

    def test_self_with_no_sig(self) -> None:  # we can get rid of this, isn't?
        """Test py ast to Jac ast conversion output."""
        captured_output = io.StringIO()
        sys.stdout = captured_output
        Jac.jac_import(self.mach, "nosigself", base_path=self.fixture_abs_path("./"))
        sys.stdout = sys.__stdout__
        stdout_value = captured_output.getvalue()
        self.assertEqual(stdout_value.count("5"), 2)

    def test_hash_init_check(self) -> None:  # we can get rid of this, isn't?
        """Test py ast to Jac ast conversion output."""
        captured_output = io.StringIO()
        sys.stdout = captured_output
        Jac.jac_import(
            self.mach, "hash_init_check", base_path=self.fixture_abs_path("./")
        )
        sys.stdout = sys.__stdout__
        stdout_value = captured_output.getvalue()
        self.assertIn("Test Passed", stdout_value)

    def test_multiline_single_tok(self) -> None:
        """Test conn assign on edges."""
        mypass = JacProgram().compile(self.fixture_abs_path("byllmissue.jac"))
        self.assertIn("2:5 - 4:8", mypass.pp())

    def test_single_impl_annex(self) -> None:
        """Basic test for pass."""
        mypass = JacProgram().compile(
            self.examples_abs_path("manual_code/circle_pure.jac")
        )
        self.assertEqual(mypass.pp().count("AbilityDef - (o)Circle.(c)area"), 1)

    def test_inherit_baseclass_sym(self) -> None:
        """Basic test for symtable support for inheritance."""
        mypass = JacProgram().compile(
            self.examples_abs_path("guess_game/guess_game4.jac")
        )
        table = None
        for i in mypass.sym_tab.kid_scope:
            if i.nix_name == "GuessTheNumberGame":
                for j in i.kid_scope:
                    if j.nix_name == "play":
                        table = j
                        break
                break
        self.assertIsNotNone(table)
        self.assertIsNotNone(table.lookup("attempts"))

    def test_edge_expr_not_type(self) -> None:
        """Test importing python."""
        captured_output = io.StringIO()
        sys.stdout = captured_output
        Jac.jac_import(
            self.mach, "edgetypeissue", base_path=self.fixture_abs_path("./")
        )
        sys.stdout = sys.__stdout__
        stdout_value = captured_output.getvalue()
        self.assertIn("[x()]", stdout_value)

    def test_blank_with_entry(self) -> None:
        """Test importing python."""
        captured_output = io.StringIO()
        sys.stdout = captured_output
        Jac.jac_import(
            self.mach, "blankwithentry", base_path=self.fixture_abs_path("./")
        )
        sys.stdout = sys.__stdout__
        stdout_value = captured_output.getvalue()
        self.assertIn("i work", stdout_value)

    def test_double_import_exec(self) -> None:
        """Test importing python."""
        captured_output = io.StringIO()
        sys.stdout = captured_output
        Jac.jac_import(self.mach, "dblhello", base_path=self.fixture_abs_path("./"))
        sys.stdout = sys.__stdout__
        stdout_value = captured_output.getvalue()
        self.assertEqual(stdout_value.count("Hello World!"), 1)
        self.assertIn("im still here", stdout_value)

    def test_cls_method(self) -> None:
        """Test class method output."""
        captured_output = io.StringIO()
        sys.stdout = captured_output
        Jac.jac_import(self.mach, "cls_method", base_path=self.fixture_abs_path("./"))
        sys.stdout = sys.__stdout__
        stdout_value = captured_output.getvalue().split("\n")
        self.assertEqual("MyClass", stdout_value[0])
        self.assertEqual("Hello, World1! Hello, World2!", stdout_value[1])
        self.assertEqual("Hello, World! Hello, World22!", stdout_value[2])

    def test_list_methods(self) -> None:
        """Test list_modules, list_walkers, list_nodes, and list_edges."""
        captured_output = io.StringIO()
        sys.stdout = captured_output

        Jac.jac_import(self.mach, "foo", base_path=self.fixture_abs_path("."))

        sys.stdout = sys.__stdout__
        stdout_value = captured_output.getvalue()

        self.assertIn(
            "Module: foo",
            stdout_value,
        )
        self.assertIn(
            "Module: bar",
            stdout_value,
        )
        self.assertIn(
            "Walkers in bar:\n  - Walker: bar_walk",
            stdout_value,
        )
        self.assertIn("Nodes in bar:\n  - Node: Item", stdout_value)
        self.assertIn("Edges in bar:\n  - Edge: Link", stdout_value)
        self.assertIn("Item value: 0", stdout_value)
        self.assertIn("Created 5 items.", stdout_value)

    def test_walker_dynamic_update(self) -> None:
        """Test dynamic update of a walker during runtime."""
        session = self.fixture_abs_path("bar_walk.session")
        bar_file_path = self.fixture_abs_path("bar.jac")
        update_file_path = self.fixture_abs_path("walker_update.jac")
        captured_output = io.StringIO()
        sys.stdout = captured_output
        cli.enter(
            filename=bar_file_path,
            session=session,
            entrypoint="bar_walk",
            args=[],
        )
        sys.stdout = sys.__stdout__
        stdout_value = captured_output.getvalue()
        expected_output = "Created 5 items."
        self.assertIn(expected_output, stdout_value.split("\n"))
        # Define the new behavior to be added
        new_behavior = """
        # New behavior added during runtime
        can end with `root exit {
            "bar_walk has been updated with new behavior!" |> print;
            disengage;
            }
        }
        """

        # Backup the original file content
        with open(bar_file_path, "r") as bar_file:
            original_content = bar_file.read()

        # Update the bar.jac file with new behavior
        with open(bar_file_path, "r+") as bar_file:
            content = bar_file.read()
            last_brace_index = content.rfind("}")
            if last_brace_index != -1:
                updated_content = content[:last_brace_index] + new_behavior
                bar_file.seek(0)
                bar_file.write(updated_content)
                bar_file.truncate()

        captured_output = io.StringIO()
        sys.stdout = captured_output

        try:
            cli.run(
                filename=update_file_path,
            )
            sys.stdout = sys.__stdout__
            stdout_value = captured_output.getvalue()
            expected_output = "bar_walk has been updated with new behavior!"
            self.assertIn(expected_output, stdout_value.split("\n"))
        finally:
            # Restore the original content of bar.jac
            with open(bar_file_path, "w") as bar_file:
                bar_file.write(original_content)

    def test_dynamic_spawn_architype(self) -> None:
        """Test that the walker and node can be spawned and behaves as expected."""
        captured_output = io.StringIO()
        sys.stdout = captured_output
        cli.run(self.fixture_abs_path("dynamic_architype.jac"))

        output = captured_output.getvalue().strip()
        output_lines = output.split("\n")

        # Expected outputs for spawned entities
        expected_spawned_node = "Spawned Node:"
        expected_spawned_walker = "Spawned Walker:"
        expected_spawned_external_node = "Spawned External node:"

        # Check for the spawned messages
        self.assertTrue(
            any(expected_spawned_node in line for line in output_lines),
            f"Expected '{expected_spawned_node}' in output.",
        )
        self.assertTrue(
            any(expected_spawned_walker in line for line in output_lines),
            f"Expected '{expected_spawned_walker}' in output.",
        )
        self.assertTrue(
            any(expected_spawned_external_node in line for line in output_lines),
            f"Expected '{expected_spawned_external_node}' in output.",
        )

        # Expected values from the walker traversal
        expected_values = ["Value: 0", "Value: 1", "Value: 2", "Value: 3"]

        # Each expected value should appear twice (once for test_node, once for Item)
        for val in expected_values:
            occurrences = [line for line in output_lines if line.strip() == val]
            self.assertEqual(
                len(occurrences),
                2,
                f"Expected '{val}' to appear 2 times, but found {len(occurrences)}.",
            )

    def test_dynamic_architype_creation(self) -> None:
        """Test that the walker and node can be created dynamically."""
        captured_output = io.StringIO()
        sys.stdout = captured_output
        cli.run(self.fixture_abs_path("create_dynamic_architype.jac"))

        output = captured_output.getvalue().strip()
        # Expected outputs for spawned entities
        expected_spawned_walker = "Dynamic Node Value: 99"

        # Check for the spawned messages
        self.assertTrue(
            expected_spawned_walker in output,
            f"Expected '{expected_spawned_walker}' in output.",
        )

    def test_dynamic_architype_creation_rel_import(self) -> None:
        """Test that the walker and node can be created dynamically, with relative import."""
        captured_output = io.StringIO()
        sys.stdout = captured_output
        cli.run(self.fixture_abs_path("arch_rel_import_creation.jac"))

        output = captured_output.getvalue().strip().splitlines()
        # Expected outputs for spawned entities
        expected_values = ["DynamicWalker Started", "UtilityNode Data: 42"]
        for val in expected_values:
            # Check for the spawned messages
            self.assertTrue(
                val in output,
                f"Expected '{val}' in output.",
            )

    def test_object_ref_interface(self) -> None:
        """Test class method output."""
        captured_output = io.StringIO()
        sys.stdout = captured_output
        cli.run(self.fixture_abs_path("objref.jac"))
        sys.stdout = sys.__stdout__
        stdout_value = captured_output.getvalue().split("\n")
        self.assertEqual(len(stdout_value[0]), 32)
        self.assertEqual("MyNode(value=0)", stdout_value[1])
        self.assertEqual("valid: True", stdout_value[2])

    def test_match_multi_ex(self) -> None:
        """Test match case with multiple expressions."""
        captured_output = io.StringIO()
        sys.stdout = captured_output
        Jac.jac_import(
            self.mach, "match_multi_ex", base_path=self.fixture_abs_path("./")
        )
        sys.stdout = sys.__stdout__
        stdout_value = captured_output.getvalue().split("\n")
        self.assertEqual("Ten", stdout_value[0])
        self.assertEqual("ten", stdout_value[1])

    def test_entry_exit(self) -> None:
        """Test entry and exit behavior of walker."""
        captured_output = io.StringIO()
        sys.stdout = captured_output
        Jac.jac_import(self.mach, "entry_exit", base_path=self.fixture_abs_path("./"))
        sys.stdout = sys.__stdout__
        stdout_value = captured_output.getvalue().split("\n")
        self.assertIn("Entering at the beginning of walker:  Root()", stdout_value[0])
        self.assertIn("entry_count=1, exit_count=1", str(stdout_value[12]))
        self.assertIn(
            "Exiting at the end of walker:  test_node(value=", stdout_value[11]
        )

    def test_visit_order(self) -> None:
        """Test entry and exit behavior of walker."""
        captured_output = io.StringIO()
        sys.stdout = captured_output
        Jac.jac_import(self.mach, "visit_order", base_path=self.fixture_abs_path("./"))
        sys.stdout = sys.__stdout__
        stdout_value = captured_output.getvalue()
        self.assertEqual("[MyNode(Name='End'), MyNode(Name='Middle')]\n", stdout_value)

    def test_global_multivar(self) -> None:
        """Test supporting multiple global variable in a statement."""
        captured_output = io.StringIO()
        sys.stdout = captured_output
        Jac.jac_import(
            self.mach, "glob_multivar_statement", base_path=self.fixture_abs_path("./")
        )
        sys.stdout = sys.__stdout__
        stdout_value = captured_output.getvalue().split("\n")
        self.assertIn("Hello World !", stdout_value[0])
        self.assertIn("Welcome to Jaseci!", stdout_value[1])

    def test_architype_def(self) -> None:
        """Test architype definition bug."""
        captured_output = io.StringIO()
        sys.stdout = captured_output
        Jac.jac_import(
            self.mach, "architype_def_bug", base_path=self.fixture_abs_path("./")
        )
        sys.stdout = sys.__stdout__
        stdout_value = captured_output.getvalue().split("\n")
        self.assertIn("MyWalker", stdout_value[0])
        self.assertIn("MyNode", stdout_value[1])

    def test_visit_sequence(self) -> None:
        """Test conn assign on edges."""
        captured_output = io.StringIO()
        sys.stdout = captured_output
        Jac.jac_import(
            self.mach, "visit_sequence", base_path=self.fixture_abs_path("./")
        )
        sys.stdout = sys.__stdout__
        self.assertEqual(
            "walker entry\nwalker enter to root\n"
            "a-1\na-2\na-3\na-4\na-5\na-6\n"
            "b-1\nb-2\nb-3\nb-4\nb-5\nb-6\n"
            "c-1\nc-2\nc-3\nc-4\nc-5\nc-6\n"
            "walker exit\n",
            captured_output.getvalue(),
        )

    def test_nested_impls(self) -> None:
        """Test complex nested impls."""
        captured_output = io.StringIO()
        sys.stdout = captured_output
        Jac.jac_import(self.mach, "nested_impls", base_path=self.fixture_abs_path("./"))
        sys.stdout = sys.__stdout__
        stdout_value = captured_output.getvalue().split("\n")
        self.assertIn("Hello,from bar in kk", stdout_value[0])
        self.assertIn("Greeting: Hello, World!", stdout_value[1])
        self.assertIn("Repeated: Hello", stdout_value[2])
        self.assertIn("Hello, World!", stdout_value[3])
        self.assertIn("Last message:!", stdout_value[4])
        self.assertIn("Final message:!", stdout_value[5])

    def test_connect_traverse_syntax(self) -> None:
        """Test connect traverse syntax."""
        captured_output = io.StringIO()
        sys.stdout = captured_output
        Jac.jac_import(
            self.mach, "connect_traverse_syntax", base_path=self.fixture_abs_path("./")
        )
        sys.stdout = sys.__stdout__
        stdout_value = captured_output.getvalue().split("\n")
        self.assertIn("A(val=5), A(val=10)", stdout_value[0])
        self.assertIn("[Root(), A(val=20)]", stdout_value[1])
        self.assertIn(
            "A(val=5), A(val=10)", stdout_value[2]
        )  # Remove after dropping deprecated syntax support
        self.assertIn(
            "[Root(), A(val=20)]", stdout_value[3]
        )  # Remove after dropping deprecated syntax support

    # Helper method to create files within tests
    def create_temp_jac_file(
        self, content: str, dir_path: str, filename: str = "test_mod.jac"
    ) -> str:
        """Helper to create a Jac file in a specific directory."""
        full_path = os.path.join(dir_path, filename)
        os.makedirs(os.path.dirname(full_path), exist_ok=True)
        with open(full_path, "w") as f:
            f.write(content)
        return full_path

    def test_import_from_site_packages(self) -> None:
        """Test importing a Jac module from simulated site-packages."""
        with tempfile.TemporaryDirectory() as tmpdir:
            # Simulate site-packages directory structure
            mock_site_dir = os.path.join(tmpdir, "site-packages")
            os.makedirs(mock_site_dir)

            # Create a module within the simulated site-packages
            site_mod_content = 'with entry { "Site package module loaded!" |> print; }'
            self.create_temp_jac_file(
                site_mod_content, mock_site_dir, "site_pkg_mod.jac"
            )

            # Create the importing script in the main temp directory
            importer_content = "import:jac site_pkg_mod;"
            importer_path = self.create_temp_jac_file(
                importer_content, tmpdir, "importer_site.jac"
            )
            with patch("site.getsitepackages", return_value=[mock_site_dir]):
                captured_output = io.StringIO()
                sys.stdout = captured_output
                original_cwd = os.getcwd()
                try:
                    Jac.jac_import(self.mach, "importer_site", base_path=tmpdir)
                finally:
                    os.chdir(original_cwd)
                    sys.stdout = sys.__stdout__

                stdout_value = captured_output.getvalue()
                self.assertIn("Site package module loaded!", stdout_value)

    def test_import_from_jacpath(self) -> None:
        """Test importing a Jac module from JACPATH."""
        with tempfile.TemporaryDirectory() as tmpdir:
            # Simulate JACPATH directory
            jacpath_dir = os.path.join(tmpdir, "jaclibs")
            os.makedirs(jacpath_dir)

            # Create a module in the JACPATH directory
            jacpath_mod_content = 'with entry { "JACPATH module loaded!" |> print; }'
            self.create_temp_jac_file(
                jacpath_mod_content, jacpath_dir, "jacpath_mod.jac"
            )

            # Create the importing script in a different location
            script_dir = os.path.join(tmpdir, "scripts")
            os.makedirs(script_dir)
            importer_content = "import jacpath_mod;"
            importer_path = self.create_temp_jac_file(
                importer_content, script_dir, "importer.jac"
            )

            # Set JACPATH environment variable and run
            original_jacpath = os.environ.get("JACPATH")
            os.environ["JACPATH"] = jacpath_dir
            captured_output = io.StringIO()
            sys.stdout = captured_output
            original_cwd = os.getcwd()
            os.chdir(script_dir)
            try:
                cli.run("importer.jac")
            finally:
                os.chdir(original_cwd)
                sys.stdout = sys.__stdout__
                # Clean up environment variable
                if original_jacpath is None:
                    if "JACPATH" in os.environ:
                        del os.environ["JACPATH"]
                else:
                    os.environ["JACPATH"] = original_jacpath

            stdout_value = captured_output.getvalue()
            self.assertIn("JACPATH module loaded!", stdout_value)<|MERGE_RESOLUTION|>--- conflicted
+++ resolved
@@ -12,13 +12,9 @@
 from jaclang.runtimelib.machinestate import JacMachineState
 from jaclang.utils.test import TestCase
 
-<<<<<<< HEAD
-import pytest
 import tempfile
 from unittest.mock import patch
 
-=======
->>>>>>> 2ce2d613
 
 class JacLanguageTests(TestCase):
     """Test pass module."""
