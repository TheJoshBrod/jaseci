--- conflicted
+++ resolved
@@ -1388,7 +1388,6 @@
             "[Root(), A(val=20)]", stdout_value[3]
         )  # Remove after dropping deprecated syntax support
 
-<<<<<<< HEAD
     def test_node_del(self) -> None:
         """Test complex nested impls."""
         captured_output = io.StringIO()
@@ -1400,7 +1399,7 @@
         self.assertIn("7, 8 : [2, 3, 4, 5, 6, 7, 9]", stdout_value[1])
         self.assertIn("before delete : Inner(c=[1, 2, 3], d=4)", stdout_value[2])
         self.assertIn("after delete : Inner(c=[1, 3], d=4)", stdout_value[3])
-=======
+
     # Helper method to create files within tests
     def create_temp_jac_file(
         self, content: str, dir_path: str, filename: str = "test_mod.jac"
@@ -1480,5 +1479,4 @@
                     os.environ["JACPATH"] = original_jacpath
 
             stdout_value = captured_output.getvalue()
-            self.assertIn("JACPATH module loaded!", stdout_value)
->>>>>>> c6004a1c
+            self.assertIn("JACPATH module loaded!", stdout_value)