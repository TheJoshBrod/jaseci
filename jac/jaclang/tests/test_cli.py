--- conflicted
+++ resolved
@@ -233,11 +233,30 @@
             r"13\:12 \- 13\:18.*Name - append - .*SymbolPath: builtins_test.builtins.list.append",
         )
 
-<<<<<<< HEAD
     def test_import_all(self) -> None:
-=======
+        """Testing for print AstTool."""
+        from jaclang.settings import settings
+
+        settings.ast_symbol_info_detailed = True
+        captured_output = io.StringIO()
+        sys.stdout = captured_output
+
+        cli.tool("ir", ["ast", f"{self.fixture_abs_path('import_all.jac')}"])
+
+        sys.stdout = sys.__stdout__
+        stdout_value = captured_output.getvalue()
+        settings.ast_symbol_info_detailed = False
+
+        self.assertRegex(
+            stdout_value,
+            r"6\:25 - 6\:30.*Name - floor -.*SymbolPath: import_all.import_all_py.floor",
+        )
+        self.assertRegex(
+            stdout_value,
+            r"5\:25 - 5\:27.*Name - pi -.*SymbolPath: import_all.import_all_py.pi",
+        )
+
     def test_sub_class_symbol_table_fix_1(self) -> None:
->>>>>>> 3b4bfbc8
         """Testing for print AstTool."""
         from jaclang.settings import settings
 
@@ -245,11 +264,7 @@
         captured_output = io.StringIO()
         sys.stdout = captured_output
 
-<<<<<<< HEAD
-        cli.tool("ir", ["ast", f"{self.fixture_abs_path('import_all.jac')}"])
-=======
         cli.tool("ir", ["ast", f"{self.fixture_abs_path('base_class1.jac')}"])
->>>>>>> 3b4bfbc8
 
         sys.stdout = sys.__stdout__
         stdout_value = captured_output.getvalue()
@@ -257,13 +272,6 @@
 
         self.assertRegex(
             stdout_value,
-<<<<<<< HEAD
-            r"6\:25 - 6\:30.*Name - floor -.*SymbolPath: import_all.import_all_py.floor",
-        )
-        self.assertRegex(
-            stdout_value,
-            r"5\:25 - 5\:27.*Name - pi -.*SymbolPath: import_all.import_all_py.pi",
-=======
             r"10:7 - 10:12.*Name - start - Type.*SymbolPath: base_class1.B.start",
         )
 
@@ -284,7 +292,6 @@
         self.assertRegex(
             stdout_value,
             r"10:7 - 10:12.*Name - start - Type.*SymbolPath: base_class2.B.start",
->>>>>>> 3b4bfbc8
         )
 
     def test_expr_types(self) -> None:
