"""Lark parser for Jac Lang."""

from __future__ import annotations

import keyword
import logging
import os
from typing import Callable, Sequence, TYPE_CHECKING, TypeAlias, TypeVar

import jaclang.compiler.unitree as uni
from jaclang.compiler import jac_lark as jl  # type: ignore
from jaclang.compiler.constant import EdgeDir, Tokens as Tok
from jaclang.compiler.passes.main import Transform
from jaclang.vendor.lark import Lark, Transformer, Tree, logger

if TYPE_CHECKING:
    from jaclang.compiler.program import JacProgram

T = TypeVar("T", bound=uni.UniNode)


class JacParser(Transform[uni.Source, uni.Module]):
    """Jac Parser."""

    dev_mode = False

    def __init__(self, root_ir: uni.Source, prog: JacProgram) -> None:
        """Initialize parser."""
        self.mod_path = root_ir.loc.mod_path
        self.node_list: list[uni.UniNode] = []
        if JacParser.dev_mode:
            JacParser.make_dev()
        Transform.__init__(self, ir_in=root_ir, prog=prog)

    def transform(self, ir_in: uni.Source) -> uni.Module:
        """Transform input IR."""
        try:
            tree, comments = JacParser.parse(ir_in.value, on_error=self.error_callback)
            mod = JacParser.TreeToAST(parser=self).transform(tree)
            ir_in.comments = [self.proc_comment(i, mod) for i in comments]
            if isinstance(mod, uni.Module):
                self.ir_out = mod
                return mod
            else:
                raise self.ice()
        except jl.UnexpectedInput as e:
            catch_error = uni.EmptyToken()
            catch_error.orig_src = ir_in
            catch_error.line_no = e.line
            catch_error.end_line = e.line
            catch_error.c_start = e.column
            catch_error.c_end = e.column + 1
            catch_error.pos_start = e.pos_in_stream or 0
            catch_error.pos_end = catch_error.pos_start + 1

            error_msg = "Syntax Error"
            if len(e.args) >= 1 and isinstance(e.args[0], str):
                error_msg += e.args[0]
            self.log_error(error_msg, node_override=catch_error)

        except Exception as e:
            raise e

        return uni.Module.make_stub(inject_src=ir_in)

    @staticmethod
    def proc_comment(token: jl.Token, mod: uni.UniNode) -> uni.CommentToken:
        """Process comment."""
        return uni.CommentToken(
            orig_src=mod.loc.orig_src,
            name=token.type,
            value=token.value,
            line=token.line or 0,
            end_line=token.end_line or 0,
            col_start=token.column or 0,
            col_end=token.end_column or 0,
            pos_start=token.start_pos or 0,
            pos_end=token.end_pos or 0,
            kid=[],
        )

    def error_callback(self, e: jl.UnexpectedInput) -> bool:
        """Handle error."""
        return False

    @staticmethod
    def _comment_callback(comment: jl.Token) -> None:
        JacParser.comment_cache.append(comment)

    @staticmethod
    def parse(
        ir: str, on_error: Callable[[jl.UnexpectedInput], bool]
    ) -> tuple[jl.Tree[jl.Tree[str]], list[jl.Token]]:
        """Parse input IR."""
        JacParser.comment_cache = []
        return (
            JacParser.parser.parse(ir, on_error=on_error),
            JacParser.comment_cache,
        )

    @staticmethod
    def make_dev() -> None:
        """Make parser in dev mode."""
        JacParser.parser = Lark.open(
            "jac.lark",
            parser="lalr",
            rel_to=__file__,
            debug=True,
            lexer_callbacks={"COMMENT": JacParser._comment_callback},
        )
        JacParser.JacTransformer = Transformer[Tree[str], uni.UniNode]  # type: ignore
        logger.setLevel(logging.DEBUG)

    comment_cache: list[jl.Token] = []

    parser = jl.Lark_StandAlone(lexer_callbacks={"COMMENT": _comment_callback})  # type: ignore
    JacTransformer: TypeAlias = jl.Transformer[jl.Tree[str], uni.UniNode]

    class TreeToAST(JacTransformer):
        """Transform parse tree to AST."""

        def __init__(self, parser: JacParser, *args: bool, **kwargs: bool) -> None:
            """Initialize transformer."""
            super().__init__(*args, **kwargs)
            self.parse_ref = parser
            self.terminals: list[uni.Token] = []
            # TODO: Once the kid is removed from the ast, we can get rid of this
            # node_idx and directly pop(0) kid as we process the nodes.
            self.node_idx = 0
            self.cur_nodes: list[uni.UniNode] = []

        def ice(self) -> Exception:
            """Raise internal compiler error."""
            self.parse_ref.log_error("Internal Compiler Error, Invalid Parse Tree!")
            return RuntimeError(
                f"{self.parse_ref.__class__.__name__} - Internal Compiler Error, Invalid Parse Tree!"
            )

        def _node_update(self, node: T) -> T:
            self.parse_ref.cur_node = node
            if node not in self.parse_ref.node_list:
                self.parse_ref.node_list.append(node)
            return node

        def _call_userfunc(
            self, tree: jl.Tree, new_children: None | list[uni.UniNode] = None
        ) -> uni.UniNode:
            self.cur_nodes = new_children or tree.children  # type: ignore[assignment]
            try:
                return self._node_update(super()._call_userfunc(tree, new_children))
            finally:
                self.cur_nodes = []
                self.node_idx = 0

        def _call_userfunc_token(self, token: jl.Token) -> uni.UniNode:
            return self._node_update(super()._call_userfunc_token(token))

        def _binary_expr_unwind(self, kid: list[uni.UniNode]) -> uni.Expr:
            """Binary expression helper."""
            if len(kid) > 1:
                if (
                    isinstance(kid[0], uni.Expr)
                    and isinstance(
                        kid[1],
                        (uni.Token, uni.DisconnectOp, uni.ConnectOp),
                    )
                    and isinstance(kid[2], uni.Expr)
                ):
                    return uni.BinaryExpr(
                        left=kid[0],
                        op=kid[1],
                        right=kid[2],
                        kid=kid,
                    )
                else:
                    raise self.ice()
            elif isinstance(kid[0], uni.Expr):
                return kid[0]
            else:
                raise self.ice()

        # ******************************************************************* #
        # Parser Helper functions.                                            #
        # ******************************************************************* #

        def match(self, ty: type[T]) -> T | None:
            """Return a node matching type 'ty' if possible from the current nodes."""
            if (self.node_idx < len(self.cur_nodes)) and isinstance(
                self.cur_nodes[self.node_idx], ty
            ):
                self.node_idx += 1
                return self.cur_nodes[self.node_idx - 1]  # type: ignore[return-value]
            return None

        def consume(self, ty: type[T]) -> T:
            """Consume and return the specified type, if it's not exists, will be an internal compiler error."""
            if node := self.match(ty):
                return node
            raise self.ice()

        def match_token(self, tok: Tok) -> uni.Token | None:
            """Match a token with the given type and return it."""
            if token := self.match(uni.Token):
                if token.name == tok.name:
                    return token
                self.node_idx -= (
                    1  # We're already matched but wrong token so undo matching it.
                )
            return None

        def consume_token(self, tok: Tok) -> uni.Token:
            """Consume a token with the given type and return it."""
            if token := self.match_token(tok):
                return token
            raise self.ice()

        def match_many(self, ty: type[T]) -> list[T]:
            """Match 0 or more of the given type and return the list."""
            nodes: list[uni.UniNode] = []
            while node := self.match(ty):
                nodes.append(node)
            return nodes  # type: ignore[return-value]

        def consume_many(self, ty: type[T]) -> list[T]:
            """Match 1 or more of the given type and return the list."""
            nodes: list[uni.UniNode] = [self.consume(ty)]
            while node := self.match(ty):
                nodes.append(node)
            return nodes  # type: ignore[return-value]

        # ******************************************************************* #
        # Parsing Rules                                                       #
        # ******************************************************************* #

        def start(self, _: None) -> uni.Module:
            """Grammar rule.

            start: module
            """
            module = self.consume(uni.Module)
            module._in_mod_nodes = self.parse_ref.node_list
            return module

        def module(self, _: None) -> uni.Module:
            """Grammar rule.

            module: (toplevel_stmt (tl_stmt_with_doc | toplevel_stmt)*)?
                | STRING (tl_stmt_with_doc | toplevel_stmt)*
            """
            doc = self.match(uni.String)
            body = self.match_many(uni.ElementStmt)
            mod = uni.Module(
                name=self.parse_ref.mod_path.split(os.path.sep)[-1].rstrip(".jac"),
                source=self.parse_ref.ir_in,
                doc=doc,
                body=body,
                terminals=self.terminals,
                kid=(
                    self.cur_nodes
                    or [uni.EmptyToken(uni.Source("", self.parse_ref.mod_path))]
                ),
            )
            return mod

        def tl_stmt_with_doc(self, _: None) -> uni.ElementStmt:
            """Grammar rule.

            tl_stmt_with_doc: STRING toplevel_stmt
            """
            doc = self.consume(uni.String)
            element = self.consume(uni.ElementStmt)
            element.doc = doc
            element.add_kids_left([doc])
            return element

        def toplevel_stmt(self, _: None) -> uni.ElementStmt:
            """Grammar rule.

            toplevel_stmt: import_stmt
                | archetype
                | ability
                | global_var
                | free_code
                | py_code_block
                | test
            """
            return self.consume(uni.ElementStmt)

        def global_var(self, _: None) -> uni.GlobalVars:
            """Grammar rule.

            global_var: (KW_LET | KW_GLOBAL) access_tag? assignment_list SEMI
            """
            is_frozen = self.consume(uni.Token).name == Tok.KW_LET
            access_tag = self.match(uni.SubTag)
            assignments_sn = self.consume(uni.SubNodeList)
            return uni.GlobalVars(
                access=access_tag,
                assignments=assignments_sn.items,
                is_frozen=is_frozen,
                kid=self.cur_nodes,
            )

        def access_tag(self, _: None) -> uni.SubTag[uni.Token]:
            """Grammar rule.

            access_tag: COLON ( KW_PROT | KW_PUB | KW_PRIV )
            """
            self.consume_token(Tok.COLON)
            access = self.consume(uni.Token)
            return uni.SubTag[uni.Token](tag=access, kid=self.cur_nodes)

        def test(self, _: None) -> uni.Test:
            """Grammar rule.

            test: KW_TEST NAME? code_block
            """
            # Q(thakee): Why the name should be KW_TEST if no name present?
            test_tok = self.consume_token(Tok.KW_TEST)
            name = self.match(uni.Name) or test_tok
            codeblock = self.consume(uni.SubNodeList)
            return uni.Test(
                name=name,
                body=codeblock.items,
                kid=self.cur_nodes,
            )

        def free_code(self, _: None) -> uni.ModuleCode:
            """Grammar rule.

            free_code: KW_WITH KW_ENTRY (COLON NAME)? code_block
            """
            self.consume_token(Tok.KW_WITH)
            self.consume_token(Tok.KW_ENTRY)
            name = None
            if self.match_token(Tok.COLON):
                name = self.consume(uni.Name)
            codeblock = self.consume(uni.SubNodeList)
            return uni.ModuleCode(
                name=name,
                body=codeblock,
                kid=self.cur_nodes,
            )

        def py_code_block(self, _: None) -> uni.PyInlineCode:
            """Grammar rule.

            py_code_block: PYNLINE
            """
            pyinline = self.consume_token(Tok.PYNLINE)
            return uni.PyInlineCode(
                code=pyinline,
                kid=self.cur_nodes,
            )

        def import_stmt(self, _: None) -> uni.Import:
            """Grammar rule.

            import_stmt: KW_IMPORT KW_FROM from_path LBRACE import_items RBRACE
                    | KW_IMPORT KW_FROM from_path COMMA import_items SEMI  //Deprecated
                    | KW_IMPORT import_path (COMMA import_path)* SEMI
                    | KW_INCLUDE import_path SEMI
            """
            # TODO: kid will be removed so let's keep as it is for now.
            kid = self.cur_nodes

            if self.match_token(Tok.KW_INCLUDE):
                # Handle include statement
                import_path_obj = self.consume(uni.ModulePath)
                items = uni.SubNodeList[uni.ModulePath](
                    items=[import_path_obj], delim=Tok.COMMA, kid=[import_path_obj]
                )
                kid = (kid[:1]) + [items] + kid[-1:]  # TODO: Will be removed.
                self.consume_token(Tok.SEMI)
                return uni.Import(
                    from_loc=None,
                    items=items.items,
                    is_absorb=True,
                    kid=kid,
                )

            from_path: uni.ModulePath | None = None
            self.consume_token(Tok.KW_IMPORT)

            if self.match_token(Tok.KW_FROM):
                from_path = self.consume(uni.ModulePath)
                self.consume(uni.Token)  # LBRACE or COMMA
                items = self.consume(uni.SubNodeList)
                if self.consume(uni.Token).name == Tok.SEMI:  # RBRACE or SEMI
                    self.parse_ref.log_warning(
                        "Deprecated syntax, use braces for multiple imports (e.g, import from mymod {a, b, c})",
                    )
            else:
                paths = [self.consume(uni.ModulePath)]
                while self.match_token(Tok.COMMA):
                    paths.append(self.consume(uni.ModulePath))
                self.consume_token(Tok.SEMI)
                items = uni.SubNodeList[uni.ModulePath](
                    items=paths,
                    delim=Tok.COMMA,
                    # TODO: kid will be removed so let's keep as it is for now.
                    kid=self.cur_nodes[1:-1],
                )
                kid = kid[:1] + [items] + kid[-1:]

            is_absorb = False
            return uni.Import(
                from_loc=from_path,
                items=items.items,
                is_absorb=is_absorb,
                kid=kid,
            )

        def from_path(self, _: None) -> uni.ModulePath:
            """Grammar rule.

            from_path: (DOT | ELLIPSIS)* import_path
                     | (DOT | ELLIPSIS)+
            """
            level = 0
            while True:
                if self.match_token(Tok.DOT):
                    level += 1
                elif self.match_token(Tok.ELLIPSIS):
                    level += 3
                else:
                    break
            if import_path := self.match(uni.ModulePath):
                kids = [i for i in self.cur_nodes if isinstance(i, uni.Token)]
                import_path.level = level
                import_path.add_kids_left(kids)
                return import_path

            return uni.ModulePath(
                path=None,
                level=level,
                alias=None,
                kid=self.cur_nodes,
            )

        def import_path(self, _: None) -> uni.ModulePath:
            """Grammar rule.

            import_path: dotted_name (KW_AS NAME)?
            """
            valid_path = self.consume(uni.SubNodeList)
            alias = self.consume(uni.Name) if self.match_token(Tok.KW_AS) else None
            return uni.ModulePath(
                path=valid_path.items,
                level=0,
                alias=alias,
                kid=self.cur_nodes,
            )

        def dotted_name(self, _: None) -> uni.SubNodeList[uni.Name]:
            """Grammar rule.

            dotted_name: named_ref (DOT named_ref)*
            """
            valid_path = [self.consume(uni.Name)]
            while self.match_token(Tok.DOT):
                valid_path.append(self.consume(uni.Name))
            return uni.SubNodeList[uni.Name](
                items=valid_path,
                delim=Tok.DOT,
                kid=self.cur_nodes,
            )

        def import_items(self, _: None) -> uni.SubNodeList[uni.ModuleItem]:
            """Grammar rule.

            import_items: (import_item COMMA)* import_item COMMA?
            """
            items = [self.consume(uni.ModuleItem)]
            while self.match_token(Tok.COMMA):
                if module_item := self.match(uni.ModuleItem):
                    items.append(module_item)
            ret = uni.SubNodeList[uni.ModuleItem](
                items=items,
                delim=Tok.COMMA,
                kid=self.cur_nodes,
            )
            return ret

        def import_item(self, _: None) -> uni.ModuleItem:
            """Grammar rule.

            import_item: named_ref (KW_AS NAME)?
            """
            name = self.consume(uni.Name)
            alias = self.consume(uni.Name) if self.match_token(Tok.KW_AS) else None
            return uni.ModuleItem(
                name=name,
                alias=alias,
                kid=self.cur_nodes,
            )

        def archetype(self, _: None) -> uni.ArchSpec | uni.Enum:
            """Grammar rule.

            archetype: decorators? archetype_decl
                    | archetype_def
                    | enum
            """
            archspec: uni.ArchSpec | uni.Enum | None = None

            decorators_node = self.match(uni.SubNodeList)
            is_async = self.match_token(Tok.KW_ASYNC)
            if decorators_node is not None:
                archspec = self.consume(uni.ArchSpec)
                archspec.decorators = decorators_node.items
                archspec.add_kids_left([decorators_node])
            else:
                archspec = self.match(uni.ArchSpec) or self.consume(uni.Enum)
            if is_async and isinstance(archspec, uni.ArchSpec):
                archspec.is_async = True
                archspec.add_kids_left([is_async])
                assert isinstance(archspec, uni.Archetype)
                if archspec.arch_type.name != Tok.KW_WALKER:
                    self.parse_ref.log_error(
                        f"Expected async archetype to be walker, but got {archspec.arch_type.value}"
                    )
            return archspec

        def impl_def(self, _: None) -> uni.ImplDef:
            """Grammar rule.

            impl_def: decorators? KW_IMPL dotted_name impl_spec? impl_tail
            """
            decorators_node = self.match(uni.SubNodeList)
            self.consume_token(Tok.KW_IMPL)
            target = self.consume(uni.SubNodeList)
            spec = (
                self.match(uni.SubNodeList)
                or self.match(uni.FuncSignature)
                or self.match(uni.EventSignature)
            )
            tail = self.match(uni.SubNodeList) or self.match(uni.FuncCall)
            valid_tail = spec if tail is None else tail
            valid_spec = None if tail is None else spec
            assert isinstance(valid_tail, (uni.SubNodeList, uni.FuncCall))

            impl = uni.ImplDef(
<<<<<<< HEAD
                decorators=decorators,
                target=target,
                spec=valid_spec,
                body=(
                    valid_tail.items
                    if isinstance(valid_tail, uni.SubNodeList)
                    else valid_tail
                ),
=======
                target=target.items,
                decorators=decorators_node.items if decorators_node else None,
                spec=(
                    valid_spec.items
                    if isinstance(valid_spec, uni.SubNodeList)
                    else valid_spec
                ),
                body=valid_tail,
>>>>>>> f8391132
                kid=self.cur_nodes,
            )
            return impl

        def impl_spec(
            self, _: None
        ) -> Sequence[uni.Expr] | uni.FuncSignature | uni.EventSignature:
            """Grammar rule.

            impl_spec: inherited_archs | func_decl | event_clause
            """
            spec = (
                self.match(uni.SubNodeList)  # inherited_archs
                or self.match(uni.FuncSignature)  # func_decl
                or self.consume(uni.EventSignature)  # event_clause
            )
            return spec.items if isinstance(spec, uni.SubNodeList) else spec

        def impl_tail(
            self, _: None
        ) -> uni.SubNodeList[uni.CodeBlockStmt] | uni.FuncCall:
            """Grammar rule.

            impl_tail: enum_block | block_tail
            """
            tail = (
                self.match(uni.SubNodeList)  # enum_block
                or self.match(uni.SubNodeList)  # block_tail (code_block)
                or self.consume(uni.FuncCall)  # block_tail (KW_BY atomic_call)
            )
            return tail

        def archetype_decl(self, _: None) -> uni.ArchSpec:
            """Grammar rule.

            archetype_decl: arch_type access_tag? NAME inherited_archs? (member_block | SEMI)
            """
            arch_type = self.consume(uni.Token)
            access = self.match(uni.SubTag)
            name = self.consume(uni.Name)
            sub_list1 = self.match(uni.SubNodeList)
            sub_list2 = self.match(uni.SubNodeList)
            if self.match_token(Tok.SEMI):
                inh, body = sub_list1, None
            else:
                body = (
                    sub_list2 or sub_list1
                )  # if sub_list2 is None then body is sub_list1
                inh = sub_list2 and sub_list1  # if sub_list2 is None then inh is None.
            return uni.Archetype(
                arch_type=arch_type,
                name=name,
                access=access,
                base_classes=inh.items if inh else [],
                body=body,
                kid=self.cur_nodes,
            )

        def arch_type(self, _: None) -> uni.Token:
            """Grammar rule.

            arch_type: KW_WALKER
                    | KW_OBJECT
                    | KW_EDGE
                    | KW_NODE
            """
            return self.consume(uni.Token)

        def decorators(self, _: None) -> uni.SubNodeList[uni.Expr]:
            """Grammar rule.

            decorators: (DECOR_OP atomic_chain)+
            """
            self.consume_token(Tok.DECOR_OP)
            return uni.SubNodeList[uni.Expr](
                items=self.consume_many(uni.Expr),
                delim=Tok.DECOR_OP,
                kid=self.cur_nodes,
            )

        def inherited_archs(self, kid: list[uni.UniNode]) -> uni.SubNodeList[uni.Expr]:
            """Grammar rule.

            inherited_archs: LPAREN (atomic_chain COMMA)* atomic_chain RPAREN
            """
            self.match_token(Tok.LPAREN)
            items: list = []
            while inherited_arch := self.match(uni.Expr):
                items.append(inherited_arch)
                self.match_token(Tok.COMMA)
            self.match_token(Tok.RPAREN)
            return uni.SubNodeList[uni.Expr](items=items, delim=Tok.COMMA, kid=kid)

        def named_ref(self, _: None) -> uni.NameAtom:
            """Grammar rule.

            named_ref: special_ref
                    | KWESC_NAME
                    | NAME
            """
            return self.consume(uni.NameAtom)

        def special_ref(self, _: None) -> uni.SpecialVarRef:
            """Grammar rule.

            special_ref: KW_INIT
                        | KW_POST_INIT
                        | KW_ROOT
                        | KW_SUPER
                        | KW_SELF
                        | KW_HERE
                        | KW_VISITOR
            """
            return uni.SpecialVarRef(var=self.consume(uni.Name))

        def enum(self, _: None) -> uni.Enum:
            """Grammar rule.

            enum: decorators? enum_decl
                | enum_def
            """
            if decorator := self.match(uni.SubNodeList):
                enum_decl = self.consume(uni.Enum)
                enum_decl.decorators = decorator.items
                enum_decl.add_kids_left([decorator])
                return enum_decl
            return self.consume(uni.Enum)

        def enum_decl(self, _: None) -> uni.Enum:
            """Grammar rule.

            enum_decl: KW_ENUM access_tag? STRING? NAME inherited_archs? (enum_block | SEMI)
            """
            self.consume_token(Tok.KW_ENUM)
            access = self.match(uni.SubTag)
            name = self.consume(uni.Name)
            sub_list1 = self.match(uni.SubNodeList)
            sub_list2 = self.match(uni.SubNodeList)
            if self.match_token(Tok.SEMI):
                inh, body = sub_list1, None
            else:
                body = sub_list2 or sub_list1
                inh = sub_list2 and sub_list1
            return uni.Enum(
                name=name,
                access=access,
                base_classes=inh.items if inh else [],
                body=body,
                kid=self.cur_nodes,
            )

        def enum_block(self, _: None) -> uni.SubNodeList[uni.EnumBlockStmt]:
            """Grammar rule.

            enum_block: LBRACE assignment_list COMMA? (py_code_block | free_code)* RBRACE
            """
            left_enc = self.consume_token(Tok.LBRACE)
            assignments = self.consume(uni.SubNodeList)
            self.match_token(Tok.COMMA)
            while item := self.match(uni.EnumBlockStmt):
                item.is_enum_stmt = True
                assignments.add_kids_right([item])
                assignments.items.append(item)
            right_enc = self.consume_token(Tok.RBRACE)
            assignments.add_kids_left([left_enc])
            assignments.add_kids_right([right_enc])
            assignments.left_enc = left_enc
            assignments.right_enc = right_enc
            for i in assignments.kid:
                if isinstance(i, uni.Assignment):
                    i.is_enum_stmt = True
            return assignments

        def ability(self, _: None) -> uni.Ability | uni.FuncCall:
            """Grammar rule.

            ability: decorators? KW_ASYNC? (ability_decl | function_decl)
            """
            decorators = self.match(uni.SubNodeList)
            is_async = self.match_token(Tok.KW_ASYNC)

            # Try to match ability_decl or function_decl
            ability = self.consume(uni.Ability)
            if is_async and ability and isinstance(ability, uni.Ability):
                ability.is_async = True
                ability.add_kids_left([is_async])

            if decorators:
                for dec in decorators.items:
                    if (
                        isinstance(dec, uni.NameAtom)
                        and dec.sym_name == "staticmethod"
                        and isinstance(ability, (uni.Ability))
                    ):
                        static_kw = ability.gen_token(Tok.KW_STATIC)
                        static_kw.line_no = dec.loc.first_line
                        static_kw.c_start = dec.loc.col_start
                        static_kw.c_end = static_kw.c_start + len(static_kw.name)
                        decorators.items.remove(dec)  # noqa: B038
                        if not ability.is_static:
                            ability.is_static = True
                            if not ability.is_override:
                                ability.add_kids_left([static_kw])
                            else:
                                ability.insert_kids_at_pos([static_kw], 1)
                        break
                if decorators.items:
                    ability.decorators = decorators
                    ability.add_kids_left([decorators])

            return ability

        def ability_decl(self, _: None) -> uni.Ability:
            """Grammar rule.

            ability_decl: KW_OVERRIDE? KW_STATIC? KW_CAN access_tag? named_ref
                event_clause (block_tail | KW_ABSTRACT? SEMI)
            """
            is_override = self.match_token(Tok.KW_OVERRIDE) is not None
            is_static = self.match_token(Tok.KW_STATIC) is not None
            self.consume_token(Tok.KW_CAN)
            access = self.match(uni.SubTag)
            name = self.consume(uni.NameAtom)
            signature = self.consume(uni.EventSignature)

            # Handle block_tail
            body = self.match(uni.SubNodeList) or self.match(uni.FuncCall)
            if body is None:
                is_abstract = self.match_token(Tok.KW_ABSTRACT) is not None
                self.consume_token(Tok.SEMI)
            else:
                is_abstract = False

            return uni.Ability(
                name_ref=name,
                is_async=False,
                is_override=is_override,
                is_static=is_static,
                is_abstract=is_abstract,
                access=access,
                signature=signature,
                body=body,
                kid=self.cur_nodes,
            )

        def function_decl(self, _: None) -> uni.Ability:
            """Grammar rule.

            function_decl: KW_OVERRIDE? KW_STATIC? KW_DEF access_tag? named_ref
                func_decl? (block_tail | KW_ABSTRACT? SEMI)
            """
            # Save original kids to track tokens
            is_override = self.match_token(Tok.KW_OVERRIDE) is not None
            is_static = self.match_token(Tok.KW_STATIC) is not None
            self.consume_token(Tok.KW_DEF)
            access = self.match(uni.SubTag)
            name = self.consume(uni.NameAtom)
            signature = self.match(uni.FuncSignature)

            # Handle block_tail
            body = self.match(uni.SubNodeList) or self.match(uni.FuncCall)
            if body is None:
                is_abstract = self.match_token(Tok.KW_ABSTRACT) is not None
                self.consume_token(Tok.SEMI)
            else:
                is_abstract = False

            return uni.Ability(
                name_ref=name,
                is_async=False,
                is_override=is_override,
                is_static=is_static,
                is_abstract=is_abstract,
                access=access,
                signature=signature,
                body=body,
                kid=self.cur_nodes,
            )

        def func_decl(self, _: None) -> uni.FuncSignature:
            """Grammar rule.

            func_decl: (LPAREN func_decl_params? RPAREN) (RETURN_HINT expression)?
                    | (RETURN_HINT expression)
            """
            params: uni.SubNodeList | None = None
            return_spec: uni.Expr | None = None

            # Check if starting with RETURN_HINT
            if self.match_token(Tok.RETURN_HINT):
                return_spec = self.consume(uni.Expr)
                return uni.FuncSignature(
                    params=None,
                    return_type=return_spec,
                    kid=self.cur_nodes,
                )
            # Otherwise, parse the traditional parameter list form
            else:
                self.consume_token(Tok.LPAREN)
                params = self.match(uni.SubNodeList)
                self.consume_token(Tok.RPAREN)
                if self.match_token(Tok.RETURN_HINT):
                    return_spec = self.consume(uni.Expr)
                return uni.FuncSignature(
                    params=params,
                    return_type=return_spec,
                    kid=self.cur_nodes,
                )

        def func_decl_params(self, _: None) -> uni.SubNodeList[uni.ParamVar]:
            """Grammar rule.

            func_decl_params: (param_var COMMA)* param_var COMMA?
            """
            paramvar: list = []
            while param_stmt := self.match(uni.ParamVar):
                paramvar.append(param_stmt)
                self.match_token(Tok.COMMA)
            return uni.SubNodeList[uni.ParamVar](
                items=paramvar,
                delim=Tok.COMMA,
                kid=self.cur_nodes,
            )

        def param_var(self, _: None) -> uni.ParamVar:
            """Grammar rule.

            param_var: (STAR_POW | STAR_MUL)? NAME type_tag (EQ expression)?
            """
            star = self.match_token(Tok.STAR_POW) or self.match_token(Tok.STAR_MUL)
            name = self.consume(uni.Name)
            type_tag = self.consume(uni.SubTag)
            value = self.consume(uni.Expr) if self.match_token(Tok.EQ) else None
            return uni.ParamVar(
                name=name,
                type_tag=type_tag,
                value=value,
                unpack=star,
                kid=self.cur_nodes,
            )

        def member_block(self, _: None) -> uni.SubNodeList[uni.ArchBlockStmt]:
            """Grammar rule.

            member_block: LBRACE member_stmt* RBRACE
            """
            left_enc = self.consume_token(Tok.LBRACE)
            items = self.match_many(uni.ArchBlockStmt)
            right_enc = self.consume_token(Tok.RBRACE)
            ret = uni.SubNodeList[uni.ArchBlockStmt](
                items=items,
                delim=Tok.WS,
                kid=self.cur_nodes,
            )
            ret.left_enc = left_enc
            ret.right_enc = right_enc
            return ret

        def member_stmt(self, _: None) -> uni.ArchBlockStmt:
            """Grammar rule.

            member_stmt: STRING? (py_code_block | ability | archetype | impl_def | has_stmt | free_code)
            """
            doc = self.match(uni.String)
            ret = self.consume(uni.ArchBlockStmt)
            if doc and isinstance(ret, uni.AstDocNode):
                ret.doc = doc
                ret.add_kids_left([doc])
            return ret

        def has_stmt(self, kid: list[uni.UniNode]) -> uni.ArchHas:
            """Grammar rule.

            has_stmt: KW_STATIC? (KW_LET | KW_HAS) access_tag? has_assign_list SEMI
            """
            chomp = [*kid]
            is_static = (
                isinstance(chomp[0], uni.Token) and chomp[0].name == Tok.KW_STATIC
            )
            chomp = chomp[1:] if is_static else chomp
            is_freeze = isinstance(chomp[0], uni.Token) and chomp[0].name == Tok.KW_LET
            chomp = chomp[1:]
            access = chomp[0] if isinstance(chomp[0], uni.SubTag) else None
            chomp = chomp[1:] if access else chomp
            assign = chomp[0]
            if isinstance(assign, uni.SubNodeList):
                return uni.ArchHas(
                    vars=assign,
                    is_static=is_static,
                    is_frozen=is_freeze,
                    access=access,
                    kid=kid,
                )
            else:
                raise self.ice()

        def has_assign_list(self, _: None) -> uni.SubNodeList[uni.HasVar]:
            """Grammar rule.

            has_assign_list: (has_assign_list COMMA)? typed_has_clause
            """
            if consume := self.match(uni.SubNodeList):
                comma = self.consume_token(Tok.COMMA)
                assign = self.consume(uni.HasVar)
                new_kid = [*consume.kid, comma, assign]
            else:
                assign = self.consume(uni.HasVar)
                new_kid = [assign]
            valid_kid = [i for i in new_kid if isinstance(i, uni.HasVar)]
            return uni.SubNodeList[uni.HasVar](
                items=valid_kid,
                delim=Tok.COMMA,
                kid=new_kid,
            )

        def typed_has_clause(self, _: None) -> uni.HasVar:
            """Grammar rule.

            typed_has_clause: named_ref type_tag (EQ expression | KW_BY KW_POST_INIT)?
            """
            value: uni.Expr | None = None
            defer: bool = False
            name = self.consume(uni.Name)
            type_tag = self.consume(uni.SubTag)
            if self.match_token(Tok.EQ):
                value = self.consume(uni.Expr)
            elif self.match_token(Tok.KW_BY):
                defer = bool(self.consume_token(Tok.KW_POST_INIT))
            return uni.HasVar(
                name=name,
                type_tag=type_tag,
                defer=defer,
                value=value,
                kid=self.cur_nodes,
            )

        def type_tag(self, _: None) -> uni.SubTag[uni.Expr]:
            """Grammar rule.

            type_tag: COLON expression
            """
            self.consume_token(Tok.COLON)
            tag = self.consume(uni.Expr)
            return uni.SubTag[uni.Expr](tag=tag, kid=self.cur_nodes)

        def builtin_type(self, _: None) -> uni.Token:
            """Grammar rule.

            builtin_type: TYP_TYPE
                        | TYP_ANY
                        | TYP_BOOL
                        | TYP_DICT
                        | TYP_SET
                        | TYP_TUPLE
                        | TYP_LIST
                        | TYP_FLOAT
                        | TYP_INT
                        | TYP_BYTES
                        | TYP_STRING
            """
            token = self.consume(uni.Token)
            return uni.BuiltinType(
                name=token.name,
                orig_src=self.parse_ref.ir_in,
                value=token.value,
                line=token.loc.first_line,
                end_line=token.loc.last_line,
                col_start=token.loc.col_start,
                col_end=token.loc.col_end,
                pos_start=token.pos_start,
                pos_end=token.pos_end,
            )

        def code_block(
            self, kid: list[uni.UniNode]
        ) -> uni.SubNodeList[uni.CodeBlockStmt]:
            """Grammar rule.

            code_block: LBRACE statement* RBRACE
            """
            left_enc = kid[0] if isinstance(kid[0], uni.Token) else None
            right_enc = kid[-1] if isinstance(kid[-1], uni.Token) else None
            valid_stmt = [i for i in kid if isinstance(i, uni.CodeBlockStmt)]
            if len(valid_stmt) == len(kid) - 2:
                return uni.SubNodeList[uni.CodeBlockStmt](
                    items=valid_stmt,
                    delim=Tok.WS,
                    left_enc=left_enc,
                    right_enc=right_enc,
                    kid=kid,
                )
            else:
                raise self.ice()

        def statement(self, kid: list[uni.UniNode]) -> uni.CodeBlockStmt:
            """Grammar rule.

            statement: import_stmt
                    | ability
                    | archetype
                    | if_stmt
                    | while_stmt
                    | for_stmt
                    | try_stmt
                    | match_stmt
                    | with_stmt
                    | global_ref SEMI
                    | nonlocal_ref SEMI
                    | typed_ctx_block
                    | return_stmt SEMI
                    | (yield_expr | KW_YIELD) SEMI
                    | raise_stmt SEMI
                    | assert_stmt SEMI
                    | check_stmt SEMI
                    | assignment SEMI
                    | delete_stmt SEMI
                    | report_stmt SEMI
                    | expression SEMI
                    | ctrl_stmt SEMI
                    | py_code_block
                    | spatial_stmt
                    | SEMI
            """
            if (code_block := self.match(uni.CodeBlockStmt)) and len(
                self.cur_nodes
            ) < 2:
                return code_block
            elif (token := self.match(uni.Token)) and token.name == Tok.KW_YIELD:
                return uni.ExprStmt(
                    expr=(
                        expr := uni.YieldExpr(
                            expr=None,
                            with_from=False,
                            kid=self.cur_nodes,
                        )
                    ),
                    in_fstring=False,
                    kid=[expr],
                )
            elif isinstance(kid[0], uni.Expr):
                return uni.ExprStmt(
                    expr=kid[0],
                    in_fstring=False,
                    kid=self.cur_nodes,
                )
            elif isinstance(kid[0], uni.CodeBlockStmt):
                kid[0].add_kids_right([kid[1]])
                return kid[0]
            else:
                raise self.ice()

        def typed_ctx_block(self, _: None) -> uni.TypedCtxBlock:
            """Grammar rule.

            typed_ctx_block: RETURN_HINT expression code_block
            """
            self.consume_token(Tok.RETURN_HINT)
            ctx = self.consume(uni.Expr)
            body = self.consume(uni.SubNodeList)
            return uni.TypedCtxBlock(
                type_ctx=ctx,
                body=body,
                kid=self.cur_nodes,
            )

        def if_stmt(self, _: None) -> uni.IfStmt:
            """Grammar rule.

            if_stmt: KW_IF expression code_block (elif_stmt | else_stmt)?
            """
            self.consume_token(Tok.KW_IF)
            condition = self.consume(uni.Expr)
            body = self.consume(uni.SubNodeList)
            else_body = self.match(uni.ElseStmt) or self.match(uni.ElseIf)
            return uni.IfStmt(
                condition=condition,
                body=body,
                else_body=else_body,
                kid=self.cur_nodes,
            )

        def elif_stmt(self, _: None) -> uni.ElseIf:
            """Grammar rule.

            elif_stmt: KW_ELIF expression code_block (elif_stmt | else_stmt)?
            """
            self.consume_token(Tok.KW_ELIF)
            condition = self.consume(uni.Expr)
            body = self.consume(uni.SubNodeList)
            else_body = self.match(uni.ElseStmt) or self.match(uni.ElseIf)
            return uni.ElseIf(
                condition=condition,
                body=body,
                else_body=else_body,
                kid=self.cur_nodes,
            )

        def else_stmt(self, _: None) -> uni.ElseStmt:
            """Grammar rule.

            else_stmt: KW_ELSE code_block
            """
            self.consume_token(Tok.KW_ELSE)
            body = self.consume(uni.SubNodeList)
            return uni.ElseStmt(
                body=body,
                kid=self.cur_nodes,
            )

        def try_stmt(self, _: None) -> uni.TryStmt:
            """Grammar rule.

            try_stmt: KW_TRY code_block except_list? else_stmt? finally_stmt?
            """
            self.consume_token(Tok.KW_TRY)
            block = self.consume(uni.SubNodeList)
            except_list = self.match(uni.SubNodeList)
            else_stmt = self.match(uni.ElseStmt)
            finally_stmt = self.match(uni.FinallyStmt)
            return uni.TryStmt(
                body=block,
                excepts=except_list,
                else_body=else_stmt,
                finally_body=finally_stmt,
                kid=self.cur_nodes,
            )

        def except_list(self, _: None) -> uni.SubNodeList[uni.Except]:
            """Grammar rule.

            except_list: except_def+
            """
            items = [self.consume(uni.Except)]
            while expt := self.match(uni.Except):
                items.append(expt)
            return uni.SubNodeList[uni.Except](
                items=items,
                delim=Tok.WS,
                kid=self.cur_nodes,
            )

        def except_def(self, _: None) -> uni.Except:
            """Grammar rule.

            except_def: KW_EXCEPT expression (KW_AS NAME)? code_block
            """
            name: uni.Name | None = None
            self.consume_token(Tok.KW_EXCEPT)
            ex_type = self.consume(uni.Expr)
            if self.match_token(Tok.KW_AS):
                name = self.consume(uni.Name)
            body = self.consume(uni.SubNodeList)
            return uni.Except(
                ex_type=ex_type,
                name=name,
                body=body,
                kid=self.cur_nodes,
            )

        def finally_stmt(self, _: None) -> uni.FinallyStmt:
            """Grammar rule.

            finally_stmt: KW_FINALLY code_block
            """
            self.consume_token(Tok.KW_FINALLY)
            body = self.consume(uni.SubNodeList)
            return uni.FinallyStmt(
                body=body,
                kid=self.cur_nodes,
            )

        def for_stmt(self, _: None) -> uni.IterForStmt | uni.InForStmt:
            """Grammar rule.

            for_stmt: KW_ASYNC? KW_FOR assignment KW_TO expression KW_BY assignment code_block else_stmt?
                    | KW_ASYNC? KW_FOR atomic_chain KW_IN expression code_block else_stmt?
            """
            is_async = bool(self.match_token(Tok.KW_ASYNC))
            self.consume_token(Tok.KW_FOR)
            if iter := self.match(uni.Assignment):
                self.consume_token(Tok.KW_TO)
                condition = self.consume(uni.Expr)
                self.consume_token(Tok.KW_BY)
                count_by = self.consume(uni.Assignment)
                body = self.consume(uni.SubNodeList)
                else_body = self.match(uni.ElseStmt)
                return uni.IterForStmt(
                    is_async=is_async,
                    iter=iter,
                    condition=condition,
                    count_by=count_by,
                    body=body,
                    else_body=else_body,
                    kid=self.cur_nodes,
                )
            target = self.consume(uni.Expr)
            self.consume_token(Tok.KW_IN)
            collection = self.consume(uni.Expr)
            body = self.consume(uni.SubNodeList)
            else_body = self.match(uni.ElseStmt)
            return uni.InForStmt(
                is_async=is_async,
                target=target,
                collection=collection,
                body=body,
                else_body=else_body,
                kid=self.cur_nodes,
            )

        def while_stmt(self, _: None) -> uni.WhileStmt:
            """Grammar rule.

            while_stmt: KW_WHILE expression code_block
            """
            self.consume_token(Tok.KW_WHILE)
            condition = self.consume(uni.Expr)
            body = self.consume(uni.SubNodeList)
            return uni.WhileStmt(
                condition=condition,
                body=body,
                kid=self.cur_nodes,
            )

        def with_stmt(self, _: None) -> uni.WithStmt:
            """Grammar rule.

            with_stmt: KW_ASYNC? KW_WITH expr_as_list code_block
            """
            is_async = bool(self.match_token(Tok.KW_ASYNC))
            self.consume_token(Tok.KW_WITH)
            exprs_node = self.consume(uni.SubNodeList)
            body = self.consume(uni.SubNodeList)
            return uni.WithStmt(
                is_async=is_async,
                exprs=exprs_node.items,
                body=body,
                kid=self.cur_nodes,
            )

        def expr_as_list(self, _: None) -> uni.SubNodeList[uni.ExprAsItem]:
            """Grammar rule.

            expr_as_list: (expr_as COMMA)* expr_as
            """
            items = [self.consume(uni.ExprAsItem)]
            while self.match_token(Tok.COMMA):
                items.append(self.consume(uni.ExprAsItem))
            return uni.SubNodeList[uni.ExprAsItem](
                items=items,
                delim=Tok.COMMA,
                kid=self.cur_nodes,
            )

        def expr_as(self, _: None) -> uni.ExprAsItem:
            """Grammar rule.

            expr_as: expression (KW_AS expression)?
            """
            expr = self.consume(uni.Expr)
            alias = self.consume(uni.Expr) if self.match_token(Tok.KW_AS) else None
            return uni.ExprAsItem(
                expr=expr,
                alias=alias,
                kid=self.cur_nodes,
            )

        def raise_stmt(self, _: None) -> uni.RaiseStmt:
            """Grammar rule.

            raise_stmt: KW_RAISE (expression (KW_FROM expression)?)?
            """
            e_type: uni.Expr | None = None
            from_target: uni.Expr | None = None
            self.consume_token(Tok.KW_RAISE)
            if e_type := self.match(uni.Expr):
                from_target = (
                    self.consume(uni.Expr) if self.match_token(Tok.KW_FROM) else None
                )
            return uni.RaiseStmt(
                cause=e_type,
                from_target=from_target,
                kid=self.cur_nodes,
            )

        def assert_stmt(self, _: None) -> uni.AssertStmt:
            """Grammar rule.

            assert_stmt: KW_ASSERT expression (COMMA expression)?
            """
            error_msg: uni.Expr | None = None
            self.consume_token(Tok.KW_ASSERT)
            condition = self.consume(uni.Expr)
            if self.match_token(Tok.COMMA):
                error_msg = self.consume(uni.Expr)
            return uni.AssertStmt(
                condition=condition,
                error_msg=error_msg,
                kid=self.cur_nodes,
            )

        def check_stmt(self, _: None) -> uni.CheckStmt:
            """Grammar rule.

            check_stmt: KW_CHECK expression
            """
            self.consume_token(Tok.KW_CHECK)
            target = self.consume(uni.Expr)
            return uni.CheckStmt(
                target=target,
                kid=self.cur_nodes,
            )

        def ctrl_stmt(self, _: None) -> uni.CtrlStmt | uni.DisengageStmt:
            """Grammar rule.

            ctrl_stmt: KW_SKIP | KW_BREAK | KW_CONTINUE
            """
            tok = (
                self.match_token(Tok.KW_SKIP)
                or self.match_token(Tok.KW_BREAK)
                or self.consume_token(Tok.KW_CONTINUE)
            )
            return uni.CtrlStmt(
                ctrl=tok,
                kid=self.cur_nodes,
            )

        def delete_stmt(self, _: None) -> uni.DeleteStmt:
            """Grammar rule.

            delete_stmt: KW_DELETE expression
            """
            self.consume_token(Tok.KW_DELETE)
            target = self.consume(uni.Expr)
            return uni.DeleteStmt(
                target=target,
                kid=self.cur_nodes,
            )

        def report_stmt(self, _: None) -> uni.ReportStmt:
            """Grammar rule.

            report_stmt: KW_REPORT expression
            """
            self.consume_token(Tok.KW_REPORT)
            target = self.consume(uni.Expr)
            return uni.ReportStmt(
                expr=target,
                kid=self.cur_nodes,
            )

        def return_stmt(self, _: None) -> uni.ReturnStmt:
            """Grammar rule.

            return_stmt: KW_RETURN expression?
            """
            self.consume_token(Tok.KW_RETURN)
            expr = self.match(uni.Expr)
            return uni.ReturnStmt(
                expr=expr,
                kid=self.cur_nodes,
            )

        def spatial_stmt(self, _: None) -> uni.CodeBlockStmt:
            """Grammar rule.

            spatial_stmt: visit_stmt | ignore_stmt
            """
            return self.consume(uni.CodeBlockStmt)

        def ignore_stmt(self, _: None) -> uni.IgnoreStmt:
            """Grammar rule.

            ignore_stmt: KW_IGNORE expression SEMI
            """
            self.consume_token(Tok.KW_IGNORE)
            target = self.consume(uni.Expr)
            self.consume_token(Tok.SEMI)
            return uni.IgnoreStmt(
                target=target,
                kid=self.cur_nodes,
            )

        def disenage_stmt(self, _: None) -> uni.DisengageStmt:
            """Grammar rule.

            disenage_stmt: KW_DISENGAGE SEMI
            """
            self.consume_token(Tok.KW_DISENGAGE)
            self.consume_token(Tok.SEMI)
            return uni.DisengageStmt(
                kid=self.cur_nodes,
            )

        def visit_stmt(self, _: None) -> uni.VisitStmt:
            """Grammar rule.

            visit_stmt: KW_VISIT (COLON expression COLON)?
                expression (else_stmt | SEMI)
            """
            self.consume_token(Tok.KW_VISIT)
            insert_loc = None
            if self.match_token(Tok.COLON):
                insert_loc = self.consume(uni.Expr)
                self.consume_token(Tok.COLON)
            target = self.consume(uni.Expr)
            else_body = self.match(uni.ElseStmt)
            if else_body is None:
                self.consume_token(Tok.SEMI)
            return uni.VisitStmt(
                insert_loc=insert_loc,
                target=target,
                else_body=else_body,
                kid=self.cur_nodes,
            )

        def global_ref(self, _: None) -> uni.GlobalStmt:
            """Grammar rule.

            global_ref: GLOBAL_OP name_list
            """
            self.consume_token(Tok.GLOBAL_OP)
            target = self.consume(uni.SubNodeList)
            return uni.GlobalStmt(
                target=target,
                kid=self.cur_nodes,
            )

        def nonlocal_ref(self, _: None) -> uni.NonLocalStmt:
            """Grammar rule.

            nonlocal_ref: NONLOCAL_OP name_list
            """
            self.consume_token(Tok.NONLOCAL_OP)
            target = self.consume(uni.SubNodeList)
            return uni.NonLocalStmt(
                target=target,
                kid=self.cur_nodes,
            )

        def assignment(self, _: None) -> uni.Assignment:
            """Grammar rule.

            assignment: KW_LET? (atomic_chain EQ)+ (yield_expr | expression)
                      | atomic_chain type_tag (EQ (yield_expr | expression))?
                      | atomic_chain aug_op (yield_expr | expression)
            """
            assignees: list = []
            type_tag: uni.SubTag | None = None
            is_aug: uni.Token | None = None

            is_frozen = bool(self.match_token(Tok.KW_LET))
            if first_expr := self.match(uni.Expr):
                assignees.append(first_expr)

            token = self.match(uni.Token)
            if token and (token.name == Tok.EQ):
                assignees.append(token)
                while expr := self.match(uni.Expr):
                    eq = self.match_token(Tok.EQ)
                    assignees.append(expr)
                    if eq:
                        assignees.append(eq)
                value = assignees.pop()
            elif token and (token.name not in {Tok.COLON, Tok.EQ}):
                is_aug = token
                value = self.consume(uni.Expr)
            else:
                type_tag = self.consume(uni.SubTag)
                value = self.consume(uni.Expr) if self.match_token(Tok.EQ) else None

            valid_assignees = [i for i in assignees if isinstance(i, (uni.Expr))]
            new_targ = uni.SubNodeList[uni.Expr](
                items=valid_assignees,
                delim=Tok.EQ,
                kid=assignees,
            )
            kid = [x for x in self.cur_nodes if x not in assignees]
            kid.insert(1, new_targ) if is_frozen else kid.insert(0, new_targ)
            if is_aug:
                return uni.Assignment(
                    target=new_targ,
                    type_tag=type_tag,
                    value=value,
                    mutable=is_frozen,
                    aug_op=is_aug,
                    kid=kid,
                )
            return uni.Assignment(
                target=new_targ,
                type_tag=type_tag,
                value=value,
                mutable=is_frozen,
                kid=kid,
            )

        def expression(self, _: None) -> uni.Expr:
            """Grammar rule.

            expression: walrus_assign (KW_IF expression KW_ELSE expression)?
                      | lambda_expr
            """
            value = self.consume(uni.Expr)
            if self.match_token(Tok.KW_IF):
                condition = self.consume(uni.Expr)
                self.consume_token(Tok.KW_ELSE)
                else_value = self.consume(uni.Expr)
                return uni.IfElseExpr(
                    value=value,
                    condition=condition,
                    else_value=else_value,
                    kid=self.cur_nodes,
                )
            return value

        def concurrent_expr(self, _: None) -> uni.ConcurrentExpr | uni.Expr:
            """Grammar rule.

            concurrent: (KW_FLOW | KW_WAIT)
            """
            if (tok := self.match_token(Tok.KW_FLOW)) or (
                tok := self.match_token(Tok.KW_WAIT)
            ):
                target = self.consume(uni.Expr)
                return uni.ConcurrentExpr(
                    tok=tok,
                    target=target,
                    kid=self.cur_nodes,
                )
            else:
                return self.consume(uni.Expr)

        def walrus_assign(self, _: None) -> uni.Expr:
            """Grammar rule.

            walrus_assign: (named_ref WALRUS_EQ)? pipe
            """
            return self._binary_expr_unwind(self.cur_nodes)

        def lambda_expr(self, _: None) -> uni.LambdaExpr:
            """Grammar rule.

            lambda_expr: KW_LAMBDA func_decl_params? (RETURN_HINT expression)? COLON expression
            """
            return_type: uni.Expr | None = None
            sig_kid: list[uni.UniNode] = []
            self.consume_token(Tok.KW_LAMBDA)
            params = self.match(uni.SubNodeList)
            if self.match_token(Tok.RETURN_HINT):
                return_type = self.consume(uni.Expr)
            self.consume_token(Tok.COLON)
            body = self.consume(uni.Expr)
            if params:
                sig_kid.append(params)
            if return_type:
                sig_kid.append(return_type)
            signature = (
                uni.FuncSignature(
                    params=params,
                    return_type=return_type,
                    kid=sig_kid,
                )
                if params or return_type
                else None
            )
            new_kid = [i for i in self.cur_nodes if i != params and i != return_type]
            new_kid.insert(1, signature) if signature else None
            return uni.LambdaExpr(
                signature=signature,
                body=body,
                kid=new_kid,
            )

        def pipe(self, _: None) -> uni.Expr:
            """Grammar rule.

            pipe: (pipe PIPE_FWD)? pipe_back
            """
            return self._binary_expr_unwind(self.cur_nodes)

        def pipe_back(self, _: None) -> uni.Expr:
            """Grammar rule.

            pipe_back: (pipe_back PIPE_BKWD)? bitwise_or
            """
            return self._binary_expr_unwind(self.cur_nodes)

        def bitwise_or(self, _: None) -> uni.Expr:
            """Grammar rule.

            bitwise_or: (bitwise_or BW_OR)? bitwise_xor
            """
            return self._binary_expr_unwind(self.cur_nodes)

        def bitwise_xor(self, _: None) -> uni.Expr:
            """Grammar rule.

            bitwise_xor: (bitwise_xor BW_XOR)? bitwise_and
            """
            return self._binary_expr_unwind(self.cur_nodes)

        def bitwise_and(self, _: None) -> uni.Expr:
            """Grammar rule.

            bitwise_and: (bitwise_and BW_AND)? shift
            """
            return self._binary_expr_unwind(self.cur_nodes)

        def shift(self, _: None) -> uni.Expr:
            """Grammar rule.

            shift: (shift (RSHIFT | LSHIFT))? logical_or
            """
            return self._binary_expr_unwind(self.cur_nodes)

        def logical_or(self, _: None) -> uni.Expr:
            """Grammar rule.

            logical_or: logical_and (KW_OR logical_and)*
            """
            value = self.consume(uni.Expr)
            if not (ops := self.match_token(Tok.KW_OR)):
                return value
            values: list = [value]
            while value := self.consume(uni.Expr):
                values.append(value)
                if not self.match_token(Tok.KW_OR):
                    break
            return uni.BoolExpr(
                op=ops,
                values=values,
                kid=self.cur_nodes,
            )

        def logical_and(self, _: None) -> uni.Expr:
            """Grammar rule.

            logical_and: logical_not (KW_AND logical_not)*
            """
            value = self.consume(uni.Expr)
            if not (ops := self.match_token(Tok.KW_AND)):
                return value
            values: list = [value]
            while value := self.consume(uni.Expr):
                values.append(value)
                if not self.match_token(Tok.KW_AND):
                    break
            return uni.BoolExpr(
                op=ops,
                values=values,
                kid=self.cur_nodes,
            )

        def logical_not(self, _: None) -> uni.Expr:
            """Grammar rule.

            logical_not: NOT logical_not | compare
            """
            if op := self.match_token(Tok.NOT):
                operand = self.consume(uni.Expr)
                return uni.UnaryExpr(
                    op=op,
                    operand=operand,
                    kid=self.cur_nodes,
                )
            return self.consume(uni.Expr)

        def compare(self, _: None) -> uni.Expr:
            """Grammar rule.

            compare: (arithmetic cmp_op)* arithmetic
            """
            ops: list = []
            rights: list = []
            left = self.consume(uni.Expr)
            while op := self.match(uni.Token):
                ops.append(op)
                rights.append(self.consume(uni.Expr))
            if not ops:
                return left
            return uni.CompareExpr(
                left=left,
                ops=ops,
                rights=rights,
                kid=self.cur_nodes,
            )

        def cmp_op(self, _: None) -> uni.Token:
            """Grammar rule.

            cmp_op: KW_ISN
                  | KW_IS
                  | KW_NIN
                  | KW_IN
                  | NE
                  | GTE
                  | LTE
                  | GT
                  | LT
                  | EE
            """
            return self.consume(uni.Token)

        def arithmetic(self, _: None) -> uni.Expr:
            """Grammar rule.

            arithmetic: (arithmetic (MINUS | PLUS))? term
            """
            return self._binary_expr_unwind(self.cur_nodes)

        def term(self, _: None) -> uni.Expr:
            """Grammar rule.

            term: (term (MOD | DIV | FLOOR_DIV | STAR_MUL | DECOR_OP))? power
            """
            return self._binary_expr_unwind(self.cur_nodes)

        def factor(self, _: None) -> uni.Expr:
            """Grammar rule.

            factor: (BW_NOT | MINUS | PLUS) factor | connect
            """
            if (
                op := self.match_token(Tok.BW_NOT)
                or self.match_token(Tok.MINUS)
                or self.match_token(Tok.PLUS)
            ):
                operand = self.consume(uni.Expr)
                return uni.UnaryExpr(
                    op=op,
                    operand=operand,
                    kid=self.cur_nodes,
                )
            return self._binary_expr_unwind(self.cur_nodes)

        def power(self, _: None) -> uni.Expr:
            """Grammar rule.

            power: (power STAR_POW)? factor
            """
            return self._binary_expr_unwind(self.cur_nodes)

        def connect(self, _: None) -> uni.Expr:
            """Grammar rule.

            connect: (connect (connect_op | disconnect_op))? atomic_pipe
            """
            return self._binary_expr_unwind(self.cur_nodes)

        def atomic_pipe(self, _: None) -> uni.Expr:
            """Grammar rule.

            atomic_pipe: (atomic_pipe A_PIPE_FWD)? atomic_pipe_back
            """
            return self._binary_expr_unwind(self.cur_nodes)

        def atomic_pipe_back(self, _: None) -> uni.Expr:
            """Grammar rule.

            atomic_pipe_back: (atomic_pipe_back A_PIPE_BKWD)? ds_spawn
            """
            return self._binary_expr_unwind(self.cur_nodes)

        def ds_spawn(self, _: None) -> uni.Expr:
            """Grammar rule.

            ds_spawn: (ds_spawn KW_SPAWN)? unpack
            """
            return self._binary_expr_unwind(self.cur_nodes)

        def unpack(self, _: None) -> uni.Expr:
            """Grammar rule.

            unpack: STAR_MUL? ref
            """
            if op := self.match_token(Tok.STAR_MUL):
                operand = self.consume(uni.Expr)
                return uni.UnaryExpr(
                    op=op,
                    operand=operand,
                    kid=self.cur_nodes,
                )
            return self._binary_expr_unwind(self.cur_nodes)

        def ref(self, _: None) -> uni.Expr:
            """Grammar rule.

            ref: walrus_assign
               | BW_AND walrus_assign
            """
            if op := self.match_token(Tok.BW_AND):
                operand = self.consume(uni.Expr)
                return uni.UnaryExpr(
                    op=op,
                    operand=operand,
                    kid=self.cur_nodes,
                )
            return self._binary_expr_unwind(self.cur_nodes)

        def pipe_call(self, _: None) -> uni.Expr:
            """Grammar rule.

            pipe_call: (PIPE_FWD | A_PIPE_FWD | KW_SPAWN | KW_AWAIT)? atomic_chain
            """
            if len(self.cur_nodes) == 2:
                if self.match_token(Tok.KW_AWAIT):
                    target = self.consume(uni.Expr)
                    return uni.AwaitExpr(
                        target=target,
                        kid=self.cur_nodes,
                    )
                elif op := self.match(uni.Token):
                    operand = self.consume(uni.Expr)
                    return uni.UnaryExpr(
                        op=op,
                        operand=operand,
                        kid=self.cur_nodes,
                    )
            return self._binary_expr_unwind(self.cur_nodes)

        def aug_op(self, _: None) -> uni.Token:
            """Grammar rule.

            aug_op: RSHIFT_EQ
                   | LSHIFT_EQ
                   | BW_NOT_EQ
                   | BW_XOR_EQ
                   | BW_OR_EQ
                   | BW_AND_EQ
                   | MOD_EQ
                   | DIV_EQ
                   | FLOOR_DIV_EQ
                   | MUL_EQ
                   | SUB_EQ
                   | ADD_EQ
                   | MATMUL_EQ
                   | STAR_POW_EQ
            """
            return self.consume(uni.Token)

        def atomic_chain(self, _: None) -> uni.Expr:
            """Grammar rule.

            atomic_chain: atomic_chain NULL_OK? (filter_compr | assign_compr | index_slice)
                        | atomic_chain NULL_OK? (DOT_BKWD | DOT_FWD | DOT) named_ref
                        | (atomic_call | atom | edge_ref_chain)
            """
            if len(self.cur_nodes) == 1:
                return self.consume(uni.Expr)
            target = self.consume(uni.Expr)
            is_null_ok = bool(self.match_token(Tok.NULL_OK))
            if right := self.match(uni.AtomExpr):
                return uni.AtomTrailer(
                    target=target,
                    right=right,
                    is_null_ok=is_null_ok,
                    is_attr=False,
                    kid=self.cur_nodes,
                )
            token = (
                self.match_token(Tok.DOT_BKWD)
                or self.match_token(Tok.DOT_FWD)
                or self.consume_token(Tok.DOT)
            )
            name = self.match(uni.AtomExpr) or self.consume(uni.AtomTrailer)
            return uni.AtomTrailer(
                target=(target if token.name != Tok.DOT_BKWD else name),
                right=(name if token.name != Tok.DOT_BKWD else target),
                is_null_ok=is_null_ok,
                is_attr=True,
                kid=self.cur_nodes,
            )

        def atomic_call(self, _: None) -> uni.FuncCall:
            """Grammar rule.

            atomic_call: atomic_chain LPAREN param_list? (KW_BY atomic_call)? RPAREN
            """
            genai_call: uni.FuncCall | None = None
            target = self.consume(uni.Expr)
            self.consume_token(Tok.LPAREN)
            params_sn = self.match(uni.SubNodeList)
            if self.match_token(Tok.KW_BY):
                genai_call = self.consume(uni.FuncCall)
            self.consume_token(Tok.RPAREN)
            return uni.FuncCall(
                target=target,
                params=params_sn.items if params_sn else [],
                genai_call=genai_call,
                kid=self.cur_nodes,
            )

        def index_slice(self, _: None) -> uni.IndexSlice:
            """Grammar rule.

            index_slice: LSQUARE                                                        \
                            expression? COLON expression? (COLON expression?)?          \
                            (COMMA expression? COLON expression? (COLON expression?)?)* \
                         RSQUARE
                        | list_val
            """
            if len(self.cur_nodes) == 1:
                index = self.consume(uni.ListVal)
                if not index.values:
                    raise self.ice()
                if len(index.values) == 1:
                    expr = index.values[0]
                    kid = self.cur_nodes
                else:
                    sublist = uni.SubNodeList[uni.Expr | uni.KWPair](
                        items=[*index.values], delim=Tok.COMMA, kid=index.kid
                    )
                    expr = uni.TupleVal(values=sublist.items, kid=[sublist])
                    kid = [expr]
                return uni.IndexSlice(
                    slices=[uni.IndexSlice.Slice(start=expr, stop=None, step=None)],
                    is_range=False,
                    kid=kid,
                )
            else:
                self.consume_token(Tok.LSQUARE)
                slices: list[uni.IndexSlice.Slice] = []
                while not self.match_token(Tok.RSQUARE):
                    expr1 = self.match(uni.Expr)
                    self.consume_token(Tok.COLON)
                    expr2 = self.match(uni.Expr)
                    expr3 = (
                        self.match(uni.Expr) if self.match_token(Tok.COLON) else None
                    )
                    self.match_token(Tok.COMMA)
                    slices.append(
                        uni.IndexSlice.Slice(start=expr1, stop=expr2, step=expr3)
                    )
                return uni.IndexSlice(
                    slices=slices,
                    is_range=True,
                    kid=self.cur_nodes,
                )

        def atom(self, _: None) -> uni.Expr:
            """Grammar rule.

            atom: named_ref
                 | LPAREN (expression | yield_expr) RPAREN
                 | atom_collection
                 | atom_literal
                 | type_ref
            """
            if self.match_token(Tok.LPAREN):
                value = self.match(uni.Expr) or self.consume(uni.YieldExpr)
                self.consume_token(Tok.RPAREN)
                return uni.AtomUnit(value=value, kid=self.cur_nodes)
            return self.consume(uni.AtomExpr)

        def yield_expr(self, _: None) -> uni.YieldExpr:
            """Grammar rule.

            yield_expr: KW_YIELD KW_FROM? expression
            """
            self.consume_token(Tok.KW_YIELD)
            is_with_from = bool(self.match_token(Tok.KW_FROM))
            expr = self.consume(uni.Expr)
            return uni.YieldExpr(
                expr=expr,
                with_from=is_with_from,
                kid=self.cur_nodes,
            )

        def atom_literal(self, _: None) -> uni.AtomExpr:
            """Grammar rule.

            atom_literal: builtin_type
                        | NULL
                        | BOOL
                        | multistring
                        | ELLIPSIS
                        | FLOAT
                        | OCT
                        | BIN
                        | HEX
                        | INT
            """
            return self.consume(uni.AtomExpr)

        def atom_collection(self, kid: list[uni.UniNode]) -> uni.AtomExpr:
            """Grammar rule.

            atom_collection: dict_compr
                           | set_compr
                           | gen_compr
                           | list_compr
                           | dict_val
                           | set_val
                           | tuple_val
                           | list_val
            """
            return self.consume(uni.AtomExpr)

        def multistring(self, _: None) -> uni.AtomExpr:
            """Grammar rule.

            multistring: (fstring | STRING)+
            """
            valid_strs = [self.match(uni.String) or self.consume(uni.FString)]
            while node := (self.match(uni.String) or self.match(uni.FString)):
                valid_strs.append(node)
            return uni.MultiString(
                strings=valid_strs,
                kid=self.cur_nodes,
            )

        def fstring(self, _: None) -> uni.FString:
            """Grammar rule.

            fstring: FSTR_START fstr_parts FSTR_END
                | FSTR_SQ_START fstr_sq_parts FSTR_SQ_END
            """
            self.match_token(Tok.FSTR_START) or self.consume_token(Tok.FSTR_SQ_START)
            target = self.match(uni.SubNodeList)
            self.match_token(Tok.FSTR_END) or self.consume_token(Tok.FSTR_SQ_END)
            return uni.FString(
                parts=target,
                kid=self.cur_nodes,
            )

        def fstr_parts(self, _: None) -> uni.SubNodeList[uni.String | uni.ExprStmt]:
            """Grammar rule.

            fstr_parts: (FSTR_PIECE | FSTR_BESC | LBRACE expression RBRACE )*
            """
            valid_parts: list[uni.String | uni.ExprStmt] = [
                (
                    i
                    if isinstance(i, uni.String)
                    else uni.ExprStmt(expr=i, in_fstring=True, kid=[i])
                )
                for i in self.cur_nodes
                if isinstance(i, uni.Expr)
            ]
            return uni.SubNodeList[uni.String | uni.ExprStmt](
                items=valid_parts,
                delim=None,
                kid=valid_parts,
            )

        def fstr_sq_parts(self, _: None) -> uni.SubNodeList[uni.String | uni.ExprStmt]:
            """Grammar rule.

            fstr_sq_parts: (FSTR_SQ_PIECE | FSTR_BESC | LBRACE expression RBRACE )*
            """
            valid_parts: list[uni.String | uni.ExprStmt] = [
                (
                    i
                    if isinstance(i, uni.String)
                    else uni.ExprStmt(expr=i, in_fstring=True, kid=[i])
                )
                for i in self.cur_nodes
                if isinstance(i, uni.Expr)
            ]
            return uni.SubNodeList[uni.String | uni.ExprStmt](
                items=valid_parts,
                delim=None,
                kid=valid_parts,
            )

        def list_val(self, _: None) -> uni.ListVal:
            """Grammar rule.

            list_val: LSQUARE (expr_list COMMA?)? RSQUARE
            """
            self.consume_token(Tok.LSQUARE)
            values_node = self.match(uni.SubNodeList)
            self.match_token(Tok.COMMA)
            self.consume_token(Tok.RSQUARE)
            values = values_node.items if values_node else []
            return uni.ListVal(
                values=values,
                kid=self.cur_nodes,
            )

        def tuple_val(self, _: None) -> uni.TupleVal:
            """Grammar rule.

            tuple_val: LPAREN tuple_list? RPAREN
            """
            self.consume_token(Tok.LPAREN)
            target = self.match(uni.SubNodeList)
            self.consume_token(Tok.RPAREN)
            return uni.TupleVal(
                values=target.items if target else [],
                kid=self.cur_nodes,
            )

        def set_val(self, _: None) -> uni.SetVal:
            """Grammar rule.

            set_val: LBRACE expr_list COMMA? RBRACE
            """
            self.match_token(Tok.LBRACE)
            expr_list = self.match(uni.SubNodeList)
            self.match_token(Tok.COMMA)
            self.match_token(Tok.RBRACE)
            values = expr_list.items if expr_list else []
            return uni.SetVal(
                values=values,
                kid=self.cur_nodes,
            )

        def expr_list(self, kid: list[uni.UniNode]) -> uni.SubNodeList[uni.Expr]:
            """Grammar rule.

            expr_list: (expr_list COMMA)? expression
            """
            new_kid: list = []
            if consume := self.match(uni.SubNodeList):
                comma = self.consume_token(Tok.COMMA)
                new_kid.extend([*consume.kid, comma])
            expr = self.consume(uni.Expr)
            new_kid.extend([expr])
            valid_kid = [i for i in new_kid if isinstance(i, uni.Expr)]
            return uni.SubNodeList[uni.Expr](
                items=valid_kid,
                delim=Tok.COMMA,
                kid=new_kid,
            )

        def kw_expr_list(self, kid: list[uni.UniNode]) -> uni.SubNodeList[uni.KWPair]:
            """Grammar rule.

            kw_expr_list: (kw_expr_list COMMA)? kw_expr
            """
            if consume := self.match(uni.SubNodeList):
                comma = self.consume_token(Tok.COMMA)
                expr = self.consume(uni.KWPair)
                new_kid = [*consume.kid, comma, expr]
            else:
                expr = self.consume(uni.KWPair)
                new_kid = [expr]
            valid_kid = [i for i in new_kid if isinstance(i, uni.KWPair)]
            return uni.SubNodeList[uni.KWPair](
                items=valid_kid,
                delim=Tok.COMMA,
                kid=new_kid,
            )

        def kw_expr(self, _: None) -> uni.KWPair:
            """Grammar rule.

            kw_expr: named_ref EQ expression | STAR_POW expression
            """
            if self.match_token(Tok.STAR_POW):
                value = self.consume(uni.Expr)
                key = None
            else:
                key = self.consume(uni.Name)
                self.consume_token(Tok.EQ)
                value = self.consume(uni.Expr)
            return uni.KWPair(
                key=key,
                value=value,
                kid=self.cur_nodes,
            )

        def name_list(self, _: None) -> uni.SubNodeList[uni.Name]:
            """Grammar rule.

            name_list: (named_ref COMMA)* named_ref
            """
            valid_kid = [self.consume(uni.Name)]
            while self.match_token(Tok.COMMA):
                valid_kid.append(self.consume(uni.Name))
            return uni.SubNodeList[uni.Name](
                items=valid_kid,
                delim=Tok.COMMA,
                kid=self.cur_nodes,
            )

        def tuple_list(self, _: None) -> uni.SubNodeList[uni.Expr | uni.KWPair]:
            """Grammar rule.

            tuple_list: expression COMMA expr_list COMMA kw_expr_list COMMA?
                      | expression COMMA kw_expr_list COMMA?
                      | expression COMMA expr_list COMMA?
                      | expression COMMA
                      | kw_expr_list COMMA?
            """
            if first_expr := self.match(uni.SubNodeList):
                comma = self.match_token(Tok.COMMA)
                if comma:
                    first_expr.kid.append(comma)
                return first_expr
            expr = self.consume(uni.Expr)
            self.consume_token(Tok.COMMA)
            second_expr = self.match(uni.SubNodeList)
            self.match_token(Tok.COMMA)
            kw_expr_list = self.match(uni.SubNodeList)
            self.match_token(Tok.COMMA)
            expr_list: list = []
            if second_expr:
                expr_list = second_expr.kid
                if kw_expr_list:
                    expr_list = [*expr_list, *kw_expr_list.kid]
            expr_list = [expr, *expr_list]
            valid_kid = [i for i in expr_list if isinstance(i, (uni.Expr, uni.KWPair))]
            return uni.SubNodeList[uni.Expr | uni.KWPair](
                items=valid_kid,
                delim=Tok.COMMA,
                kid=self.cur_nodes,
            )

        def dict_val(self, _: None) -> uni.DictVal:
            """Grammar rule.

            dict_val: LBRACE ((kv_pair COMMA)* kv_pair COMMA?)? RBRACE
            """
            self.consume_token(Tok.LBRACE)
            kv_pairs: list = []
            while item := self.match(uni.KVPair):
                kv_pairs.append(item)
                self.match_token(Tok.COMMA)
            self.consume_token(Tok.RBRACE)
            return uni.DictVal(
                kv_pairs=kv_pairs,
                kid=self.cur_nodes,
            )

        def kv_pair(self, _: None) -> uni.KVPair:
            """Grammar rule.

            kv_pair: expression COLON expression | STAR_POW expression
            """
            if self.match_token(Tok.STAR_POW):
                value = self.consume(uni.Expr)
                return uni.KVPair(
                    key=None,
                    value=value,
                    kid=self.cur_nodes,
                )
            key = self.consume(uni.Expr)
            self.consume_token(Tok.COLON)
            value = self.consume(uni.Expr)
            return uni.KVPair(
                key=key,
                value=value,
                kid=self.cur_nodes,
            )

        def list_compr(self, _: None) -> uni.ListCompr:
            """Grammar rule.

            list_compr: LSQUARE expression inner_compr+ RSQUARE
            """
            self.consume_token(Tok.LSQUARE)
            out_expr = self.consume(uni.Expr)
            comprs = self.consume_many(uni.InnerCompr)
            self.consume_token(Tok.RSQUARE)
            return uni.ListCompr(
                out_expr=out_expr,
                compr=comprs,
                kid=self.cur_nodes,
            )

        def gen_compr(self, _: None) -> uni.GenCompr:
            """Grammar rule.

            gen_compr: LPAREN expression inner_compr+ RPAREN
            """
            self.consume_token(Tok.LPAREN)
            out_expr = self.consume(uni.Expr)
            comprs = self.consume_many(uni.InnerCompr)
            self.consume_token(Tok.RPAREN)
            return uni.GenCompr(
                out_expr=out_expr,
                compr=comprs,
                kid=self.cur_nodes,
            )

        def set_compr(self, _: None) -> uni.SetCompr:
            """Grammar rule.

            set_compr: LBRACE expression inner_compr+ RBRACE
            """
            self.consume_token(Tok.LBRACE)
            out_expr = self.consume(uni.Expr)
            comprs = self.consume_many(uni.InnerCompr)
            self.consume_token(Tok.RBRACE)
            return uni.SetCompr(
                out_expr=out_expr,
                compr=comprs,
                kid=self.cur_nodes,
            )

        def dict_compr(self, _: None) -> uni.DictCompr:
            """Grammar rule.

            dict_compr: LBRACE kv_pair inner_compr+ RBRACE
            """
            self.consume_token(Tok.LBRACE)
            kv_pair = self.consume(uni.KVPair)
            comprs = self.consume_many(uni.InnerCompr)
            self.consume_token(Tok.RBRACE)
            return uni.DictCompr(
                kv_pair=kv_pair,
                compr=comprs,
                kid=self.cur_nodes,
            )

        def inner_compr(self, _: None) -> uni.InnerCompr:
            """Grammar rule.

            inner_compr: KW_ASYNC? KW_FOR atomic_chain KW_IN pipe_call (KW_IF walrus_assign)*
            """
            conditional: list = []
            is_async = bool(self.match_token(Tok.KW_ASYNC))
            self.consume_token(Tok.KW_FOR)
            target = self.consume(uni.Expr)
            self.consume_token(Tok.KW_IN)
            collection = self.consume(uni.Expr)
            while self.match_token(Tok.KW_IF):
                conditional.append(self.consume(uni.Expr))
            return uni.InnerCompr(
                is_async=is_async,
                target=target,
                collection=collection,
                conditional=conditional,
                kid=self.cur_nodes,
            )

        def param_list(self, _: None) -> uni.SubNodeList[uni.Expr | uni.KWPair]:
            """Grammar rule.

            param_list: expr_list    COMMA kw_expr_list COMMA?
                      | kw_expr_list COMMA?
                      | expr_list    COMMA?
            """
            kw_expr_list: uni.SubNodeList | None = None
            expr_list = self.consume(uni.SubNodeList)
            if len(self.cur_nodes) > 2:
                self.consume_token(Tok.COMMA)
                kw_expr_list = self.consume(uni.SubNodeList)
            ends_comma = self.match_token(Tok.COMMA)
            if kw_expr_list:
                valid_kid = [
                    i
                    for i in [*expr_list.items, *kw_expr_list.items]
                    if isinstance(i, (uni.Expr, uni.KWPair))
                ]
                return uni.SubNodeList[uni.Expr | uni.KWPair](
                    items=valid_kid,
                    delim=Tok.COMMA,
                    kid=self.cur_nodes,
                )
            else:
                if ends_comma:
                    expr_list.kid.append(ends_comma)
                return expr_list

        def assignment_list(self, _: None) -> uni.SubNodeList[uni.Assignment]:
            """Grammar rule.

            assignment_list: (assignment_list COMMA)? (assignment | NAME)
            """

            def name_to_assign(name_consume: uni.NameAtom) -> uni.Assignment:
                target = uni.SubNodeList[uni.Expr](
                    items=[name_consume], delim=Tok.EQ, kid=[name_consume]
                )
                return uni.Assignment(
                    target=target, value=None, type_tag=None, kid=[target]
                )

            if consume := self.match(uni.SubNodeList):
                comma = self.consume_token(Tok.COMMA)
                assign = self.match(uni.Assignment) or self.consume(uni.NameAtom)
                if isinstance(assign, uni.NameAtom):
                    assign = name_to_assign(assign)
                new_kid = [*consume.kid, comma, assign]
            elif name_consume := self.match(uni.NameAtom):
                name_assign = name_to_assign(name_consume)
                new_kid = [name_assign]
            else:
                assign = self.consume(uni.Assignment)
                new_kid = [assign]
            valid_kid = [i for i in new_kid if isinstance(i, uni.Assignment)]
            return uni.SubNodeList[uni.Assignment](
                items=valid_kid,
                delim=Tok.COMMA,
                kid=new_kid,
            )

        def type_ref(self, kid: list[uni.UniNode]) -> uni.TypeRef:
            """Grammar rule.

            type_ref: TYPE_OP (named_ref | builtin_type)
            """
            self.consume(uni.Token)
            arch_name = self.consume(uni.NameAtom)
            return uni.TypeRef(
                target=arch_name,
                kid=self.cur_nodes,
            )

        def edge_ref_chain(self, _: None) -> uni.EdgeRefTrailer:
            """Grammar rule.

            LSQUARE (KW_NODE| KW_EDGE)? expression? (edge_op_ref (filter_compr | expression)?)+ RSQUARE
            """
            self.consume_token(Tok.LSQUARE)
            edges_only = bool(self.match_token(Tok.KW_EDGE))
            self.match_token(Tok.KW_NODE)
            valid_chain = []
            if expr := self.match(uni.Expr):
                valid_chain.append(expr)
            valid_chain.extend(self.match_many(uni.Expr))
            self.consume_token(Tok.RSQUARE)
            return uni.EdgeRefTrailer(
                chain=valid_chain,
                edges_only=edges_only,
                kid=self.cur_nodes,
            )

        def edge_op_ref(self, kid: list[uni.UniNode]) -> uni.EdgeOpRef:
            """Grammar rule.

            edge_op_ref: (edge_any | edge_from | edge_to)
            """
            return self.consume(uni.EdgeOpRef)

        def edge_to(self, _: None) -> uni.EdgeOpRef:
            """Grammar rule.

            edge_to: ARROW_R | ARROW_R_P1 typed_filter_compare_list ARROW_R_P2
            """
            if self.match_token(Tok.ARROW_R):
                fcond = None
            else:
                self.consume_token(Tok.ARROW_R_P1)
                fcond = self.consume(uni.FilterCompr)
                self.consume_token(Tok.ARROW_R_P2)
            return uni.EdgeOpRef(
                filter_cond=fcond, edge_dir=EdgeDir.OUT, kid=self.cur_nodes
            )

        def edge_from(self, _: None) -> uni.EdgeOpRef:
            """Grammar rule.

            edge_from: ARROW_L | ARROW_L_P1 typed_filter_compare_list ARROW_L_P2
            """
            if self.match_token(Tok.ARROW_L):
                fcond = None
            else:
                self.consume_token(Tok.ARROW_L_P1)
                fcond = self.consume(uni.FilterCompr)
                self.consume_token(Tok.ARROW_L_P2)
            return uni.EdgeOpRef(
                filter_cond=fcond, edge_dir=EdgeDir.IN, kid=self.cur_nodes
            )

        def edge_any(self, _: None) -> uni.EdgeOpRef:
            """Grammar rule.

            edge_any: ARROW_L_P1 typed_filter_compare_list ARROW_R_P2
                    | ARROW_BI
            """
            if self.match_token(Tok.ARROW_BI):
                fcond = None
            else:
                self.consume_token(Tok.ARROW_L_P1)
                fcond = self.consume(uni.FilterCompr)
                self.consume_token(Tok.ARROW_R_P2)
            return uni.EdgeOpRef(
                filter_cond=fcond, edge_dir=EdgeDir.ANY, kid=self.cur_nodes
            )

        def connect_op(self, _: None) -> uni.ConnectOp:
            """Grammar rule.

            connect_op: connect_from | connect_to | connect_any
            """
            return self.consume(uni.ConnectOp)

        def disconnect_op(self, kid: list[uni.UniNode]) -> uni.DisconnectOp:
            """Grammar rule.

            disconnect_op: KW_DELETE edge_op_ref
            """
            if isinstance(kid[1], uni.EdgeOpRef):
                return uni.DisconnectOp(
                    edge_spec=kid[1],
                    kid=kid,
                )
            else:
                raise self.ice()

        def connect_to(self, _: None) -> uni.ConnectOp:
            """Grammar rule.

            connect_to: CARROW_R | CARROW_R_P1 expression (COLON kw_expr_list)? CARROW_R_P2
            """
            conn_type: uni.Expr | None = None
            conn_assign_sub: uni.SubNodeList | None = None
            if self.match_token(Tok.CARROW_R_P1):
                conn_type = self.consume(uni.Expr)
                conn_assign_sub = (
                    self.consume(uni.SubNodeList)
                    if self.match_token(Tok.COLON)
                    else None
                )
                self.consume_token(Tok.CARROW_R_P2)
            else:
                self.consume_token(Tok.CARROW_R)
            conn_assign = (
                uni.AssignCompr(assigns=conn_assign_sub.items, kid=[conn_assign_sub])
                if conn_assign_sub
                else None
            )
            if conn_assign:
                self.cur_nodes[3] = conn_assign
            return uni.ConnectOp(
                conn_type=conn_type,
                conn_assign=conn_assign,
                edge_dir=EdgeDir.OUT,
                kid=self.cur_nodes,
            )

        def connect_from(self, _: None) -> uni.ConnectOp:
            """Grammar rule.

            connect_from: CARROW_L | CARROW_L_P1 expression (COLON kw_expr_list)? CARROW_L_P2
            """
            conn_type: uni.Expr | None = None
            conn_assign_sub: uni.SubNodeList | None = None
            if self.match_token(Tok.CARROW_L_P1):
                conn_type = self.consume(uni.Expr)
                conn_assign_sub = (
                    self.consume(uni.SubNodeList)
                    if self.match_token(Tok.COLON)
                    else None
                )
                self.consume_token(Tok.CARROW_L_P2)
            else:
                self.consume_token(Tok.CARROW_L)
            conn_assign = (
                uni.AssignCompr(assigns=conn_assign_sub.items, kid=[conn_assign_sub])
                if conn_assign_sub
                else None
            )
            if conn_assign:
                self.cur_nodes[3] = conn_assign
            return uni.ConnectOp(
                conn_type=conn_type,
                conn_assign=conn_assign,
                edge_dir=EdgeDir.IN,
                kid=self.cur_nodes,
            )

        def connect_any(self, _: None) -> uni.ConnectOp:
            """Grammar rule.

            connect_any: CARROW_BI | CARROW_L_P1 expression (COLON kw_expr_list)? CARROW_R_P2
            """
            conn_type: uni.Expr | None = None
            conn_assign_sub: uni.SubNodeList | None = None
            if self.match_token(Tok.CARROW_L_P1):
                conn_type = self.consume(uni.Expr)
                conn_assign_sub = (
                    self.consume(uni.SubNodeList)
                    if self.match_token(Tok.COLON)
                    else None
                )
                self.consume_token(Tok.CARROW_R_P2)
            else:
                self.consume_token(Tok.CARROW_BI)
            conn_assign = (
                uni.AssignCompr(assigns=conn_assign_sub.items, kid=[conn_assign_sub])
                if conn_assign_sub
                else None
            )
            if conn_assign:
                self.cur_nodes[3] = conn_assign
            return uni.ConnectOp(
                conn_type=conn_type,
                conn_assign=conn_assign,
                edge_dir=EdgeDir.ANY,
                kid=self.cur_nodes,
            )

        def filter_compr(self, _: None) -> uni.FilterCompr:
            """Grammar rule.

            filter_compr: LPAREN NULL_OK filter_compare_list RPAREN
                        | LPAREN TYPE_OP NULL_OK typed_filter_compare_list RPAREN
            """
            kid = self.cur_nodes
            self.consume_token(Tok.LPAREN)
            if self.match_token(Tok.TYPE_OP):
                self.consume_token(Tok.NULL_OK)
                f_type = self.consume(uni.FilterCompr)
                f_type.add_kids_left(kid[:3])
                f_type.add_kids_right(kid[4:])
                self.consume_token(Tok.RPAREN)
                return f_type
            self.consume_token(Tok.NULL_OK)
            compares_sn = self.consume(uni.SubNodeList)
            self.consume_token(Tok.RPAREN)
            return uni.FilterCompr(
                compares=compares_sn.items,
                f_type=None,
                kid=self.cur_nodes,
            )

        def filter_compare_list(self, _: None) -> uni.SubNodeList[uni.CompareExpr]:
            """Grammar rule.

            filter_compare_list: (filter_compare_list COMMA)? filter_compare_item
            """
            if consume := self.match(uni.SubNodeList):
                comma = self.consume_token(Tok.COMMA)
                expr = self.consume(uni.CompareExpr)
                new_kid = [*consume.kid, comma, expr]
            else:
                expr = self.consume(uni.CompareExpr)
                new_kid = [expr]
            valid_kid = [i for i in new_kid if isinstance(i, uni.CompareExpr)]
            return uni.SubNodeList[uni.CompareExpr](
                items=valid_kid,
                delim=Tok.COMMA,
                kid=new_kid,
            )

        def typed_filter_compare_list(self, _: None) -> uni.FilterCompr:
            """Grammar rule.

            typed_filter_compare_list: expression (COLON filter_compare_list)?
            """
            compares_sn: uni.SubNodeList | None = None
            expr = self.consume(uni.Expr)
            if self.match_token(Tok.COLON):
                compares_sn = self.consume(uni.SubNodeList)
            return uni.FilterCompr(
                compares=compares_sn.items if compares_sn else [],
                f_type=expr,
                kid=self.cur_nodes,
            )

        def filter_compare_item(self, _: None) -> uni.CompareExpr:
            """Grammar rule.

            filter_compare_item: name_ref cmp_op expression
            """
            name_ref = self.consume(uni.Name)
            cmp_op = self.consume(uni.Token)
            expr = self.consume(uni.Expr)
            return uni.CompareExpr(
                left=name_ref, ops=[cmp_op], rights=[expr], kid=self.cur_nodes
            )

        def assign_compr(self, _: None) -> uni.AssignCompr:
            """Grammar rule.

            filter_compr: LPAREN EQ kw_expr_list RPAREN
            """
            self.consume_token(Tok.LPAREN)
            self.consume_token(Tok.EQ)
            assigns_sn = self.consume(uni.SubNodeList)
            self.consume_token(Tok.RPAREN)
            return uni.AssignCompr(assigns=assigns_sn.items, kid=self.cur_nodes)

        def match_stmt(self, _: None) -> uni.MatchStmt:
            """Grammar rule.

            match_stmt: KW_MATCH expression LBRACE match_case_block+ RBRACE
            """
            self.consume_token(Tok.KW_MATCH)
            target = self.consume(uni.Expr)
            self.consume_token(Tok.LBRACE)
            cases = [self.consume(uni.MatchCase)]
            while case := self.match(uni.MatchCase):
                cases.append(case)
            self.consume_token(Tok.RBRACE)
            return uni.MatchStmt(
                target=target,
                cases=cases,
                kid=self.cur_nodes,
            )

        def match_case_block(self, _: None) -> uni.MatchCase:
            """Grammar rule.

            match_case_block: KW_CASE pattern_seq (KW_IF expression)? COLON statement+
            """
            guard: uni.Expr | None = None
            self.consume_token(Tok.KW_CASE)
            pattern = self.consume(uni.MatchPattern)
            if self.match_token(Tok.KW_IF):
                guard = self.consume(uni.Expr)
            self.consume_token(Tok.COLON)
            stmts = [self.consume(uni.CodeBlockStmt)]
            while stmt := self.match(uni.CodeBlockStmt):
                stmts.append(stmt)
            return uni.MatchCase(
                pattern=pattern,
                guard=guard,
                body=stmts,
                kid=self.cur_nodes,
            )

        def pattern_seq(self, _: None) -> uni.MatchPattern:
            """Grammar rule.

            pattern_seq: (or_pattern | as_pattern)
            """
            return self.consume(uni.MatchPattern)

        def or_pattern(self, _: None) -> uni.MatchPattern:
            """Grammar rule.

            or_pattern: (pattern BW_OR)* pattern
            """
            patterns: list = [self.consume(uni.MatchPattern)]
            while self.match_token(Tok.BW_OR):
                patterns.append(self.consume(uni.MatchPattern))
            if len(patterns) == 1:
                return patterns[0]
            return uni.MatchOr(
                patterns=patterns,
                kid=self.cur_nodes,
            )

        def as_pattern(self, _: None) -> uni.MatchPattern:
            """Grammar rule.

            as_pattern: or_pattern KW_AS NAME
            """
            pattern = self.consume(uni.MatchPattern)
            self.consume_token(Tok.KW_AS)
            name = self.consume(uni.NameAtom)
            return uni.MatchAs(
                pattern=pattern,
                name=name,
                kid=self.cur_nodes,
            )

        def pattern(self, kid: list[uni.UniNode]) -> uni.MatchPattern:
            """Grammar rule.

            pattern: literal_pattern
                | capture_pattern
                | sequence_pattern
                | mapping_pattern
                | class_pattern
            """
            return self.consume(uni.MatchPattern)

        def literal_pattern(self, _: None) -> uni.MatchPattern:
            """Grammar rule.

            literal_pattern: (INT | FLOAT | multistring)
            """
            value = self.consume(uni.Expr)
            return uni.MatchValue(
                value=value,
                kid=self.cur_nodes,
            )

        def singleton_pattern(self, _: None) -> uni.MatchPattern:
            """Grammar rule.

            singleton_pattern: (NULL | BOOL)
            """
            value = self.match(uni.Null) or self.consume(uni.Bool)
            return uni.MatchSingleton(
                value=value,
                kid=self.cur_nodes,
            )

        def capture_pattern(self, _: None) -> uni.MatchPattern:
            """Grammar rule.

            capture_pattern: NAME
            """
            name = self.consume(uni.Name)
            if name.sym_name == "_":
                return uni.MatchWild(
                    kid=self.cur_nodes,
                )
            return uni.MatchAs(
                name=name,
                pattern=None,
                kid=self.cur_nodes,
            )

        def sequence_pattern(self, _: None) -> uni.MatchPattern:
            """Grammar rule.

            sequence_pattern: LSQUARE list_inner_pattern (COMMA list_inner_pattern)* RSQUARE
                            | LPAREN list_inner_pattern (COMMA list_inner_pattern)* RPAREN
            """
            self.consume_token(Tok.LSQUARE) or self.consume_token(Tok.LPAREN)
            patterns = [self.consume(uni.MatchPattern)]
            while self.match_token(Tok.COMMA):
                patterns.append(self.consume(uni.MatchPattern))
            self.consume_token(Tok.RSQUARE) or self.consume_token(Tok.RPAREN)
            return uni.MatchSequence(
                values=patterns,
                kid=self.cur_nodes,
            )

        def mapping_pattern(self, _: None) -> uni.MatchMapping:
            """Grammar rule.

            mapping_pattern: LBRACE (dict_inner_pattern (COMMA dict_inner_pattern)*)? RBRACE
            """
            self.consume_token(Tok.LBRACE)
            patterns = [self.match(uni.MatchKVPair) or self.consume(uni.MatchStar)]
            while self.match_token(Tok.COMMA):
                patterns.append(
                    self.match(uni.MatchKVPair) or self.consume(uni.MatchStar)
                )
            self.consume_token(Tok.RBRACE)
            return uni.MatchMapping(
                values=patterns,
                kid=self.cur_nodes,
            )

        def list_inner_pattern(self, _: None) -> uni.MatchPattern:
            """Grammar rule.

            list_inner_pattern: (pattern_seq | STAR_MUL NAME)
            """
            if self.match_token(Tok.STAR_MUL):
                name = self.consume(uni.Name)
                return uni.MatchStar(
                    is_list=True,
                    name=name,
                    kid=self.cur_nodes,
                )
            return self.consume(uni.MatchPattern)

        def dict_inner_pattern(self, _: None) -> uni.MatchKVPair | uni.MatchStar:
            """Grammar rule.

            dict_inner_pattern: (literal_pattern COLON pattern_seq | STAR_POW NAME)
            """
            if self.match_token(Tok.STAR_POW):
                name = self.consume(uni.Name)
                return uni.MatchStar(
                    is_list=False,
                    name=name,
                    kid=self.cur_nodes,
                )
            pattern = self.consume(uni.MatchPattern)
            self.consume_token(Tok.COLON)
            value = self.consume(uni.MatchPattern)
            return uni.MatchKVPair(key=pattern, value=value, kid=self.cur_nodes)

        def class_pattern(self, _: None) -> uni.MatchArch:
            """Grammar rule.

            class_pattern: NAME (DOT NAME)* LPAREN kw_pattern_list? RPAREN
                        | NAME (DOT NAME)* LPAREN pattern_list (COMMA kw_pattern_list)? RPAREN
            """
            cur_element = self.consume(uni.NameAtom)
            trailer: uni.AtomTrailer | None = None
            while dot := self.match_token(Tok.DOT):
                target = trailer if trailer else cur_element
                right = self.consume(uni.Expr)
                trailer = uni.AtomTrailer(
                    target=target,
                    right=right,
                    is_attr=True,
                    is_null_ok=False,
                    kid=[target, dot, right],
                )
            name = trailer if trailer else cur_element
            if not isinstance(name, (uni.NameAtom, uni.AtomTrailer)):
                raise TypeError(
                    f"Expected name to be either NameAtom or AtomTrailer, got {type(name)}"
                )
            lparen = self.consume_token(Tok.LPAREN)
            first = self.match(uni.SubNodeList)
            second = (
                self.consume(uni.SubNodeList)
                if (comma := self.match_token(Tok.COMMA))
                else None
            )
            rparen = self.consume_token(Tok.RPAREN)
            arg = (
                first
                if (first and isinstance(first.items[0], uni.MatchPattern))
                else None
            )
            kw = (
                second
                if (second and isinstance(second.items[0], uni.MatchKVPair))
                else (
                    first
                    if (first and isinstance(first.items[0], uni.MatchKVPair))
                    else None
                )
            )
            kid_nodes: list = [name, lparen]
            if arg:
                kid_nodes.append(arg)
                if kw:
                    kid_nodes.extend([comma, kw]) if comma else kid_nodes.append(kw)
            elif kw:
                kid_nodes.append(kw)
            kid_nodes.append(rparen)
            return uni.MatchArch(
                name=name,
                arg_patterns=arg,
                kw_patterns=kw,
                kid=kid_nodes,
            )

        def pattern_list(self, _: None) -> uni.SubNodeList[uni.MatchPattern]:
            """Grammar rule.

            pattern_list: (pattern_list COMMA)? pattern_seq
            """
            if consume := self.match(uni.SubNodeList):
                comma = self.consume_token(Tok.COMMA)
                pattern = self.consume(uni.MatchPattern)
            else:
                pattern = self.consume(uni.MatchPattern)
            new_kid = [*consume.kid, comma, pattern] if consume else [pattern]
            valid_kid = [i for i in new_kid if isinstance(i, uni.MatchPattern)]
            return uni.SubNodeList[uni.MatchPattern](
                items=valid_kid,
                delim=Tok.COMMA,
                kid=new_kid,
            )

        def kw_pattern_list(self, _: None) -> uni.SubNodeList[uni.MatchKVPair]:
            """Grammar rule.

            kw_pattern_list: (kw_pattern_list COMMA)? named_ref EQ pattern_seq
            """
            new_kid: list = []
            if consume := self.match(uni.SubNodeList):
                comma = self.consume_token(Tok.COMMA)
                new_kid.extend([*consume.kid, comma])
            name = self.consume(uni.NameAtom)
            eq = self.consume_token(Tok.EQ)
            value = self.consume(uni.MatchPattern)
            new_kid.extend(
                [uni.MatchKVPair(key=name, value=value, kid=[name, eq, value])]
            )
            valid_kid = [i for i in new_kid if isinstance(i, uni.MatchKVPair)]
            return uni.SubNodeList[uni.MatchKVPair](
                items=valid_kid,
                delim=Tok.COMMA,
                kid=new_kid,
            )

        def __default_token__(self, token: jl.Token) -> uni.Token:
            """Token handler."""
            ret_type = uni.Token
            if token.type in [Tok.NAME, Tok.KWESC_NAME]:
                ret_type = uni.Name
            if token.type in [
                Tok.KW_INIT,
                Tok.KW_POST_INIT,
                Tok.KW_ROOT,
                Tok.KW_SUPER,
                Tok.KW_SELF,
                Tok.KW_HERE,
                Tok.KW_VISITOR,
            ]:
                ret_type = uni.Name
            elif token.type == Tok.SEMI:
                ret_type = uni.Semi
            elif token.type == Tok.NULL:
                ret_type = uni.Null
            elif token.type == Tok.ELLIPSIS:
                ret_type = uni.Ellipsis
            elif token.type == Tok.FLOAT:
                ret_type = uni.Float
            elif token.type in [Tok.INT, Tok.INT, Tok.HEX, Tok.BIN, Tok.OCT]:
                ret_type = uni.Int
            elif token.type in [
                Tok.STRING,
                Tok.FSTR_BESC,
                Tok.FSTR_PIECE,
                Tok.FSTR_SQ_PIECE,
            ]:
                ret_type = uni.String
                if token.type == Tok.FSTR_BESC:
                    token.value = token.value[1:]
            elif token.type == Tok.BOOL:
                ret_type = uni.Bool
            elif token.type == Tok.PYNLINE and isinstance(token.value, str):
                token.value = token.value.replace("::py::", "")
            ret = ret_type(
                orig_src=self.parse_ref.ir_in,
                name=token.type,
                value=token.value[2:] if token.type == Tok.KWESC_NAME else token.value,
                line=token.line if token.line is not None else 0,
                end_line=token.end_line if token.end_line is not None else 0,
                col_start=token.column if token.column is not None else 0,
                col_end=token.end_column if token.end_column is not None else 0,
                pos_start=token.start_pos if token.start_pos is not None else 0,
                pos_end=token.end_pos if token.end_pos is not None else 0,
            )
            if isinstance(ret, uni.Name):
                if token.type == Tok.KWESC_NAME:
                    ret.is_kwesc = True
                if ret.value in keyword.kwlist:
                    err = jl.UnexpectedInput(f"Python keyword {ret.value} used as name")
                    err.line = ret.loc.first_line
                    err.column = ret.loc.col_start
                    raise err
            self.terminals.append(ret)
            return ret

        def event_clause(self, _: None) -> uni.EventSignature:
            """Grammar rule.

            event_clause: KW_WITH expression? (KW_EXIT | KW_ENTRY) (RETURN_HINT expression)?
            """
            return_spec: uni.Expr | None = None
            self.consume_token(Tok.KW_WITH)
            type_specs = self.match(uni.Expr)
            event = self.match_token(Tok.KW_EXIT) or self.consume_token(Tok.KW_ENTRY)
            if self.match_token(Tok.RETURN_HINT):
                return_spec = self.consume(uni.Expr)
            return uni.EventSignature(
                event=event,
                arch_tag_info=type_specs,
                return_type=return_spec,
                kid=self.cur_nodes,
            )

        def block_tail(self, _: None) -> uni.SubNodeList | uni.FuncCall:
            """Grammar rule.

            block_tail: code_block | KW_BY atomic_call SEMI | KW_ABSTRACT? SEMI
            """
            # Try to match code_block first
            if code_block := self.match(uni.SubNodeList):
                return code_block

            # Otherwise, it must be KW_BY atomic_call SEMI
            by_token = self.consume_token(Tok.KW_BY)
            func_call = self.consume(uni.FuncCall)
            semi_token = self.consume_token(Tok.SEMI)

            # Add the tokens to the function call's kid array
            func_call.add_kids_left([by_token])
            func_call.add_kids_right([semi_token])

            return func_call<|MERGE_RESOLUTION|>--- conflicted
+++ resolved
@@ -541,16 +541,11 @@
             assert isinstance(valid_tail, (uni.SubNodeList, uni.FuncCall))
 
             impl = uni.ImplDef(
-<<<<<<< HEAD
-                decorators=decorators,
-                target=target,
-                spec=valid_spec,
                 body=(
                     valid_tail.items
                     if isinstance(valid_tail, uni.SubNodeList)
                     else valid_tail
                 ),
-=======
                 target=target.items,
                 decorators=decorators_node.items if decorators_node else None,
                 spec=(
@@ -558,8 +553,6 @@
                     if isinstance(valid_spec, uni.SubNodeList)
                     else valid_spec
                 ),
-                body=valid_tail,
->>>>>>> f8391132
                 kid=self.cur_nodes,
             )
             return impl
