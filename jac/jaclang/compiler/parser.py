--- conflicted
+++ resolved
@@ -1190,11 +1190,6 @@
             typed_ctx_block: RETURN_HINT expression code_block
             """
             self.consume_token(Tok.RETURN_HINT)
-<<<<<<< HEAD
-            type_ctx = self.consume(ast.Expr)
-            body = self.consume(ast.SubNodeList)
-            return ast.TypedCtxBlock(type_ctx=type_ctx, body=body, kid=self.cur_nodes)
-=======
             ctx = self.consume(ast.Expr)
             body = self.consume(ast.SubNodeList)
             return ast.TypedCtxBlock(
@@ -1202,7 +1197,6 @@
                 body=body,
                 kid=self.cur_nodes,
             )
->>>>>>> e100e1fa
 
         def if_stmt(self, _: None) -> ast.IfStmt:
             """Grammar rule.
