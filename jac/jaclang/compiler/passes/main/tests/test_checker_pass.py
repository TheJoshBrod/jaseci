
"""Tests for typechecker pass (the pyright implementation)."""

from tempfile import NamedTemporaryFile

from jaclang.utils.test import TestCase
from jaclang.compiler.passes.main import TypeCheckPass
from jaclang.compiler.program import JacProgram


class TypeCheckerPassTests(TestCase):
    """Test class obviously."""

    def test_explicit_type_annotation_in_assignment(self) -> None:
        """Test explicit type annotation in assignment."""
        program = JacProgram()
        program.build(
            self.fixture_abs_path("type_annotation_assignment.jac"), type_check=True
        )
        self.assertEqual(len(program.errors_had), 2)
        self._assert_error_pretty_found("""
            glob should_fail1: int = "foo";
                 ^^^^^^^^^^^^^^^^^^^^^^^^^
        """, program.errors_had[0].pretty_print())

        self._assert_error_pretty_found("""
            glob should_fail2: str = 42;
                 ^^^^^^^^^^^^^^^^^^^^^^
        """, program.errors_had[1].pretty_print())

    def test_infer_type_of_assignment(self) -> None:
        program = JacProgram()
        mod = program.compile(self.fixture_abs_path("infer_type_assignment.jac"))
        TypeCheckPass(ir_in=mod, prog=program)
        self.assertEqual(len(program.errors_had), 1)

        self._assert_error_pretty_found("""
          assigning_to_str: str = some_int_inferred;
          ^^^^^^^^^^^^^^^^^^^^^^^^^^^^^^^^^^^^^^^^^
        """, program.errors_had[0].pretty_print())

    def test_member_access_type_resolve(self) -> None:
        program = JacProgram()
        mod = program.compile(self.fixture_abs_path("member_access_type_resolve.jac"))
        TypeCheckPass(ir_in=mod, prog=program)
        self.assertEqual(len(program.errors_had), 1)
        self._assert_error_pretty_found("""
          s: str = f.bar.baz;
          ^^^^^^^^^^^^^^^^^^^
        """, program.errors_had[0].pretty_print())

    def test_member_access_type_infered(self) -> None:
        program = JacProgram()
        mod = program.compile(self.fixture_abs_path("member_access_type_inferred.jac"))
        TypeCheckPass(ir_in=mod, prog=program)
        self.assertEqual(len(program.errors_had), 1)
        self._assert_error_pretty_found("""
          s = f.bar;
          ^^^^^^^^^
        """, program.errors_had[0].pretty_print())

    def test_import_symbol_type_infer(self) -> None:
        program = JacProgram()
        mod = program.compile(self.fixture_abs_path("import_symbol_type_infer.jac"))
        TypeCheckPass(ir_in=mod, prog=program)
        self.assertEqual(len(program.errors_had), 1)
        self._assert_error_pretty_found("""
            i: int = m.sys.prefix;
            ^^^^^^^^^^^^^^^^^^^^^
        """, program.errors_had[0].pretty_print())

    def test_from_import(self) -> None:
        path = self.fixture_abs_path("checker_importer.jac")

        program = JacProgram()
        mod = program.compile(path)
        TypeCheckPass(ir_in=mod, prog=program)
        self.assertEqual(len(program.errors_had), 1)
        self._assert_error_pretty_found("""
          glob s: str = alias;
               ^^^^^^^^^^^^^^
        """, program.errors_had[0].pretty_print())

    def test_call_expr(self) -> None:
        path = self.fixture_abs_path("checker_expr_call.jac")
        program = JacProgram()
        mod = program.compile(path)
        TypeCheckPass(ir_in=mod, prog=program)
        self.assertEqual(len(program.errors_had), 1)
        self._assert_error_pretty_found("""
          s: str = foo();
          ^^^^^^^^^^^^^^
        """, program.errors_had[0].pretty_print())

<<<<<<< HEAD
    def test_binary_op(self) -> None:
        program = JacProgram()
        mod = program.compile(self.fixture_abs_path("checker_binary_op.jac"))
        TypeCheckPass(ir_in=mod, prog=program)
        self.assertEqual(len(program.errors_had), 2)
        self._assert_error_pretty_found("""
            r2: A = a + a;  # <-- Error
            ^^^^^^^^^^^^^
        """, program.errors_had[0].pretty_print())
        self._assert_error_pretty_found("""
            r4: str = (a+a) * B(); # <-- Error
            ^^^^^^^^^^^^^^^^^^^^^
        """, program.errors_had[1].pretty_print())
=======
    def test_checker_call_expr_class(self) -> None:
        path = self.fixture_abs_path("checker_call_expr_class.jac")
        program = JacProgram()
        mod = program.compile(path)
        TypeCheckPass(ir_in=mod, prog=program)
        self.assertEqual(len(program.errors_had), 1)
        self._assert_error_pretty_found("""
            inst.i = 'str'; # <-- Error
            ^^^^^^^^^^^^^^
        """, program.errors_had[0].pretty_print())
>>>>>>> e5589910

    def test_cyclic_symbol(self) -> None:
        path = self.fixture_abs_path("checker_cyclic_symbol.jac")
        program = JacProgram()
        mod = program.compile(path)
        # This will result in a stack overflow if not handled properly.
        # So the fact that it has 0 errors means it passed.
        TypeCheckPass(ir_in=mod, prog=program)
        self.assertEqual(len(program.errors_had), 0)

    def _assert_error_pretty_found(self, needle: str, haystack: str) -> None:
        for line in [line.strip() for line in needle.splitlines() if line.strip()]:
            self.assertIn(line, haystack, f"Expected line '{line}' not found in:\n{haystack}")<|MERGE_RESOLUTION|>--- conflicted
+++ resolved
@@ -92,7 +92,6 @@
           ^^^^^^^^^^^^^^
         """, program.errors_had[0].pretty_print())
 
-<<<<<<< HEAD
     def test_binary_op(self) -> None:
         program = JacProgram()
         mod = program.compile(self.fixture_abs_path("checker_binary_op.jac"))
@@ -106,7 +105,7 @@
             r4: str = (a+a) * B(); # <-- Error
             ^^^^^^^^^^^^^^^^^^^^^
         """, program.errors_had[1].pretty_print())
-=======
+
     def test_checker_call_expr_class(self) -> None:
         path = self.fixture_abs_path("checker_call_expr_class.jac")
         program = JacProgram()
@@ -117,7 +116,6 @@
             inst.i = 'str'; # <-- Error
             ^^^^^^^^^^^^^^
         """, program.errors_had[0].pretty_print())
->>>>>>> e5589910
 
     def test_cyclic_symbol(self) -> None:
         path = self.fixture_abs_path("checker_cyclic_symbol.jac")
