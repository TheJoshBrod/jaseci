"""Jac Blue pass for Jaseci Ast.

At the end of this pass a meta['py_code'] is present with pure python code
in each node. Module nodes contain the entire module code.
"""

import ast as ast3
import copy
import textwrap
from dataclasses import dataclass
from typing import Optional, Sequence, TypeVar, cast

import jaclang.compiler.absyntree as ast
from jaclang.compiler.constant import Constants as Con, EdgeDir, Tokens as Tok
from jaclang.compiler.passes import AstPass
from jaclang.settings import settings

T = TypeVar("T", bound=ast3.AST)


class PyastGenPass(AstPass):
    """Jac blue transpilation to python pass."""

    # TODO: This should live in utils and perhaps a test added using it
    # @staticmethod
    # def node_compilable_test(node: ast3.AST) -> None:
    #     """Convert any AST node to a compilable module node."""
    #     if isinstance(node, ast3.Module):
    #         pass
    #     elif isinstance(node, (ast3.Expr, ast3.stmt)):
    #         node = ast3.Module(body=[node], type_ignores=[])
    #     elif isinstance(node, list) and all(isinstance(n, ast3.stmt) for n in node):
    #         node = ast3.Module(body=node, type_ignores=[])
    #     else:
    #         node = ast3.Module(body=[], type_ignores=[])
    #     try:
    #         compile(node, "<ast>", "exec")
    #     except TypeError as e:
    #         print(ast3.dump(node, indent=2))
    #         raise e
    #     except Exception:
    #         pass

    def before_pass(self) -> None:
        """Initialize pass."""
        self.debuginfo: dict[str, list[str]] = {"jac_mods": []}
        self.already_added: list[str] = []
        self.preamble: list[ast3.AST] = [
            self.sync(
                ast3.ImportFrom(
                    module="__future__",
                    names=[self.sync(ast3.alias(name="annotations", asname=None))],
                    level=0,
                ),
                jac_node=self.ir_out,
            ),
            (
                self.sync(
                    ast3.ImportFrom(
                        module="jaclang.runtimelib.builtin",
                        names=[
                            self.sync(
                                ast3.alias(
                                    name="*",
                                    asname=None,
                                )
                            )
                        ],
                        level=0,
                    ),
                    jac_node=self.ir_out,
                )
            ),
            (
                self.sync(
                    ast3.ImportFrom(
                        module="jaclang",
                        names=[
                            self.sync(
                                ast3.alias(
                                    name="JacFeature",
                                    asname=settings.pyout_jaclib_alias,
                                )
                            ),
                        ],
                        level=0,
                    ),
                    jac_node=self.ir_out,
                )
            ),
        ]

    def enter_node(self, node: ast.AstNode) -> None:
        """Enter node."""
        if node.gen.py_ast:
            self.prune()
            return
        super().enter_node(node)

    def exit_node(self, node: ast.AstNode) -> None:
        """Exit node."""
        super().exit_node(node)
        # for i in node.gen.py_ast:  # Internal validation
        #     self.node_compilable_test(i)

        # TODO: USE THIS TO SYNC
        #     if isinstance(i, ast3.AST):
        #         i.jac_link = node

    def jaclib_obj(self, obj_name: str) -> ast3.Name | ast3.Attribute:
        """Return the object from jaclib as ast node based on the import config."""
        return self.sync(
            ast3.Attribute(
                value=self.sync(
                    ast3.Name(id=settings.pyout_jaclib_alias, ctx=ast3.Load())
                ),
                attr=obj_name,
                ctx=ast3.Load(),
            )
        )

    def needs_typing(self) -> None:
        """Check if enum is needed."""
        if self.needs_typing.__name__ in self.already_added:
            return
        self.preamble.append(
            self.sync(
                ast3.Import(
                    names=[
                        self.sync(
                            ast3.alias(name="typing"),
                            jac_node=self.ir_out,
                        ),
                    ]
                ),
                jac_node=self.ir_out,
            )
        )
        self.already_added.append(self.needs_typing.__name__)

    def needs_enum(self) -> None:
        """Check if enum is needed."""
        if self.needs_enum.__name__ in self.already_added:
            return
        self.preamble.append(
            self.sync(
                ast3.ImportFrom(
                    module="enum",
                    names=[
                        self.sync(ast3.alias(name="Enum", asname=None)),
                        self.sync(ast3.alias(name="auto", asname=None)),
                    ],
                    level=0,
                ),
                jac_node=self.ir_out,
            )
        )
        self.already_added.append(self.needs_enum.__name__)

    def flatten(self, body: list[T | list[T] | None]) -> list[T]:
        """Flatten ast list."""
        new_body = []
        for i in body:
            if isinstance(i, list):
                new_body += i
            elif i is not None:
                new_body.append(i) if i else None
        return new_body

    def sync(
        self, py_node: T, jac_node: Optional[ast.AstNode] = None, deep: bool = False
    ) -> T:
        """Sync ast locations."""
        if not jac_node:
            jac_node = self.cur_node
        for i in ast3.walk(py_node) if deep else [py_node]:
            # TODO:here we are type ignore to hack the mypy bcz
            # python AST dosen't have lineno, col_offset, end_lineno, end_col_offset attributes.
            # we need to discuss with @marsninja
            if isinstance(i, ast3.AST):
                i.lineno = jac_node.loc.first_line  # type:ignore[attr-defined]
                i.col_offset = jac_node.loc.col_start  # type:ignore[attr-defined]
                i.end_lineno = (  # type:ignore[attr-defined]
                    jac_node.loc.last_line
                    if jac_node.loc.last_line
                    and (jac_node.loc.last_line > jac_node.loc.first_line)
                    else jac_node.loc.first_line
                )
                i.end_col_offset = (  # type:ignore[attr-defined]
                    jac_node.loc.col_end
                    if jac_node.loc.col_end
                    and (jac_node.loc.col_end > jac_node.loc.col_start)
                    else jac_node.loc.col_start
                )
                i.jac_link: list[ast3.AST] = [jac_node]  # type: ignore
        return py_node

    def pyinline_sync(
        self,
        py_nodes: list[ast3.AST],
    ) -> list[ast3.AST]:
        """Sync ast locations."""
        for node in py_nodes:
            for i in ast3.walk(node):
                if isinstance(i, ast3.AST):
                    if hasattr(i, "lineno") and i.lineno is not None:
                        i.lineno += self.cur_node.loc.first_line
                    if hasattr(i, "end_lineno") and i.end_lineno is not None:
                        i.end_lineno += self.cur_node.loc.first_line
                    i.jac_link: ast3.AST = [self.cur_node]  # type: ignore
        return py_nodes

    def resolve_stmt_block(
        self,
        node: (
            ast.SubNodeList[ast.CodeBlockStmt]
            | ast.SubNodeList[ast.ArchBlockStmt]
            | ast.SubNodeList[ast.EnumBlockStmt]
            | None
        ),
        doc: Optional[ast.String] = None,
    ) -> list[ast3.AST]:
        """Unwind codeblock."""
        valid_stmts = (
            [i for i in node.items if not isinstance(i, ast.Semi)] if node else []
        )
        ret: list[ast3.AST] = (
            [self.sync(ast3.Pass(), node)]
            if isinstance(node, ast.SubNodeList) and not valid_stmts
            else (
                self.flatten(
                    [
                        x.gen.py_ast
                        for x in valid_stmts
                        if not isinstance(x, ast.AstImplOnlyNode)
                    ]
                )
                if node and isinstance(node.gen.py_ast, list)
                else []
            )
        )
        if doc:
            ret = [
                self.sync(
                    ast3.Expr(value=cast(ast3.expr, doc.gen.py_ast[0])), jac_node=doc
                ),
                *ret,
            ]
        return ret

    def sync_many(self, py_nodes: list[T], jac_node: ast.AstNode) -> list[T]:
        """Sync ast locations."""
        for py_node in py_nodes:
            self.sync(py_node, jac_node)
        return py_nodes

    def list_to_attrib(
        self, attribute_list: list[str], sync_node_list: Sequence[ast.AstNode]
    ) -> ast3.AST:
        """Convert list to attribute."""
        attr_node: ast3.Name | ast3.Attribute = self.sync(
            ast3.Name(id=attribute_list[0], ctx=ast3.Load()), sync_node_list[0]
        )
        for i in range(len(attribute_list)):
            if i == 0:
                continue
            attr_node = self.sync(
                ast3.Attribute(
                    value=attr_node, attr=attribute_list[i], ctx=ast3.Load()
                ),
                sync_node_list[i],
            )
        return attr_node

    def exit_sub_tag(self, node: ast.SubTag[ast.T]) -> None:
        """Sub objects.

        tag: T,
        """
        node.gen.py_ast = node.tag.gen.py_ast

    def exit_sub_node_list(self, node: ast.SubNodeList[ast.T]) -> None:
        """Sub objects.

        items: Sequence[T],
        """
        node.gen.py_ast = self.flatten([i.gen.py_ast for i in node.items])

    def exit_module(self, node: ast.Module) -> None:
        """Sub objects.

        name: str,
        source: JacSource,
        doc: Optional[String],
        body: Sequence[ElementStmt],
        is_imported: bool,
        """
        clean_body = [i for i in node.body if not isinstance(i, ast.AstImplOnlyNode)]
        pre_body: list[ast.AstNode] = []
        for pbody in node.impl_mod:
            pre_body = [*pre_body, *pbody.body]
        pre_body = [*pre_body, *clean_body]
        for pbody in node.test_mod:
            pre_body = [*pre_body, *pbody.body]
        body = (
            [
                self.sync(
                    ast3.Expr(value=cast(ast3.expr, node.doc.gen.py_ast[0])),
                    jac_node=node.doc,
                ),
                *self.preamble,
                *[x.gen.py_ast for x in pre_body],
            ]
            if node.doc
            else [*self.preamble, *[x.gen.py_ast for x in pre_body]]
        )
        new_body = []
        for i in body:
            if isinstance(i, list):
                new_body += i
            else:
                new_body.append(i) if i else None
        node.gen.py_ast = [
            self.sync(
                ast3.Module(
                    body=new_body,
                    type_ignores=[],
                )
            )
        ]
        node.gen.py = ast3.unparse(node.gen.py_ast[0])

    def exit_global_vars(self, node: ast.GlobalVars) -> None:
        """Sub objects.

        access: Optional[SubTag[Token]],
        assignments: SubNodeList[Assignment],
        is_frozen: bool,
        doc: Optional[String],
        """
        if node.doc:
            doc = self.sync(
                ast3.Expr(value=cast(ast3.expr, node.doc.gen.py_ast[0])),
                jac_node=node.doc,
            )
            if isinstance(doc, ast3.AST) and isinstance(
                node.assignments.gen.py_ast, list
            ):
                node.gen.py_ast = [doc] + node.assignments.gen.py_ast
            else:
                raise self.ice()
        else:
            node.gen.py_ast = node.assignments.gen.py_ast

    def exit_test(self, node: ast.Test) -> None:
        """Sub objects.

        name: Name | Token,
        body: SubNodeList[CodeBlockStmt],
        doc: Optional[String],
        """
        test_name = node.name.sym_name
        func = self.sync(
            ast3.FunctionDef(
                name=test_name,
                args=self.sync(
                    ast3.arguments(
                        posonlyargs=[],
                        args=[
                            self.sync(
                                ast3.arg(arg=Con.JAC_CHECK.value, annotation=None)
                            )
                        ],
                        kwonlyargs=[],
                        vararg=None,
                        kwarg=None,
                        kw_defaults=[],
                        defaults=[],
                    )
                ),
                body=[
                    cast(ast3.stmt, stmt)
                    for stmt in self.resolve_stmt_block(node.body, doc=node.doc)
                ],
                decorator_list=[self.jaclib_obj("jac_test")],
                returns=self.sync(ast3.Constant(value=None)),
                type_comment=None,
                type_params=[],
            ),
        )
        if node.loc.mod_path != self.ir_out.loc.mod_path:
            func.decorator_list.append(
                self.sync(
                    ast3.Call(
                        func=self.jaclib_obj("impl_patch_filename"),
                        args=[],
                        keywords=[
                            self.sync(
                                ast3.keyword(
                                    arg="file_loc",
                                    value=self.sync(
                                        ast3.Constant(value=node.body.loc.mod_path)
                                    ),
                                )
                            ),
                        ],
                    )
                )
            )
        node.gen.py_ast = [func]

    def exit_module_code(self, node: ast.ModuleCode) -> None:
        """Sub objects.

        name: Optional[SubTag[Name]],
        body: SubNodeList[CodeBlockStmt],
        doc: Optional[String],
        """
        node.gen.py_ast = self.resolve_stmt_block(node.body, doc=node.doc)
        if node.name:
            node.gen.py_ast = [
                self.sync(
                    ast3.If(
                        test=self.sync(
                            ast3.Compare(
                                left=self.sync(
                                    ast3.Name(id="__name__", ctx=ast3.Load())
                                ),
                                ops=[self.sync(ast3.Eq())],
                                comparators=[
                                    self.sync(
                                        ast3.Constant(value=node.name.tag.sym_name)
                                    )
                                ],
                            )
                        ),
                        body=[cast(ast3.stmt, i) for i in node.gen.py_ast],
                        orelse=[],
                    )
                )
            ]

    def exit_py_inline_code(self, node: ast.PyInlineCode) -> None:
        """Sub objects.

        code: Token,
        doc: Optional[String],
        """
        if node.doc:
            doc = self.sync(
                ast3.Expr(value=cast(ast3.expr, node.doc.gen.py_ast[0])),
                jac_node=node.doc,
            )
            if isinstance(doc, ast3.AST):
                node.gen.py_ast = self.pyinline_sync(
                    [doc, *ast3.parse(node.code.value).body]
                )

            else:
                raise self.ice()
        else:
            node.gen.py_ast = self.pyinline_sync(
                [*ast3.parse(textwrap.dedent(node.code.value)).body]
            )

    def exit_import(self, node: ast.Import) -> None:
        """Sub objects.

        hint: SubTag[Name],
        paths: list[ModulePath],
        alias: Optional[Name],
        items: Optional[SubNodeList[ModuleItem]],
        is_absorb: bool,
        doc: Optional[String],
        sub_module: Optional[Module],
        """
        path_alias: dict[str, Optional[str]] = (
            {node.from_loc.dot_path_str: None} if node.from_loc else {}
        )
        imp_from = {}
        if node.items:
            for item in node.items.items:
                if isinstance(item, ast.ModuleItem):
                    imp_from[item.name.sym_name] = (
                        item.alias.sym_name if item.alias else None
                    )
                elif isinstance(item, ast.ModulePath):
                    path_alias[item.dot_path_str] = (
                        item.alias.sym_name if item.alias else None
                    )

        item_names: list[ast3.expr] = []
        item_keys: list[ast3.Constant] = []
        item_values: list[ast3.Constant] = []
        for k, v in imp_from.items():
            item_keys.append(self.sync(ast3.Constant(value=k)))
            item_values.append(self.sync(ast3.Constant(value=v)))
            item_names.append(
                self.sync(
                    ast3.Name(
                        id=v or k,
                        ctx=ast3.Store(),
                    )
                )
            )
        path_named_value: str
        py_nodes: list[ast3.AST] = []
        typecheck_nodes: list[ast3.AST] = []
        runtime_nodes: list[ast3.AST] = []

        if node.doc:
            py_nodes.append(
                self.sync(
                    ast3.Expr(value=cast(ast3.expr, node.doc.gen.py_ast[0])),
                    jac_node=node.doc,
                )
            )

        for path, alias in path_alias.items():
            path_named_value = ("_jac_inc_" if node.is_absorb else "") + (
                alias if alias else path
            ).lstrip(".").split(".")[0]
            # target_named_value = ""
            # for i in path.split("."):
            #     target_named_value += i if i else "."
            #     if i:
            #         break

            args = [
                self.sync(
                    ast3.Constant(value=path),
                ),
                self.sync(
                    ast3.Name(
                        id="__file__",
                        ctx=ast3.Load(),
                    )
                ),
            ]
            keywords = []

            if node.is_absorb:
                args.append(self.sync(ast3.Constant(value=node.is_absorb)))

            if alias is not None:
                keywords.append(
                    self.sync(
                        ast3.keyword(
                            arg="mdl_alias",
                            value=self.sync(
                                ast3.Constant(value=alias),
                            ),
                        )
                    )
                )

            if node.is_py:
                keywords.append(
                    self.sync(
                        ast3.keyword(
                            arg="lng",
                            value=self.sync(
                                ast3.Constant(value="py"),
                                node.hint,
                            ),
                        )
                    )
                )

            if item_keys and item_values:
                keywords.append(
                    self.sync(
                        ast3.keyword(
                            arg="items",
                            value=self.sync(
                                ast3.Dict(
                                    keys=cast(list[ast3.expr | None], item_keys),
                                    values=cast(list[ast3.expr], item_values),
                                ),
                            ),
                        )
                    )
                )

            runtime_nodes.append(
                self.sync(
                    ast3.Assign(
                        targets=(
                            [
                                self.sync(
                                    ast3.Tuple(
                                        elts=(
                                            item_names
                                            or [
                                                self.sync(
                                                    ast3.Name(
                                                        id=path_named_value,
                                                        ctx=ast3.Store(),
                                                    )
                                                )
                                            ]
                                        ),
                                        ctx=ast3.Store(),
                                    )
                                )
                            ]
                        ),
                        value=self.sync(
                            ast3.Call(
                                func=self.jaclib_obj("py_jac_import"),
                                args=args,
                                keywords=keywords,
                            )
                        ),
                    ),
                ),
            )
        if node.is_absorb:
            absorb_exec = f"={path_named_value}.__dict__['"
            runtime_nodes.append(
                self.sync(
                    ast3.For(
                        target=self.sync(ast3.Name(id="i", ctx=ast3.Store())),
                        iter=self.sync(
                            ast3.IfExp(
                                test=self.sync(
                                    ast3.Compare(
                                        left=self.sync(ast3.Constant(value="__all__")),
                                        ops=[self.sync(ast3.In())],
                                        comparators=[
                                            self.sync(
                                                ast3.Attribute(
                                                    value=self.sync(
                                                        ast3.Name(
                                                            id=path_named_value,
                                                            ctx=ast3.Load(),
                                                        )
                                                    ),
                                                    attr="__dict__",
                                                    ctx=ast3.Load(),
                                                )
                                            )
                                        ],
                                    )
                                ),
                                body=self.sync(
                                    ast3.Attribute(
                                        value=self.sync(
                                            ast3.Name(
                                                id=path_named_value, ctx=ast3.Load()
                                            )
                                        ),
                                        attr="__all__",
                                        ctx=ast3.Load(),
                                    )
                                ),
                                orelse=self.sync(
                                    ast3.Attribute(
                                        value=self.sync(
                                            ast3.Name(
                                                id=path_named_value, ctx=ast3.Load()
                                            )
                                        ),
                                        attr="__dict__",
                                        ctx=ast3.Load(),
                                    )
                                ),
                            )
                        ),
                        body=[
                            self.sync(
                                ast3.If(
                                    test=self.sync(
                                        ast3.UnaryOp(
                                            op=self.sync(ast3.Not()),
                                            operand=self.sync(
                                                ast3.Call(
                                                    func=self.sync(
                                                        ast3.Attribute(
                                                            value=self.sync(
                                                                ast3.Name(
                                                                    id="i",
                                                                    ctx=ast3.Load(),
                                                                )
                                                            ),
                                                            attr="startswith",
                                                            ctx=ast3.Load(),
                                                        )
                                                    ),
                                                    args=[
                                                        self.sync(
                                                            ast3.Constant(value="_")
                                                        )
                                                    ],
                                                    keywords=[],
                                                )
                                            ),
                                        )
                                    ),
                                    body=[
                                        self.sync(
                                            ast3.Expr(
                                                value=self.sync(
                                                    ast3.Call(
                                                        func=self.sync(
                                                            ast3.Name(
                                                                id="exec",
                                                                ctx=ast3.Load(),
                                                            )
                                                        ),
                                                        args=[
                                                            self.sync(
                                                                ast3.JoinedStr(
                                                                    values=[
                                                                        self.sync(
                                                                            ast3.FormattedValue(
                                                                                value=self.sync(
                                                                                    ast3.Name(
                                                                                        id="i",
                                                                                        ctx=ast3.Load(),
                                                                                    )
                                                                                ),
                                                                                conversion=-1,
                                                                            )
                                                                        ),
                                                                        self.sync(
                                                                            ast3.Constant(
                                                                                value=absorb_exec
                                                                            )
                                                                        ),
                                                                        self.sync(
                                                                            ast3.FormattedValue(
                                                                                value=self.sync(
                                                                                    ast3.Name(
                                                                                        id="i",
                                                                                        ctx=ast3.Load(),
                                                                                    )
                                                                                ),
                                                                                conversion=-1,
                                                                            )
                                                                        ),
                                                                        self.sync(
                                                                            ast3.Constant(
                                                                                value="']"
                                                                            )
                                                                        ),
                                                                    ]
                                                                )
                                                            )
                                                        ],
                                                        keywords=[],
                                                    )
                                                )
                                            )
                                        )
                                    ],
                                    orelse=[],
                                )
                            )
                        ],
                        orelse=[],
                    )
                )
            )
        if node.is_absorb:
            source = node.items.items[0]
            if not isinstance(source, ast.ModulePath):
                raise self.ice()
            typecheck_nodes.append(
                self.sync(
                    py_node=ast3.ImportFrom(
                        module=(source.dot_path_str.lstrip(".") if source else None),
                        names=[self.sync(ast3.alias(name="*"), node)],
                        level=0,
                    ),
                    jac_node=node,
                )
            )
        elif not node.from_loc:
            typecheck_nodes.append(
                self.sync(
                    ast3.Import(
                        names=[cast(ast3.alias, x) for x in node.items.gen.py_ast]
                    )
                )
            )
        else:
            typecheck_nodes.append(
                self.sync(
                    ast3.ImportFrom(
                        module=(
                            node.from_loc.dot_path_str.lstrip(".")
                            if node.from_loc
                            else None
                        ),
                        names=[cast(ast3.alias, i) for i in node.items.gen.py_ast],
                        level=0,
                    )
                )
            )
        py_nodes.append(
            self.sync(
                ast3.If(
                    test=self.jaclib_obj("TYPE_CHECKING"),
                    body=[cast(ast3.stmt, node) for node in typecheck_nodes],
                    orelse=[cast(ast3.stmt, node) for node in runtime_nodes],
                )
            )
        )
        node.gen.py_ast = py_nodes

    def exit_module_path(self, node: ast.ModulePath) -> None:
        """Sub objects.

        path: Sequence[Token],
        alias: Optional[Name],
        path_str: str,
        """
        node.gen.py_ast = [
            self.sync(
                ast3.alias(
                    name=f"{node.dot_path_str}",
                    asname=node.alias.sym_name if node.alias else None,
                )
            )
        ]

    def exit_module_item(self, node: ast.ModuleItem) -> None:
        """Sub objects.

        name: Name,
        alias: Optional[Name],
        """
        node.gen.py_ast = [
            self.sync(
                ast3.alias(
                    name=f"{node.name.sym_name}",
                    asname=node.alias.sym_name if node.alias else None,
                )
            )
        ]

    def enter_architype(self, node: ast.Architype) -> None:
        """Sub objects.

        name: Name,
        arch_type: Token,
        access: Optional[SubTag[Token]],
        base_classes: Optional[SubNodeList[AtomType]],
        body: Optional[SubNodeList[ArchBlockStmt] | ArchDef],
        doc: Optional[String],
        decorators: Optional[SubNodeList[ExprType]],
        """
        if isinstance(node.body, ast.AstImplOnlyNode):
            self.traverse(node.body)

    def exit_architype(self, node: ast.Architype) -> None:
        """Sub objects.

        name: Name,
        arch_type: Token,
        access: Optional[SubTag[Token]],
        base_classes: Optional[SubNodeList[AtomType]],
        body: Optional[SubNodeList[ArchBlockStmt] | ArchDef],
        doc: Optional[String],
        decorators: Optional[SubNodeList[ExprType]],
        """
        body = self.resolve_stmt_block(
            node.body.body if isinstance(node.body, ast.ArchDef) else node.body,
            doc=node.doc,
        )
        decorators = (
            node.decorators.gen.py_ast
            if isinstance(node.decorators, ast.SubNodeList)
            else []
        )

        base_classes = node.base_classes.gen.py_ast if node.base_classes else []
        if node.arch_type.name != Tok.KW_CLASS:
            base_classes.append(self.jaclib_obj(node.arch_type.value.capitalize()))
        node.gen.py_ast = [
            self.sync(
                ast3.ClassDef(
                    name=node.name.sym_name,
                    bases=[cast(ast3.expr, i) for i in base_classes],
                    keywords=[],
                    body=[cast(ast3.stmt, i) for i in body],
                    decorator_list=[cast(ast3.expr, i) for i in decorators],
                    type_params=[],
                )
            )
        ]

    def exit_arch_def(self, node: ast.ArchDef) -> None:
        """Sub objects.

        target: ArchRefChain,
        body: SubNodeList[ArchBlockStmt],
        doc: Optional[String],
        decorators: Optional[SubNodeList[ExprType]],
        """

    def enter_enum(self, node: ast.Enum) -> None:
        """Sub objects.

        name: Name,
        access: Optional[SubTag[Token]],
        base_classes: Optional[SubNodeList[AtomType]],
        body: Optional[SubNodeList[EnumBlockStmt] | EnumDef],
        doc: Optional[String],
        decorators: Optional[SubNodeList[ExprType]],
        """
        if isinstance(node.body, ast.AstImplOnlyNode):
            self.traverse(node.body)

    def exit_enum(self, node: ast.Enum) -> None:
        """Sub objects.

        name: Name,
        access: Optional[SubTag[Token]],
        base_classes: Optional[Optional[SubNodeList[AtomType]]],
        body: Optional[SubNodeList[EnumBlockStmt] | EnumDef],
        doc: Optional[String],
        decorators: Optional[SubNodeList[ExprType]],
        """
        self.needs_enum()
        body = self.resolve_stmt_block(
            node.body.body if isinstance(node.body, ast.EnumDef) else node.body,
            doc=node.doc,
        )
        decorators = (
            node.decorators.gen.py_ast
            if isinstance(node.decorators, ast.SubNodeList)
            else []
        )
        base_classes = node.base_classes.gen.py_ast if node.base_classes else []
        if isinstance(base_classes, list):
            base_classes.append(self.sync(ast3.Name(id="Enum", ctx=ast3.Load())))
        else:
            raise self.ice()
        node.gen.py_ast = [
            self.sync(
                ast3.ClassDef(
                    name=node.name.sym_name,
                    bases=[cast(ast3.expr, i) for i in base_classes],
                    keywords=[],
                    body=[cast(ast3.stmt, i) for i in body],
                    decorator_list=[cast(ast3.expr, i) for i in decorators],
                    type_params=[],
                )
            )
        ]

    def exit_enum_def(self, node: ast.EnumDef) -> None:
        """Sub objects.

        target: ArchRefChain,
        body: SubNodeList[EnumBlockStmt],
        doc: Optional[String],
        decorators: Optional[SubNodeList[ExprType]],
        """

    def enter_ability(self, node: ast.Ability) -> None:
        """Sub objects.

        name_ref: NameType,
        is_func: bool,
        is_async: bool,
        is_static: bool,
        is_abstract: bool,
        access: Optional[SubTag[Token]],
        signature: Optional[FuncSignature | ExprType | EventSignature],
        body: Optional[SubNodeList[CodeBlockStmt] | AbilityDef | FuncCall],
        doc: Optional[String],
        decorators: Optional[SubNodeList[ExprType]],
        """
        if isinstance(node.body, ast.AstImplOnlyNode):
            self.traverse(node.body)

    def gen_llm_body(self, node: ast.Ability) -> list[ast3.AST]:
        """Generate the by LLM body."""
        # to Avoid circular import
        from jaclang.runtimelib.feature import JacFeature

        return JacFeature.gen_llm_body(self, node)

    def exit_ability(self, node: ast.Ability) -> None:
        """Sub objects.

        name_ref: NameType,
        is_func: bool,
        is_async: bool,
        is_static: bool,
        is_abstract: bool,
        access: Optional[SubTag[Token]],
        signature: Optional[FuncSignature | ExprType | EventSignature],
        body: Optional[SubNodeList[CodeBlockStmt] | AbilityDef | FuncCall],
        doc: Optional[String],
        decorators: Optional[SubNodeList[ExprType]],
        """
        func_type = ast3.AsyncFunctionDef if node.is_async else ast3.FunctionDef
        body = (
            self.gen_llm_body(node)
            if isinstance(node.body, ast.FuncCall)
            else (
                [
                    self.sync(
                        ast3.Expr(value=cast(ast3.expr, node.doc.gen.py_ast[0])),
                        jac_node=node.doc,
                    ),
                    self.sync(ast3.Pass(), node.body),
                ]
                if node.doc and node.is_abstract
                else (
                    [self.sync(ast3.Pass(), node.body)]
                    if node.is_abstract
                    else self.resolve_stmt_block(
                        (
                            node.body.body
                            if isinstance(node.body, ast.AbilityDef)
                            else node.body
                        ),
                        doc=node.doc,
                    )
                )
            )
        )
        if node.is_abstract and node.body:
            self.log_error(
                f"Abstract ability {node.sym_name} should not have a body.",
                node,
            )
        decorator_list = node.decorators.gen.py_ast if node.decorators else []
        if isinstance(node.signature, ast.EventSignature):
            decorator_list.append(
                self.jaclib_obj(
                    "entry" if node.signature.event.name == Tok.KW_ENTRY else "exit"
                )
            )

        if isinstance(node.body, ast.AstImplOnlyNode):
            decorator_list.append(
                self.sync(
                    ast3.Call(
                        func=self.jaclib_obj("impl_patch_filename"),
                        args=[self.sync(ast3.Constant(value=node.body.loc.mod_path))],
                        keywords=[],
                    )
                )
            )
        if node.is_abstract:
            decorator_list.append(
                self.sync(ast3.Name(id="abstractmethod", ctx=ast3.Load()))
            )
        if node.is_override:
            decorator_list.append(self.sync(ast3.Name(id="override", ctx=ast3.Load())))
        if node.is_static:
            decorator_list.insert(
                0, self.sync(ast3.Name(id="staticmethod", ctx=ast3.Load()))
            )
        if not body and not isinstance(node.body, ast.FuncCall):
            self.log_error(
                "Ability has no body. Perhaps an impl must be imported.", node
            )
            body = [self.sync(ast3.Pass(), node)]

        node.gen.py_ast = [
            self.sync(
                func_type(
                    name=node.name_ref.sym_name,
                    args=(
                        cast(ast3.arguments, node.signature.gen.py_ast[0])
                        if node.signature
                        else ast3.arguments(
                            posonlyargs=[],
                            args=[],
                            vararg=None,
                            kwonlyargs=[],
                            kw_defaults=[],
                            kwarg=None,
                            defaults=[],
                        )
                    ),
                    body=[cast(ast3.stmt, i) for i in body],
                    decorator_list=[cast(ast3.expr, i) for i in decorator_list],
                    returns=(
                        cast(ast3.expr, node.signature.return_type.gen.py_ast[0])
                        if node.signature and node.signature.return_type
                        else self.sync(ast3.Constant(value=None))
                    ),
                    type_params=[],
                )
            )
        ]

    def exit_ability_def(self, node: ast.AbilityDef) -> None:
        """Sub objects.

        target: ArchRefChain,
        signature: FuncSignature | EventSignature,
        body: SubNodeList[CodeBlockStmt],
        doc: Optional[String],
        decorators: Optional[SubNodeList[ExprType]],
        """

    def exit_func_signature(self, node: ast.FuncSignature) -> None:
        """Sub objects.

        params: Optional[SubNodeList[ParamVar]],
        return_type: Optional[SubTag[ExprType]],
        """
        params = (
            [self.sync(ast3.arg(arg="self", annotation=None))]
            if node.is_method and not node.is_static and not node.is_in_py_class
            else []
        )
        vararg = None
        kwarg = None
        if isinstance(node.params, ast.SubNodeList):
            for i in node.params.items:
                if i.unpack and i.unpack.value == "*":
                    vararg = i.gen.py_ast[0]
                elif i.unpack and i.unpack.value == "**":
                    kwarg = i.gen.py_ast[0]
                else:
                    (
                        params.append(i.gen.py_ast[0])
                        if isinstance(i.gen.py_ast[0], ast3.arg)
                        else self.ice("This list should only be Args")
                    )
        defaults = (
            [x.value.gen.py_ast[0] for x in node.params.items if x.value]
            if node.params
            else []
        )
        node.gen.py_ast = [
            self.sync(
                ast3.arguments(
                    posonlyargs=[],
                    args=[cast(ast3.arg, param) for param in params],
                    kwonlyargs=[],
                    vararg=cast(ast3.arg, vararg) if vararg else None,
                    kwarg=cast(ast3.arg, kwarg) if kwarg else None,
                    kw_defaults=[],
                    defaults=[cast(ast3.expr, default) for default in defaults],
                )
            )
        ]

    def exit_event_signature(self, node: ast.EventSignature) -> None:
        """Sub objects.

        event: Token,
        arch_tag_info: Optional[ExprType],
        return_type: Optional[SubTag[ExprType]],
        """
        here = self.sync(
            ast3.arg(
                arg=f"{Con.HERE.value}",
                annotation=(
                    cast(ast3.expr, node.arch_tag_info.gen.py_ast[0])
                    if node.arch_tag_info
                    else None
                ),
            ),
            jac_node=node.arch_tag_info if node.arch_tag_info else node,
        )
        node.gen.py_ast = [
            self.sync(
                ast3.arguments(
                    posonlyargs=[],
                    args=(
                        [self.sync(ast3.arg(arg="self", annotation=None)), here]
                        if node.is_method
                        else [here]
                    ),
                    kwonlyargs=[],
                    vararg=None,
                    kwarg=None,
                    kw_defaults=[],
                    defaults=[],
                )
            )
        ]

    def exit_arch_ref(self, node: ast.ArchRef) -> None:
        """Sub objects.

        name_ref: NameType,
        arch: Token,
        """
        if node.arch_type.name == Tok.TYPE_OP:
            if (
                isinstance(node.arch_name, ast.SpecialVarRef)
                and node.arch_name.orig.name == Tok.KW_ROOT
            ):
                node.gen.py_ast = [self.jaclib_obj("Root")]
            else:
                self.needs_typing()
                node.gen.py_ast = [
                    self.sync(
                        ast3.Attribute(
                            value=self.sync(ast3.Name(id="typing", ctx=ast3.Load())),
                            attr=node.arch_name.sym_name,
                            ctx=ast3.Load(),
                        )
                    )
                ]
        else:
            node.gen.py_ast = node.arch_name.gen.py_ast

    def exit_arch_ref_chain(self, node: ast.ArchRefChain) -> None:
        """Sub objects.

        archs: Sequence[ArchRef],
        """

        def make_attr_chain(arch: list[ast.ArchRef]) -> list[ast3.AST]:
            """Make attr chain."""
            if len(arch) == 0:
                return []
            if len(arch) == 1 and isinstance(arch[0].gen.py_ast, ast3.AST):
                return arch[0].gen.py_ast
            cur = arch[-1]
            attr = self.sync(
                ast3.Attribute(
                    value=cast(ast3.expr, make_attr_chain(arch[:-1])),
                    attr=cur.arch_name.sym_name,
                    ctx=ast3.Load(),
                ),
                jac_node=cur,
            )
            return [attr]

        node.gen.py_ast = make_attr_chain(node.archs)

    def exit_param_var(self, node: ast.ParamVar) -> None:
        """Sub objects.

        name: Name,
        unpack: Optional[Token],
        type_tag: SubTag[ExprType],
        value: Optional[ExprType],
        """
        node.gen.py_ast = [
            self.sync(
                ast3.arg(
                    arg=node.name.sym_name,
                    annotation=(
                        cast(ast3.expr, node.type_tag.gen.py_ast[0])
                        if node.type_tag
                        else None
                    ),
                )
            )
        ]

    def exit_arch_has(self, node: ast.ArchHas) -> None:
        """Sub objects.

        is_static: bool,
        access: Optional[SubTag[Token]],
        vars: SubNodeList[HasVar],
        is_frozen: bool,
        doc: Optional[String],
        """
        if node.doc:
            doc = self.sync(
                ast3.Expr(value=cast(ast3.expr, node.doc.gen.py_ast[0])),
                jac_node=node.doc,
            )
            if isinstance(doc, ast3.AST) and isinstance(node.vars.gen.py_ast, list):
                node.gen.py_ast = [doc] + node.vars.gen.py_ast
            else:
                raise self.ice()
        else:
            node.gen.py_ast = node.vars.gen.py_ast  # TODO: This is a list

    def exit_has_var(self, node: ast.HasVar) -> None:
        """Sub objects.

        name: Name,
        type_tag: SubTag[Expr],
        value: Optional[Expr],
        semstr: Optional[String] = None,
        """
        annotation = node.type_tag.gen.py_ast[0] if node.type_tag else None

        is_static_var = (
            node.parent
            and node.parent.parent
            and isinstance(node.parent.parent, ast.ArchHas)
            and node.parent.parent.is_static
        )

        is_in_class = (
            node.parent
            and node.parent.parent
            and node.parent.parent.parent
            and (
                (
                    isinstance(node.parent.parent.parent, ast.Architype)
                    and node.parent.parent.parent.arch_type.name == Tok.KW_CLASS
                )
                or (
                    node.parent.parent.parent.parent
                    and isinstance(node.parent.parent.parent.parent, ast.Architype)
                    and node.parent.parent.parent.parent.arch_type.name == Tok.KW_CLASS
                )
            )
        )

        value = None

        if is_in_class:
            value = cast(ast3.expr, node.value.gen.py_ast[0]) if node.value else None
        elif is_static_var:
            annotation = self.sync(
                ast3.Subscript(
                    value=self.sync(ast3.Name(id="ClassVar", ctx=ast3.Load())),
                    slice=cast(ast3.expr, annotation),
                    ctx=ast3.Load(),
                )
            )
            value = cast(ast3.expr, node.value.gen.py_ast[0]) if node.value else None
        elif node.defer:
            value = self.sync(
                ast3.Call(
                    func=self.jaclib_obj("field"),
                    args=[],
                    keywords=[
                        self.sync(
                            ast3.keyword(
                                arg="init",
                                value=self.sync(ast3.Constant(value=False)),
                            )
                        )
                    ],
                ),
            )
        elif node.value:
            if isinstance(node.value.gen.py_ast[0], ast3.Constant):
                value = cast(ast3.expr, node.value.gen.py_ast[0])
            else:
                value = self.sync(
                    ast3.Call(
                        func=self.jaclib_obj("field"),
                        args=[],
                        keywords=[
                            self.sync(
                                ast3.keyword(
                                    arg="factory",
                                    value=self.sync(
                                        ast3.Lambda(
                                            args=self.sync(
                                                ast3.arguments(
                                                    posonlyargs=[],
                                                    args=[],
                                                    kwonlyargs=[],
                                                    vararg=None,
                                                    kwarg=None,
                                                    kw_defaults=[],
                                                    defaults=[],
                                                )
                                            ),
                                            body=cast(
                                                ast3.expr,
                                                node.value.gen.py_ast[0],
                                            ),
                                        )
                                    ),
                                ),
                            )
                        ],
                    ),
                )

        node.gen.py_ast = [
            self.sync(
                ast3.AnnAssign(
                    target=cast(
                        ast3.Name | ast3.Attribute | ast3.Subscript,
                        node.name.gen.py_ast[0],
                    ),
                    annotation=(
                        cast(ast3.expr, annotation)
                        if annotation
                        else ast3.Constant(value=None)
                    ),
                    value=value,
                    simple=int(isinstance(node.name, ast.Name)),
                )
            )
        ]

    def exit_typed_ctx_block(self, node: ast.TypedCtxBlock) -> None:
        """Sub objects.

        type_ctx: ExprType,
        body: SubNodeList[CodeBlockStmt],
        """
        # TODO: Come back

    def exit_if_stmt(self, node: ast.IfStmt) -> None:
        """Sub objects.

        condition: ExprType,
        body: SubNodeList[CodeBlockStmt],
        else_body: Optional[ElseStmt | ElseIf],
        """
        node.gen.py_ast = [
            self.sync(
                ast3.If(
                    test=cast(ast3.expr, node.condition.gen.py_ast[0]),
                    body=cast(list[ast3.stmt], self.resolve_stmt_block(node.body)),
                    orelse=(
                        cast(list[ast3.stmt], node.else_body.gen.py_ast)
                        if node.else_body
                        else []
                    ),
                )
            )
        ]

    def exit_else_if(self, node: ast.ElseIf) -> None:
        """Sub objects.

        condition: ExprType,
        body: SubNodeList[CodeBlockStmt],
        else_body: Optional[ElseStmt | ElseIf],
        """
        node.gen.py_ast = [
            self.sync(
                ast3.If(
                    test=cast(ast3.expr, node.condition.gen.py_ast[0]),
                    body=cast(list[ast3.stmt], self.resolve_stmt_block(node.body)),
                    orelse=(
                        cast(list[ast3.stmt], node.else_body.gen.py_ast)
                        if node.else_body
                        else []
                    ),
                )
            )
        ]

    def exit_else_stmt(self, node: ast.ElseStmt) -> None:
        """Sub objects.

        body: SubNodeList[CodeBlockStmt],
        """
        node.gen.py_ast = self.resolve_stmt_block(node.body)

    def exit_expr_stmt(self, node: ast.ExprStmt) -> None:
        """Sub objects.

        expr: ExprType,
        in_fstring: bool,
        """
        node.gen.py_ast = [
            (
                self.sync(ast3.Expr(value=cast(ast3.expr, node.expr.gen.py_ast[0])))
                if not node.in_fstring
                else self.sync(
                    ast3.FormattedValue(
                        value=cast(ast3.expr, node.expr.gen.py_ast[0]),
                        conversion=-1,
                        format_spec=None,
                    )
                )
            )
        ]

    def exit_try_stmt(self, node: ast.TryStmt) -> None:
        """Sub objects.

        body: SubNodeList[CodeBlockStmt],
        excepts: Optional[SubNodeList[Except]],
        else_body: Optional[ElseStmt],
        finally_body: Optional[FinallyStmt],
        """
        node.gen.py_ast = [
            self.sync(
                ast3.Try(
                    body=cast(list[ast3.stmt], self.resolve_stmt_block(node.body)),
                    handlers=(
                        [cast(ast3.ExceptHandler, i) for i in node.excepts.gen.py_ast]
                        if node.excepts
                        else []
                    ),
                    orelse=(
                        [cast(ast3.stmt, i) for i in node.else_body.gen.py_ast]
                        if node.else_body
                        else []
                    ),
                    finalbody=(
                        [cast(ast3.stmt, i) for i in node.finally_body.gen.py_ast]
                        if node.finally_body
                        else []
                    ),
                )
            )
        ]

    def exit_except(self, node: ast.Except) -> None:
        """Sub objects.

        ex_type: ExprType,
        name: Optional[Name],
        body: SubNodeList[CodeBlockStmt],
        """
        node.gen.py_ast = [
            self.sync(
                ast3.ExceptHandler(
                    type=(
                        cast(ast3.expr, node.ex_type.gen.py_ast[0])
                        if node.ex_type
                        else None
                    ),
                    name=node.name.sym_name if node.name else None,
                    body=[
                        cast(ast3.stmt, stmt)
                        for stmt in self.resolve_stmt_block(node.body)
                    ],
                )
            )
        ]

    def exit_finally_stmt(self, node: ast.FinallyStmt) -> None:
        """Sub objects.

        body: SubNodeList[CodeBlockStmt],
        """
        node.gen.py_ast = self.resolve_stmt_block(node.body)

    def exit_iter_for_stmt(self, node: ast.IterForStmt) -> None:
        """Sub objects.

        iter: Assignment,
        is_async: bool,
        condition: ExprType,
        count_by: ExprType,
        body: SubNodeList[CodeBlockStmt],
        else_body: Optional[ElseStmt],
        """
        py_nodes: list[ast3.AST] = []
        body = node.body.gen.py_ast
        if (
            isinstance(body, list)
            and isinstance(node.count_by.gen.py_ast[0], ast3.AST)
            and isinstance(node.iter.gen.py_ast[0], ast3.AST)
        ):
            body += [node.count_by.gen.py_ast[0]]
        else:
            raise self.ice()
        py_nodes.append(node.iter.gen.py_ast[0])
        py_nodes.append(
            self.sync(
                ast3.While(
                    test=cast(ast3.expr, node.condition.gen.py_ast[0]),
                    body=[cast(ast3.stmt, stmt) for stmt in body],
                    orelse=(
                        [cast(ast3.stmt, stmt) for stmt in node.else_body.gen.py_ast]
                        if node.else_body
                        else []
                    ),
                )
            )
        )
        node.gen.py_ast = py_nodes

    def exit_in_for_stmt(self, node: ast.InForStmt) -> None:
        """Sub objects.

        target: Expr,
        is_async: bool,
        collection: Expr,
        body: SubNodeList[CodeBlockStmt],
        else_body: Optional[ElseStmt],
        """
        for_node = ast3.AsyncFor if node.is_async else ast3.For
        node.gen.py_ast = [
            self.sync(
                for_node(
                    target=cast(ast3.expr, node.target.gen.py_ast[0]),
                    iter=cast(ast3.expr, node.collection.gen.py_ast[0]),
                    body=[
                        cast(ast3.stmt, stmt)
                        for stmt in self.resolve_stmt_block(node.body)
                    ],
                    orelse=(
                        [cast(ast3.stmt, stmt) for stmt in node.else_body.gen.py_ast]
                        if node.else_body
                        else []
                    ),
                )
            )
        ]

    def exit_while_stmt(self, node: ast.WhileStmt) -> None:
        """Sub objects.

        condition: ExprType,
        body: SubNodeList[CodeBlockStmt],
        """
        node.gen.py_ast = [
            self.sync(
                ast3.While(
                    test=cast(ast3.expr, node.condition.gen.py_ast[0]),
                    body=[
                        cast(ast3.stmt, stmt)
                        for stmt in self.resolve_stmt_block(node.body)
                    ],
                    orelse=[],
                )
            )
        ]

    def exit_with_stmt(self, node: ast.WithStmt) -> None:
        """Sub objects.

        is_async: bool,
        exprs: SubNodeList[ExprAsItem],
        body: SubNodeList[CodeBlockStmt],
        """
        with_node = ast3.AsyncWith if node.is_async else ast3.With
        node.gen.py_ast = [
            self.sync(
                with_node(
                    items=[cast(ast3.withitem, item) for item in node.exprs.gen.py_ast],
                    body=[
                        cast(ast3.stmt, stmt)
                        for stmt in self.resolve_stmt_block(node.body)
                    ],
                )
            )
        ]

    def exit_expr_as_item(self, node: ast.ExprAsItem) -> None:
        """Sub objects.

        expr: ExprType,
        alias: Optional[ExprType],
        """
        node.gen.py_ast = [
            self.sync(
                ast3.withitem(
                    context_expr=cast(ast3.expr, node.expr.gen.py_ast[0]),
                    optional_vars=(
                        cast(ast3.expr, node.alias.gen.py_ast[0])
                        if node.alias
                        else None
                    ),
                )
            )
        ]

    def exit_raise_stmt(self, node: ast.RaiseStmt) -> None:
        """Sub objects.

        cause: Optional[ExprType],
        from_target: Optional[ExprType],
        """
        node.gen.py_ast = [
            self.sync(
                ast3.Raise(
                    exc=(
                        cast(ast3.expr, node.cause.gen.py_ast[0])
                        if node.cause
                        else None
                    ),
                    cause=(
                        cast(ast3.expr, node.from_target.gen.py_ast[0])
                        if node.from_target
                        else None
                    ),
                )
            )
        ]

    def exit_assert_stmt(self, node: ast.AssertStmt) -> None:
        """Sub objects.

        condition: ExprType,
        error_msg: Optional[ExprType],
        """
        node.gen.py_ast = [
            self.sync(
                ast3.Assert(
                    test=cast(ast3.expr, node.condition.gen.py_ast[0]),
                    msg=(
                        cast(ast3.expr, node.error_msg.gen.py_ast[0])
                        if node.error_msg
                        else None
                    ),
                )
            )
        ]

    def exit_check_stmt(self, node: ast.CheckStmt) -> None:
        """Sub objects.

        target: ExprType,
        """
        # TODO: Here is the list of assertions which are not implemented instead a simpler version of them will work.
        # ie. [] == [] will be assertEqual instead of assertListEqual. However I don't think this is needed since it can
        # only detected if both operand are compile time literal list or type inferable.
        #
        #   assertAlmostEqual
        #   assertNotAlmostEqual
        #   assertSequenceEqual
        #   assertListEqual
        #   assertTupleEqual
        #   assertSetEqual
        #   assertDictEqual
        #   assertCountEqual
        #   assertMultiLineEqual
        #   assertRaisesRegex
        #   assertWarnsRegex
        #   assertRegex
        #   assertNotRegex

        # The return type "struct" for the bellow check_node_isinstance_call.
        @dataclass
        class CheckNodeIsinstanceCallResult:
            isit: bool = False
            inst: ast3.AST | None = None
            clss: ast3.AST | None = None

        # This will check if a node is `isinstance(<expr>, <expr>)`, we're
        # using a function because it's reusable to check not isinstance(<expr>, <expr>).
        def check_node_isinstance_call(
            node: ast.FuncCall,
        ) -> CheckNodeIsinstanceCallResult:

            # Ensure the type of the FuncCall node is SubNodeList[Expr]
            # since the type can be: Optional[SubNodeList[Expr | KWPair]].
            if not (
                node.params is not None
                and len(node.params.items) == 2
                and isinstance(node.params.items[0], ast.Expr)
                and isinstance(node.params.items[1], ast.Expr)
            ):
                return CheckNodeIsinstanceCallResult()

            func = node.target.gen.py_ast[0]
            if not (isinstance(func, ast3.Name) and func.id == "isinstance"):
                return CheckNodeIsinstanceCallResult()

            return CheckNodeIsinstanceCallResult(
                True,
                node.params.items[0].gen.py_ast[0],
                node.params.items[1].gen.py_ast[0],
            )

        # By default the check expression will become assertTrue(<expr>), unless any pattern detected.
        assert_func_name = "assertTrue"
        assert_args_list = node.target.gen.py_ast

        # Compare operations. Note that We're only considering the compare
        # operation with a single operation ie. a < b < c is  ignored here.
        if (
            isinstance(node.target, ast.CompareExpr)
            and isinstance(node.target.gen.py_ast[0], ast3.Compare)
            and len(node.target.ops) == 1
        ):
            expr: ast.CompareExpr = node.target
            opty: ast.Token = expr.ops[0]

            optype2fn = {
                Tok.EE.name: "assertEqual",
                Tok.NE.name: "assertNotEqual",
                Tok.LT.name: "assertLess",
                Tok.LTE.name: "assertLessEqual",
                Tok.GT.name: "assertGreater",
                Tok.GTE.name: "assertGreaterEqual",
                Tok.KW_IN.name: "assertIn",
                Tok.KW_NIN.name: "assertNotIn",
                Tok.KW_IS.name: "assertIs",
                Tok.KW_ISN.name: "assertIsNot",
            }

            if opty.name in optype2fn:
                assert_func_name = optype2fn[opty.name]
                assert_args_list = [
                    expr.left.gen.py_ast[0],
                    expr.rights[0].gen.py_ast[0],
                ]

                # Override for <expr> is None.
                if opty.name == Tok.KW_IS and isinstance(expr.rights[0], ast.Null):
                    assert_func_name = "assertIsNone"
                    assert_args_list.pop()

                # Override for <expr> is not None.
                elif opty.name == Tok.KW_ISN and isinstance(expr.rights[0], ast.Null):
                    assert_func_name = "assertIsNotNone"
                    assert_args_list.pop()

        # Check if 'isinstance' is called.
        elif isinstance(node.target, ast.FuncCall) and isinstance(
            node.target.gen.py_ast[0], ast3.Call
        ):
            res = check_node_isinstance_call(node.target)
            if res.isit:
                # These assertions will make mypy happy.
                assert isinstance(res.inst, ast3.AST)
                assert isinstance(res.clss, ast3.AST)
                assert_func_name = "assertIsInstance"
                assert_args_list = [res.inst, res.clss]

        # Check if 'not isinstance(<expr>, <expr>)' is called.
        elif (
            isinstance(node.target, ast.UnaryExpr)
            and isinstance(node.target, ast.UnaryExpr)
            and isinstance(node.target.operand, ast.FuncCall)
            and isinstance(node.target.operand, ast.UnaryExpr)
        ):
            res = check_node_isinstance_call(node.target.operand)
            if res.isit:
                # These assertions will make mypy happy.
                assert isinstance(res.inst, ast3.AST)
                assert isinstance(res.clss, ast3.AST)
                assert_func_name = "assertIsNotInstance"
                assert_args_list = [res.inst, res.clss]

        # NOTE That the almost equal is NOT a builtin function of jaclang and won't work outside of the
        # check statement. And we're hacking the node here. Not sure if this is a hacky workaround to support
        # the almost equal functionality (snice there is no almost equal operator in jac and never needed ig.).

        # Check if 'almostEqual' is called.
        if isinstance(node.target, ast.FuncCall) and isinstance(
            node.target.gen.py_ast[0], ast3.Call
        ):
            func = node.target.target
            if isinstance(func, ast.Name) and func.value == "almostEqual":
                assert_func_name = "assertAlmostEqual"
                assert_args_list = []
                if node.target.params is not None:
                    for param in node.target.params.items:
                        assert_args_list.append(param.gen.py_ast[0])

        # assert_func_expr = "Con.JAC_CHECK.value.assertXXX"
        assert_func_expr: ast3.Attribute = self.sync(
            ast3.Attribute(
                value=self.sync(ast3.Name(id=Con.JAC_CHECK.value, ctx=ast3.Load())),
                attr=assert_func_name,
                ctx=ast3.Load(),
            )
        )

        # assert_call_expr = "(Con.JAC_CHECK.value.assertXXX)(args)"
        assert_call_expr: ast3.Call = self.sync(
            ast3.Call(
                func=assert_func_expr,
                args=[cast(ast3.expr, arg) for arg in assert_args_list],
                keywords=[],
            )
        )

        node.gen.py_ast = [self.sync(ast3.Expr(assert_call_expr))]

    def exit_ctrl_stmt(self, node: ast.CtrlStmt) -> None:
        """Sub objects.

        ctrl: Token,
        """
        if node.ctrl.name == Tok.KW_BREAK:
            node.gen.py_ast = [self.sync(ast3.Break())]
        elif node.ctrl.name == Tok.KW_CONTINUE:
            node.gen.py_ast = [self.sync(ast3.Continue())]
        elif node.ctrl.name == Tok.KW_SKIP:
            node.gen.py_ast = [self.sync(ast3.Return(value=None))]

    def exit_delete_stmt(self, node: ast.DeleteStmt) -> None:
        """Transforms DeleteStmt into Python AST with destroy call and deletion."""

        # Creating a copy of the node to have separate ctx for each delete target
        # since we are generating both Jac.destroy and Python del statements.
        node_copy = copy.deepcopy(node)
        targets = (
            node_copy.target.values.gen.py_ast
            if isinstance(node_copy.target, ast.TupleVal) and node_copy.target.values
            else node_copy.target.gen.py_ast
        )
        for target in targets if isinstance(targets, list) else [targets[0]]:
            if hasattr(target, "ctx"):
                target.ctx = ast3.Load()

<<<<<<< HEAD
        destroy_expr = ast3.Expr(
            value=self.sync(
                ast3.Call(
                    func=self.sync(
                        ast3.Attribute(
                            value=self.jaclib_obj(Con.JAC_FEATURE.value),
                            attr="destroy",
                            ctx=ast3.Load(),
                        )
                    ),
                    args=targets,
                    keywords=[],
=======
        target: SubNodeList[AtomType],
        """
        node.gen.py_ast = [
            self.sync(
                ast3.Delete(
                    targets=(
                        cast(list[ast3.expr], node.target.values.gen.py_ast)
                        if isinstance(node.target, ast.TupleVal) and node.target.values
                        else cast(list[ast3.expr], node.target.gen.py_ast)
                    )
>>>>>>> f1282aeb
                )
            )
        )

        delete_stmt = self.sync(
            ast3.Delete(
                targets=(
                    node.target.values.gen.py_ast
                    if isinstance(node.target, ast.TupleVal) and node.target.values
                    else node.target.gen.py_ast
                )
            )
        )

        node.gen.py_ast = [
            self.sync(destroy_expr),
            self.sync(delete_stmt),
        ]

    def exit_report_stmt(self, node: ast.ReportStmt) -> None:
        """Sub objects.

        expr: ExprType,
        """
        node.gen.py_ast = [
            self.sync(
                ast3.Expr(
                    value=self.sync(
                        self.sync(
                            ast3.Call(
                                func=self.jaclib_obj("report"),
                                args=cast(list[ast3.expr], node.expr.gen.py_ast),
                                keywords=[],
                            )
                        )
                    )
                )
            )
        ]

    def exit_return_stmt(self, node: ast.ReturnStmt) -> None:
        """Sub objects.

        expr: Optional[ExprType],
        """
        node.gen.py_ast = [
            self.sync(
                ast3.Return(
                    value=(
                        cast(ast3.expr, node.expr.gen.py_ast[0]) if node.expr else None
                    )
                )
            )
        ]

    def exit_yield_expr(self, node: ast.YieldExpr) -> None:
        """Sub objects.

        expr: Optional[ExprType],
        """
        if not node.with_from:
            node.gen.py_ast = [
                self.sync(
                    ast3.Yield(
                        value=(
                            cast(ast3.expr, node.expr.gen.py_ast[0])
                            if node.expr
                            else None
                        )
                    )
                )
            ]
        else:
            node.gen.py_ast = [
                self.sync(
                    ast3.YieldFrom(
                        value=(
                            cast(ast3.expr, node.expr.gen.py_ast[0])
                            if node.expr
                            else self.sync(ast3.Constant(value=None))
                        )
                    )
                )
            ]

    def exit_ignore_stmt(self, node: ast.IgnoreStmt) -> None:
        """Sub objects.

        target: ExprType,
        """
        walker = self.sync(
            ast3.Name(id="self", ctx=ast3.Load())
            if node.from_walker
            else ast3.Name(id=Con.HERE.value, ctx=ast3.Load())
        )

        node.gen.py_ast = [
            self.sync(
                ast3.Expr(
                    value=self.sync(
                        ast3.Call(
                            func=self.jaclib_obj("ignore"),
                            args=cast(
                                list[ast3.expr], [walker, node.target.gen.py_ast[0]]
                            ),
                            keywords=[],
                        )
                    )
                )
            )
        ]

    def exit_visit_stmt(self, node: ast.VisitStmt) -> None:
        """Sub objects.

        vis_type: Optional[SubNodeList[AtomType]],
        target: ExprType,
        else_body: Optional[ElseStmt],
        """
        loc = self.sync(
            ast3.Name(id="self", ctx=ast3.Load())
            if node.from_walker
            else ast3.Name(id=Con.HERE.value, ctx=ast3.Load())
        )

        visit_call = self.sync(
            ast3.Call(
                func=self.jaclib_obj("visit"),
                args=cast(list[ast3.expr], [loc, node.target.gen.py_ast[0]]),
                keywords=[],
            )
        )

        node.gen.py_ast = [
            (
                self.sync(
                    ast3.If(
                        test=self.sync(
                            ast3.UnaryOp(
                                op=self.sync(ast3.Not()),
                                operand=visit_call,
                            )
                        ),
                        body=cast(list[ast3.stmt], node.else_body.gen.py_ast),
                        orelse=[],
                    )
                )
                if node.else_body
                else self.sync(ast3.Expr(value=visit_call))
            )
        ]

    def exit_revisit_stmt(self, node: ast.RevisitStmt) -> None:
        """Sub objects.

        hops: Optional[ExprType],
        else_body: Optional[ElseStmt],
        """
        self.log_warning("Revisit not used in Jac", node)
        node.gen.py_ast = [
            self.sync(ast3.Expr(value=self.sync(ast3.Constant(value=None))))
        ]

    def exit_disengage_stmt(self, node: ast.DisengageStmt) -> None:
        """Sub objects."""
        loc = self.sync(
            ast3.Name(id="self", ctx=ast3.Load())
            if node.from_walker
            else ast3.Name(id=Con.HERE.value, ctx=ast3.Load())
        )
        node.gen.py_ast = [
            self.sync(
                ast3.Return(
                    self.sync(
                        self.sync(
                            ast3.Call(
                                func=self.jaclib_obj("disengage"),
                                args=[loc],
                                keywords=[],
                            )
                        )
                    )
                )
            ),
        ]

    def exit_await_expr(self, node: ast.AwaitExpr) -> None:
        """Sub objects.

        target: ExprType,
        """
        node.gen.py_ast = [
            self.sync(ast3.Await(value=cast(ast3.expr, node.target.gen.py_ast[0])))
        ]

    def exit_global_stmt(self, node: ast.GlobalStmt) -> None:
        """Sub objects.

        target: SubNodeList[NameType],
        """
        py_nodes = []
        for x in node.target.items:
            py_nodes.append(
                self.sync(
                    ast3.Global(names=[x.sym_name]),
                    jac_node=x,
                )
            )
        node.gen.py_ast = [*py_nodes]

    def exit_non_local_stmt(self, node: ast.NonLocalStmt) -> None:
        """Sub objects.

        target: SubNodeList[NameType],
        """
        py_nodes = []
        for x in node.target.items:
            py_nodes.append(
                self.sync(
                    ast3.Nonlocal(names=[x.sym_name]),
                    jac_node=x,
                )
            )
        node.gen.py_ast = [*py_nodes]

    def exit_assignment(self, node: ast.Assignment) -> None:
        """Sub objects.

        target: SubNodeList[AtomType],
        value: Optional[ExprType | YieldStmt],
        type_tag: Optional[SubTag[ExprType]],
        mutable: bool =True,
        """
        value = (
            node.value.gen.py_ast[0]
            if node.value
            else (
                self.sync(
                    ast3.Call(
                        func=self.sync(ast3.Name(id="auto", ctx=ast3.Load())),
                        args=[],
                        keywords=[],
                    )
                )
                if node.is_enum_stmt
                else None if node.type_tag else self.ice()
            )
        )
        if node.type_tag:
            node.gen.py_ast = [
                self.sync(
                    ast3.AnnAssign(
                        target=cast(ast3.Name, node.target.items[0].gen.py_ast[0]),
                        annotation=cast(ast3.expr, node.type_tag.gen.py_ast[0]),
                        value=(
                            cast(ast3.expr, node.value.gen.py_ast[0])
                            if node.value
                            else None
                        ),
                        simple=int(isinstance(node.target.gen.py_ast[0], ast3.Name)),
                    )
                )
            ]
        elif node.aug_op:
            node.gen.py_ast = [
                self.sync(
                    ast3.AugAssign(
                        target=cast(ast3.Name, node.target.items[0].gen.py_ast[0]),
                        op=cast(ast3.operator, node.aug_op.gen.py_ast[0]),
                        value=(
                            cast(ast3.expr, value)
                            if isinstance(value, ast3.expr)
                            else ast3.Constant(value=None)
                        ),
                    )
                )
            ]
        else:
            node.gen.py_ast = [
                self.sync(
                    ast3.Assign(
                        targets=cast(list[ast3.expr], node.target.gen.py_ast),
                        value=(
                            cast(ast3.expr, value)
                            if isinstance(value, ast3.expr)
                            else ast3.Constant(value=None)
                        ),
                    )
                )
            ]

    def exit_binary_expr(self, node: ast.BinaryExpr) -> None:
        """Sub objects.

        left: ExprType,
        right: ExprType,
        op: Token | DisconnectOp | ConnectOp,
        """
        if isinstance(node.op, ast.ConnectOp):
            left = (
                node.right.gen.py_ast[0]
                if node.op.edge_dir == EdgeDir.IN
                else node.left.gen.py_ast[0]
            )
            right = (
                node.left.gen.py_ast[0]
                if node.op.edge_dir == EdgeDir.IN
                else node.right.gen.py_ast[0]
            )

            keywords = [
                self.sync(ast3.keyword(arg="left", value=cast(ast3.expr, left))),
                self.sync(ast3.keyword(arg="right", value=cast(ast3.expr, right))),
            ]

            if node.op.conn_type:
                keywords.append(
                    self.sync(
                        ast3.keyword(
                            arg="edge",
                            value=cast(ast3.expr, node.op.conn_type.gen.py_ast[0]),
                        )
                    )
                )

            if node.op.edge_dir == EdgeDir.ANY:
                keywords.append(
                    self.sync(
                        ast3.keyword(
                            arg="undir", value=self.sync(ast3.Constant(value=True))
                        )
                    )
                )

            if node.op.conn_assign:
                keywords.append(
                    self.sync(
                        ast3.keyword(
                            arg="conn_assign",
                            value=cast(ast3.expr, node.op.conn_assign.gen.py_ast[0]),
                        )
                    )
                )

            node.gen.py_ast = [
                self.sync(
                    ast3.Call(
                        func=self.jaclib_obj("connect"),
                        args=[],
                        keywords=keywords,
                    )
                )
            ]

        elif isinstance(node.op, ast.DisconnectOp):
            keywords = [
                self.sync(
                    ast3.keyword(
                        arg="left", value=cast(ast3.expr, node.left.gen.py_ast[0])
                    )
                ),
                self.sync(
                    ast3.keyword(
                        arg="right", value=cast(ast3.expr, node.right.gen.py_ast[0])
                    )
                ),
            ]

            if node.op.edge_spec.edge_dir != EdgeDir.OUT:
                keywords.append(
                    self.sync(
                        ast3.keyword(
                            arg="EdgeDir",
                            value=self.sync(
                                ast3.Attribute(
                                    value=self.jaclib_obj("EdgeDir"),
                                    attr=node.op.edge_spec.edge_dir.name,
                                    ctx=ast3.Load(),
                                )
                            ),
                        )
                    )
                )

            if node.op.edge_spec.filter_cond:
                keywords.append(
                    self.sync(
                        ast3.keyword(
                            arg="filter",
                            value=cast(
                                ast3.expr,
                                node.op.edge_spec.filter_cond.gen.py_ast[0],
                            ),
                        ),
                    )
                )

            node.gen.py_ast = [
                self.sync(
                    ast3.Call(
                        func=self.jaclib_obj("disconnect"),
                        args=[],
                        keywords=keywords,
                    )
                )
            ]
        elif node.op.name in [Tok.KW_AND.value, Tok.KW_OR.value]:
            node.gen.py_ast = [
                self.sync(
                    ast3.BoolOp(
                        op=cast(ast3.boolop, node.op.gen.py_ast[0]),
                        values=[
                            cast(ast3.expr, node.left.gen.py_ast[0]),
                            cast(ast3.expr, node.right.gen.py_ast[0]),
                        ],
                    )
                )
            ]
        elif node.op.name in [Tok.WALRUS_EQ] and isinstance(
            node.left.gen.py_ast[0], ast3.Name
        ):
            node.left.gen.py_ast[0].ctx = ast3.Store()  # TODO: Short term fix
            node.gen.py_ast = [
                self.sync(
                    ast3.NamedExpr(
                        target=cast(ast3.Name, node.left.gen.py_ast[0]),
                        value=cast(ast3.expr, node.right.gen.py_ast[0]),
                    )
                )
            ]
        elif node.op.gen.py_ast and isinstance(node.op.gen.py_ast[0], ast3.AST):
            node.gen.py_ast = [
                self.sync(
                    ast3.BinOp(
                        left=cast(ast3.expr, node.left.gen.py_ast[0]),
                        right=cast(ast3.expr, node.right.gen.py_ast[0]),
                        op=cast(ast3.operator, node.op.gen.py_ast[0]),
                    )
                )
            ]
        else:
            node.gen.py_ast = self.translate_jac_bin_op(node)

    def translate_jac_bin_op(self, node: ast.BinaryExpr) -> list[ast3.AST]:
        """Translate jac binary op."""
        if isinstance(node.op, (ast.DisconnectOp, ast.ConnectOp)):
            raise self.ice()
        elif node.op.name in [
            Tok.PIPE_FWD,
            Tok.A_PIPE_FWD,
        ]:
            func_node = ast.FuncCall(
                target=node.right,
                params=(
                    node.left.values
                    if isinstance(node.left, ast.TupleVal)
                    else ast.SubNodeList(
                        items=[node.left], delim=Tok.COMMA, kid=[node.left]
                    )
                ),
                genai_call=None,
                kid=node.kid,
            )
            self.exit_func_call(func_node)
            return func_node.gen.py_ast
        elif node.op.name in [Tok.KW_SPAWN]:
            return [
                self.sync(
                    ast3.Call(
                        func=self.jaclib_obj("spawn"),
                        args=cast(
                            list[ast3.expr],
                            [node.left.gen.py_ast[0], node.right.gen.py_ast[0]],
                        ),
                        keywords=[],
                    )
                )
            ]
        elif node.op.name in [
            Tok.PIPE_BKWD,
            Tok.A_PIPE_BKWD,
        ]:
            func_node = ast.FuncCall(
                target=node.left,
                params=(
                    node.right.values
                    if isinstance(node.right, ast.TupleVal)
                    else ast.SubNodeList(
                        items=[node.right], delim=Tok.COMMA, kid=[node.right]
                    )
                ),
                genai_call=None,
                kid=node.kid,
            )
            self.exit_func_call(func_node)
            return func_node.gen.py_ast
        elif node.op.name == Tok.PIPE_FWD and isinstance(node.right, ast.TupleVal):
            self.log_error("Invalid pipe target.")
        else:
            self.log_error(
                f"Binary operator {node.op.value} not supported in bootstrap Jac"
            )
        return []

    def exit_compare_expr(self, node: ast.CompareExpr) -> None:
        """Sub objects.

        left: Expr,
        rights: list[Expr],
        ops: list[Token],
        """
        node.gen.py_ast = [
            self.sync(
                ast3.Compare(
                    left=cast(ast3.expr, node.left.gen.py_ast[0]),
                    comparators=[cast(ast3.expr, i.gen.py_ast[0]) for i in node.rights],
                    ops=[cast(ast3.cmpop, i.gen.py_ast[0]) for i in node.ops],
                )
            )
        ]

    def exit_bool_expr(self, node: ast.BoolExpr) -> None:
        """Sub objects.

        op: Token,
        values: list[Expr],
        """
        node.gen.py_ast = [
            self.sync(
                ast3.BoolOp(
                    op=cast(ast3.boolop, node.op.gen.py_ast[0]),
                    values=[cast(ast3.expr, i.gen.py_ast[0]) for i in node.values],
                )
            )
        ]

    def exit_lambda_expr(self, node: ast.LambdaExpr) -> None:
        """Sub objects.

        signature: FuncSignature,
        body: ExprType,
        """
        node.gen.py_ast = [
            self.sync(
                ast3.Lambda(
                    args=(
                        cast(ast3.arguments, node.signature.gen.py_ast[0])
                        if node.signature
                        else self.sync(
                            ast3.arguments(
                                posonlyargs=[],
                                args=[],
                                kwonlyargs=[],
                                kw_defaults=[],
                                defaults=[],
                            )
                        )
                    ),
                    body=cast(ast3.expr, node.body.gen.py_ast[0]),
                )
            )
        ]

    def exit_unary_expr(self, node: ast.UnaryExpr) -> None:
        """Sub objects.

        operand: ExprType,
        op: Token,
        """
        if node.op.name == Tok.NOT:
            node.gen.py_ast = [
                self.sync(
                    ast3.UnaryOp(
                        op=self.sync(ast3.Not()),
                        operand=cast(ast3.expr, node.operand.gen.py_ast[0]),
                    )
                )
            ]
        elif node.op.name == Tok.BW_NOT:
            node.gen.py_ast = [
                self.sync(
                    ast3.UnaryOp(
                        op=self.sync(ast3.Invert()),
                        operand=cast(ast3.expr, node.operand.gen.py_ast[0]),
                    )
                )
            ]
        elif node.op.name == Tok.PLUS:
            node.gen.py_ast = [
                self.sync(
                    ast3.UnaryOp(
                        op=self.sync(ast3.UAdd()),
                        operand=cast(ast3.expr, node.operand.gen.py_ast[0]),
                    )
                )
            ]
        elif node.op.name == Tok.MINUS:
            node.gen.py_ast = [
                self.sync(
                    ast3.UnaryOp(
                        op=self.sync(ast3.USub()),
                        operand=cast(ast3.expr, node.operand.gen.py_ast[0]),
                    )
                )
            ]
        elif node.op.name in [Tok.PIPE_FWD, Tok.KW_SPAWN, Tok.A_PIPE_FWD]:
            node.gen.py_ast = [
                self.sync(
                    ast3.Call(
                        func=cast(ast3.expr, node.operand.gen.py_ast[0]),
                        args=[],
                        keywords=[],
                    )
                )
            ]
        elif node.op.name in [Tok.STAR_MUL]:
            ctx_val = (
                node.operand.py_ctx_func()
                if isinstance(node.operand, ast.AstSymbolNode)
                else ast3.Load()
            )
            node.gen.py_ast = [
                self.sync(
                    ast3.Starred(
                        value=cast(ast3.expr, node.operand.gen.py_ast[0]),
                        ctx=cast(ast3.expr_context, ctx_val),
                    )
                )
            ]
        elif node.op.name in [Tok.STAR_POW]:
            node.gen.py_ast = node.operand.gen.py_ast
        elif node.op.name in [Tok.BW_AND]:
            node.gen.py_ast = [
                self.sync(
                    ast3.Call(
                        func=self.sync(ast3.Name(id="jobj", ctx=ast3.Load())),
                        args=[],
                        keywords=[
                            self.sync(
                                ast3.keyword(
                                    arg="id",
                                    value=cast(ast3.expr, node.operand.gen.py_ast[0]),
                                )
                            ),
                        ],
                    )
                )
            ]
        else:
            self.ice(f"Unknown Unary operator {node.op.value}")

    def exit_if_else_expr(self, node: ast.IfElseExpr) -> None:
        """Sub objects.

        condition: ExprType,
        value: ExprType,
        else_value: ExprType,
        """
        node.gen.py_ast = [
            self.sync(
                ast3.IfExp(
                    test=cast(ast3.expr, node.condition.gen.py_ast[0]),
                    body=cast(ast3.expr, node.value.gen.py_ast[0]),
                    orelse=cast(ast3.expr, node.else_value.gen.py_ast[0]),
                )
            )
        ]

    def exit_multi_string(self, node: ast.MultiString) -> None:
        """Sub objects.

        strings: Sequence[String | FString],
        """

        def get_pieces(str_seq: Sequence) -> list[str | ast3.AST]:
            """Pieces."""
            pieces: list[str | ast3.AST] = []
            for i in str_seq:
                if isinstance(i, ast.String):
                    pieces.append(i.lit_value)
                elif isinstance(i, ast.FString):
                    pieces.extend(get_pieces(i.parts.items)) if i.parts else None
                elif isinstance(i, ast.ExprStmt):
                    pieces.append(i.gen.py_ast[0])
                else:
                    raise self.ice("Multi string made of something weird.")
            return pieces

        combined_multi: list[str | bytes | ast3.AST] = []
        for item in get_pieces(node.strings):
            if (
                combined_multi
                and isinstance(item, str)
                and isinstance(combined_multi[-1], str)
            ):
                if isinstance(combined_multi[-1], str):
                    combined_multi[-1] += item
            elif (
                combined_multi
                and isinstance(item, bytes)
                and isinstance(combined_multi[-1], bytes)
            ):
                combined_multi[-1] += item
            else:
                combined_multi.append(item)
        for i in range(len(combined_multi)):
            if isinstance(combined_multi[i], (str, bytes)):
                combined_multi[i] = self.sync(ast3.Constant(value=combined_multi[i]))
        if len(combined_multi) > 1 or not isinstance(combined_multi[0], ast3.Constant):
            node.gen.py_ast = [
                self.sync(
                    ast3.JoinedStr(
                        values=[cast(ast3.expr, node) for node in combined_multi],
                    )
                )
            ]
        else:
            node.gen.py_ast = [combined_multi[0]]

    def exit_f_string(self, node: ast.FString) -> None:
        """Sub objects.

        parts: Optional[SubNodeList[String | ExprType]],
        """
        node.gen.py_ast = (
            node.parts.gen.py_ast
            if node.parts
            else [self.sync(ast3.Constant(value=""))]
        )

    def exit_list_val(self, node: ast.ListVal) -> None:
        """Sub objects.

        values: Optional[SubNodeList[ExprType]],
        """
        if isinstance(node.py_ctx_func(), ast3.Load):
            node.gen.py_ast = [
                self.sync(
                    ast3.List(
                        elts=(
                            cast(list[ast3.expr], node.values.gen.py_ast)
                            if node.values
                            else []
                        ),
                        ctx=ast3.Load(),
                    )
                )
            ]
        else:
            node.gen.py_ast = [
                self.sync(
                    ast3.List(
                        elts=(
                            [cast(ast3.expr, item) for item in node.values.gen.py_ast]
                            if node.values and node.values.gen.py_ast
                            else []
                        ),
                        ctx=cast(ast3.expr_context, node.py_ctx_func()),
                    )
                )
            ]

    def exit_set_val(self, node: ast.SetVal) -> None:
        """Sub objects.

        values: Optional[SubNodeList[ExprType]],
        """
        node.gen.py_ast = [
            self.sync(
                ast3.Set(
                    elts=(
                        [cast(ast3.expr, i) for i in node.values.gen.py_ast]
                        if node.values
                        else []
                    ),
                )
            )
        ]

    def exit_tuple_val(self, node: ast.TupleVal) -> None:
        """Sub objects.

        values: Optional[SubNodeList[ExprType | Assignment]],
        """
        node.gen.py_ast = [
            self.sync(
                ast3.Tuple(
                    elts=(
                        cast(list[ast3.expr], node.values.gen.py_ast)
                        if node.values
                        else []
                    ),
                    ctx=cast(ast3.expr_context, node.py_ctx_func()),
                )
            )
        ]

    def exit_dict_val(self, node: ast.DictVal) -> None:
        """Sub objects.

        kv_pairs: Sequence[KVPair],
        """
        node.gen.py_ast = [
            self.sync(
                ast3.Dict(
                    keys=[
                        cast(ast3.expr, x.key.gen.py_ast[0]) if x.key else None
                        for x in node.kv_pairs
                    ],
                    values=[
                        cast(ast3.expr, x.value.gen.py_ast[0]) for x in node.kv_pairs
                    ],
                )
            )
        ]

    def exit_k_v_pair(self, node: ast.KVPair) -> None:
        """Sub objects.

        key: ExprType,
        value: ExprType,
        """
        # Processed elsewhere

    def exit_k_w_pair(self, node: ast.KWPair) -> None:
        """Sub objects.

        key: NameType,
        value: ExprType,
        """
        node.gen.py_ast = [
            self.sync(
                ast3.keyword(
                    arg=node.key.sym_name if node.key else None,
                    value=cast(ast3.expr, node.value.gen.py_ast[0]),
                )
            )
        ]

    def exit_inner_compr(self, node: ast.InnerCompr) -> None:
        """Sub objects.

        out_expr: ExprType,
        target: ExprType,
        collection: ExprType,
        conditional: Optional[ExprType],
        """
        node.gen.py_ast = [
            self.sync(
                ast3.comprehension(
                    target=cast(ast3.expr, node.target.gen.py_ast[0]),
                    iter=cast(ast3.expr, node.collection.gen.py_ast[0]),
                    ifs=(
                        [cast(ast3.expr, x.gen.py_ast[0]) for x in node.conditional]
                        if node.conditional
                        else []
                    ),
                    is_async=0,
                )
            )
        ]

    def exit_list_compr(self, node: ast.ListCompr) -> None:
        """Sub objects.

        out_expr: ExprType,
        compr: list[InnerCompr]
        """
        node.gen.py_ast = [
            self.sync(
                ast3.ListComp(
                    elt=cast(ast3.expr, node.out_expr.gen.py_ast[0]),
                    generators=cast(
                        list[ast3.comprehension], [i.gen.py_ast[0] for i in node.compr]
                    ),
                )
            )
        ]

    def exit_gen_compr(self, node: ast.GenCompr) -> None:
        """Sub objects.

        out_expr: ExprType,
        compr: list[InnerCompr]
        """
        node.gen.py_ast = [
            self.sync(
                ast3.GeneratorExp(
                    elt=cast(ast3.expr, node.out_expr.gen.py_ast[0]),
                    generators=[
                        cast(ast3.comprehension, i.gen.py_ast[0]) for i in node.compr
                    ],
                )
            )
        ]

    def exit_set_compr(self, node: ast.SetCompr) -> None:
        """Sub objects.

        out_expr: ExprType,
        compr: list[InnerCompr]
        """
        node.gen.py_ast = [
            self.sync(
                ast3.SetComp(
                    elt=cast(ast3.expr, node.out_expr.gen.py_ast[0]),
                    generators=[
                        cast(ast3.comprehension, i.gen.py_ast[0]) for i in node.compr
                    ],
                )
            )
        ]

    def exit_dict_compr(self, node: ast.DictCompr) -> None:
        """Sub objects.

        kv_pair: KVPair,
        names: SubNodeList[AtomType],
        collection: ExprType,
        conditional: Optional[ExprType],
        """
        node.gen.py_ast = [
            self.sync(
                ast3.DictComp(
                    key=(
                        cast(ast3.expr, node.kv_pair.key.gen.py_ast[0])
                        if node.kv_pair.key
                        else cast(ast3.expr, ast3.Constant(value=None))
                    ),
                    value=cast(ast3.expr, node.kv_pair.value.gen.py_ast[0]),
                    generators=[
                        cast(ast3.comprehension, i.gen.py_ast[0]) for i in node.compr
                    ],
                )
            )
        ]

    def exit_atom_trailer(self, node: ast.AtomTrailer) -> None:
        """Sub objects.

        target: Expr,
        right: AtomExpr | Expr,
        is_attr: bool,
        is_null_ok: bool,
        is_genai: bool = False,
        """
        if node.is_genai:
            node.gen.py_ast = []
        if node.is_attr:
            if isinstance(node.right, ast.AstSymbolNode):
                node.gen.py_ast = [
                    self.sync(
                        ast3.Attribute(
                            value=cast(ast3.expr, node.target.gen.py_ast[0]),
                            attr=(node.right.sym_name),
                            ctx=cast(ast3.expr_context, node.right.py_ctx_func()),
                        )
                    )
                ]
            else:
                self.log_error("Invalid attribute access")
        elif isinstance(node.right, ast.FilterCompr):
            node.gen.py_ast = [
                self.sync(
                    ast3.Call(
                        func=self.jaclib_obj("filter"),
                        args=[],
                        keywords=[
                            self.sync(
                                ast3.keyword(
                                    arg="items",
                                    value=cast(ast3.expr, node.target.gen.py_ast[0]),
                                )
                            ),
                            self.sync(
                                ast3.keyword(
                                    arg="func",
                                    value=cast(ast3.expr, node.right.gen.py_ast[0]),
                                )
                            ),
                        ],
                    )
                )
            ]
        elif isinstance(node.right, ast.AssignCompr):
            node.gen.py_ast = [
                self.sync(
                    ast3.Call(
                        func=self.jaclib_obj("assign"),
                        args=cast(
                            list[ast3.expr],
                            [node.target.gen.py_ast[0], node.right.gen.py_ast[0]],
                        ),
                        keywords=[],
                    )
                )
            ]
        else:
            node.gen.py_ast = [
                self.sync(
                    ast3.Subscript(
                        value=cast(ast3.expr, node.target.gen.py_ast[0]),
                        slice=cast(ast3.expr, node.right.gen.py_ast[0]),
                        ctx=(
                            cast(ast3.expr_context, node.right.py_ctx_func())
                            if isinstance(node.right, ast.AstSymbolNode)
                            else ast3.Load()
                        ),
                    )
                )
            ]
            node.right.gen.py_ast[0].ctx = ast3.Load()  # type: ignore
        if node.is_null_ok:
            if isinstance(node.gen.py_ast[0], ast3.Attribute):
                node.gen.py_ast[0].value = self.sync(
                    ast3.Name(id="__jac_tmp", ctx=ast3.Load())
                )
            node.gen.py_ast = [
                self.sync(
                    ast3.IfExp(
                        test=self.sync(
                            ast3.NamedExpr(
                                target=self.sync(
                                    ast3.Name(id="__jac_tmp", ctx=ast3.Store())
                                ),
                                value=cast(ast3.expr, node.target.gen.py_ast[0]),
                            )
                        ),
                        body=cast(ast3.expr, node.gen.py_ast[0]),
                        orelse=self.sync(ast3.Constant(value=None)),
                    )
                )
            ]

    def exit_atom_unit(self, node: ast.AtomUnit) -> None:
        """Sub objects.

        value: AtomType | ExprType,
        is_paren: bool,
        """
        node.gen.py_ast = node.value.gen.py_ast

    def by_llm_call(
        self,
        model: ast3.AST,
        model_params: dict[str, ast.Expr],
        scope: ast3.AST,
        inputs: Sequence[Optional[ast3.AST]],
        outputs: Sequence[Optional[ast3.AST]] | ast3.Call,
        action: Optional[ast3.AST],
        include_info: list[tuple[str, ast3.AST]],
        exclude_info: list[tuple[str, ast3.AST]],
    ) -> ast3.Call:
        """Return the LLM Call, e.g. _Jac.with_llm()."""
        # to avoid circular import
        from jaclang.runtimelib.feature import JacFeature

        return JacFeature.by_llm_call(
            self,
            model,
            model_params,
            scope,
            inputs,
            outputs,
            action,
            include_info,
            exclude_info,
        )

    def get_by_llm_call_args(self, node: ast.FuncCall) -> dict:
        """Get the arguments for the by_llm_call."""
        # to avoid circular import
        from jaclang.runtimelib.feature import JacFeature

        return JacFeature.get_by_llm_call_args(self, node)

    def exit_func_call(self, node: ast.FuncCall) -> None:
        """Sub objects.

        target: Expr,
        params: Optional[SubNodeList[Expr | KWPair]],
        """
        func = node.target.gen.py_ast[0]
        args = []
        keywords = []
        if node.params and len(node.params.items) > 0:
            for x in node.params.items:
                if isinstance(x, ast.UnaryExpr) and x.op.name == Tok.STAR_POW:
                    keywords.append(
                        self.sync(
                            ast3.keyword(
                                value=cast(ast3.expr, x.operand.gen.py_ast[0])
                            ),
                            x,
                        )
                    )
                elif isinstance(x, ast.Expr):
                    args.append(x.gen.py_ast[0])
                elif isinstance(x, ast.KWPair) and isinstance(
                    x.gen.py_ast[0], ast3.keyword
                ):
                    keywords.append(x.gen.py_ast[0])
                else:
                    self.ice("Invalid Parameter")
        if node.genai_call:
            by_llm_call_args = self.get_by_llm_call_args(node)
            node.gen.py_ast = [self.sync(self.by_llm_call(**by_llm_call_args))]
        else:
            node.gen.py_ast = [
                self.sync(
                    ast3.Call(
                        func=cast(ast3.expr, func),
                        args=[cast(ast3.expr, arg) for arg in args],
                        keywords=keywords,
                    )
                )
            ]

    def exit_index_slice(self, node: ast.IndexSlice) -> None:
        """Sub objects.

        slices: list[IndexSlice.Slice],
        is_range: bool,
        """
        if node.is_range:
            if len(node.slices) > 1:  # Multiple slices. Example arr[a:b, c:d]
                node.gen.py_ast = [
                    self.sync(
                        ast3.Tuple(
                            elts=[
                                self.sync(
                                    ast3.Slice(
                                        lower=(
                                            cast(ast3.expr, slice.start.gen.py_ast[0])
                                            if slice.start
                                            else None
                                        ),
                                        upper=(
                                            cast(ast3.expr, slice.stop.gen.py_ast[0])
                                            if slice.stop
                                            else None
                                        ),
                                        step=(
                                            cast(ast3.expr, slice.step.gen.py_ast[0])
                                            if slice.step
                                            else None
                                        ),
                                    )
                                )
                                for slice in node.slices
                            ],
                            ctx=ast3.Load(),
                        )
                    )
                ]
            elif len(node.slices) == 1:  # Single slice. Example arr[a]
                slice = node.slices[0]
                node.gen.py_ast = [
                    self.sync(
                        ast3.Slice(
                            lower=(
                                cast(ast3.expr, slice.start.gen.py_ast[0])
                                if slice.start
                                else None
                            ),
                            upper=(
                                cast(ast3.expr, slice.stop.gen.py_ast[0])
                                if slice.stop
                                else None
                            ),
                            step=(
                                cast(ast3.expr, slice.step.gen.py_ast[0])
                                if slice.step
                                else None
                            ),
                        )
                    )
                ]
        else:
            if len(node.slices) > 0 and node.slices[0].start is not None:
                node.gen.py_ast = node.slices[0].start.gen.py_ast
            else:
                node.gen.py_ast = []

    def exit_special_var_ref(self, node: ast.SpecialVarRef) -> None:
        """Sub objects.

        var: Token,
        """
        if node.name == Tok.KW_SUPER:
            node.gen.py_ast = [
                self.sync(
                    ast3.Call(
                        func=self.sync(ast3.Name(id="super", ctx=node.py_ctx_func())),
                        args=[],
                        keywords=[],
                    )
                )
            ]
        elif node.name == Tok.KW_ROOT:
            node.gen.py_ast = [
                self.sync(
                    ast3.Call(
                        func=self.jaclib_obj("root"),
                        args=[],
                        keywords=[],
                    )
                )
            ]

        else:
            node.gen.py_ast = [
                self.sync(ast3.Name(id=node.sym_name, ctx=node.py_ctx_func()))
            ]

    def exit_edge_ref_trailer(self, node: ast.EdgeRefTrailer) -> None:
        """Sub objects.

        chain: list[Expr|FilterCompr],
        edges_only: bool,
        """
        pynode = node.chain[0].gen.py_ast[0]
        chomp = [*node.chain]
        last_edge = None
        if node.edges_only:
            for i in node.chain:
                if isinstance(i, ast.EdgeOpRef):
                    last_edge = i
        while len(chomp):
            cur = chomp[0]
            chomp = chomp[1:]
            if len(chomp) == len(node.chain) - 1 and not isinstance(cur, ast.EdgeOpRef):
                continue
            next_i = chomp[0] if chomp else None
            if isinstance(cur, ast.EdgeOpRef) and (
                not next_i or not isinstance(next_i, ast.EdgeOpRef)
            ):
                pynode = self.translate_edge_op_ref(
                    loc=pynode,
                    node=cur,
                    targ=(
                        next_i.gen.py_ast[0]
                        if next_i and not isinstance(next_i, ast.FilterCompr)
                        else None
                    ),
                    edges_only=node.edges_only and cur == last_edge,
                )
                if next_i and isinstance(next_i, ast.FilterCompr):
                    pynode = self.sync(
                        ast3.Call(
                            func=self.jaclib_obj("filter"),
                            args=[],
                            keywords=[
                                self.sync(
                                    ast3.keyword(
                                        arg="items",
                                        value=cast(ast3.expr, pynode),
                                    )
                                ),
                                self.sync(
                                    ast3.keyword(
                                        arg="func",
                                        value=cast(ast3.expr, next_i.gen.py_ast[0]),
                                    )
                                ),
                            ],
                        )
                    )
                chomp = chomp[1:] if next_i else chomp
            elif isinstance(cur, ast.EdgeOpRef) and isinstance(next_i, ast.EdgeOpRef):
                pynode = self.translate_edge_op_ref(
                    pynode,
                    cur,
                    targ=None,
                    edges_only=node.edges_only and cur == last_edge,
                )
            else:
                raise self.ice("Invalid edge ref trailer")

        node.gen.py_ast = [pynode]

    def exit_edge_op_ref(self, node: ast.EdgeOpRef) -> None:
        """Sub objects.

        filter_type: Optional[ExprType],
        filter_cond: Optional[FilterCompr],
        edge_dir: EdgeDir,
        """
        loc = self.sync(
            ast3.Name(id=Con.HERE.value, ctx=ast3.Load())
            if node.from_walker
            else ast3.Name(id="self", ctx=ast3.Load())
        )
        node.gen.py_ast = [loc]

    def translate_edge_op_ref(
        self,
        loc: ast3.AST,
        node: ast.EdgeOpRef,
        targ: ast3.AST | None,
        edges_only: bool,
    ) -> ast3.AST:
        """Generate ast for edge op ref call."""
        keywords = [self.sync(ast3.keyword(arg="sources", value=cast(ast3.expr, loc)))]

        if targ:
            keywords.append(
                self.sync(ast3.keyword(arg="targets", value=cast(ast3.expr, targ)))
            )

        if node.edge_dir != EdgeDir.OUT:
            keywords.append(
                self.sync(
                    ast3.keyword(
                        arg="dir",
                        value=self.sync(
                            ast3.Attribute(
                                value=self.jaclib_obj("EdgeDir"),
                                attr=node.edge_dir.name,
                                ctx=ast3.Load(),
                            )
                        ),
                    )
                )
            )

        if node.filter_cond:
            keywords.append(
                self.sync(
                    ast3.keyword(
                        arg="filter",
                        value=cast(
                            ast3.expr, self.sync(node.filter_cond.gen.py_ast[0])
                        ),
                    )
                )
            )

        if edges_only:
            keywords.append(
                self.sync(
                    ast3.keyword(
                        arg="edges_only",
                        value=self.sync(ast3.Constant(value=edges_only)),
                    )
                )
            )

        return self.sync(
            ast3.Call(
                func=self.jaclib_obj("refs"),
                args=[],
                keywords=keywords,
            )
        )

    def exit_disconnect_op(self, node: ast.DisconnectOp) -> None:
        """Sub objects.

        edge_spec: EdgeOpRef,
        """
        node.gen.py_ast = node.edge_spec.gen.py_ast

    def exit_connect_op(self, node: ast.ConnectOp) -> None:
        """Sub objects.

        conn_type: Optional[ExprType],
        conn_assign: Optional[AssignCompr],
        edge_dir: EdgeDir,
        """
        node.gen.py_ast = [
            self.sync(
                ast3.Call(
                    func=self.jaclib_obj("build_edge"),
                    args=[],
                    keywords=[
                        self.sync(
                            ast3.keyword(
                                arg="is_undirected",
                                value=self.sync(
                                    ast3.Constant(value=node.edge_dir == EdgeDir.ANY)
                                ),
                            )
                        ),
                        self.sync(
                            ast3.keyword(
                                arg="conn_type",
                                value=(
                                    cast(ast3.expr, node.conn_type.gen.py_ast[0])
                                    if node.conn_type
                                    else self.sync(ast3.Constant(value=None))
                                ),
                            )
                        ),
                        self.sync(
                            ast3.keyword(
                                arg="conn_assign",
                                value=(
                                    cast(ast3.expr, node.conn_assign.gen.py_ast[0])
                                    if node.conn_assign
                                    else self.sync(ast3.Constant(value=None))
                                ),
                            )
                        ),
                    ],
                )
            )
        ]

    def exit_filter_compr(self, node: ast.FilterCompr) -> None:
        """Sub objects.

        compares: SubNodeList[BinaryExpr],
        """
        iter_name = "i"

        comprs: list[ast3.Compare | ast3.Call] = (
            [
                self.sync(
                    ast3.Call(
                        func=self.sync(
                            ast3.Name(
                                id="isinstance",
                                ctx=ast3.Load(),
                            )
                        ),
                        args=cast(
                            list[ast3.expr],
                            [
                                self.sync(
                                    ast3.Name(
                                        id=iter_name,
                                        ctx=ast3.Load(),
                                    )
                                ),
                                self.sync(node.f_type.gen.py_ast[0]),
                            ],
                        ),
                        keywords=[],
                    )
                )
            ]
            if node.f_type
            else []
        )
        comprs.extend(
            self.sync(
                ast3.Compare(
                    left=self.sync(
                        ast3.Attribute(
                            value=self.sync(
                                ast3.Name(
                                    id=iter_name,
                                    ctx=ast3.Load(),
                                ),
                                jac_node=x,
                            ),
                            attr=x.gen.py_ast[0].left.id,
                            ctx=ast3.Load(),
                        ),
                        jac_node=x,
                    ),
                    ops=x.gen.py_ast[0].ops,
                    comparators=x.gen.py_ast[0].comparators,
                ),
                jac_node=x,
            )
            for x in (node.compares.items if node.compares else [])
            if isinstance(x.gen.py_ast[0], ast3.Compare)
            and isinstance(x.gen.py_ast[0].left, ast3.Name)
        )

        if body := (
            self.sync(
                ast3.BoolOp(
                    op=self.sync(ast3.And()),
                    values=[cast(ast3.expr, item) for item in comprs],
                )
            )
            if len(comprs) > 1
            else (comprs[0] if comprs else None)
        ):
            node.gen.py_ast = [
                self.sync(
                    ast3.Lambda(
                        args=self.sync(
                            ast3.arguments(
                                posonlyargs=[],
                                args=[self.sync(ast3.arg(arg=iter_name))],
                                kwonlyargs=[],
                                kw_defaults=[],
                                defaults=[],
                            )
                        ),
                        body=body,
                    )
                )
            ]

    def exit_assign_compr(self, node: ast.AssignCompr) -> None:
        """Sub objects.

        assigns: SubNodeList[KWPair],
        """
        keys = []
        values = []
        for i in node.assigns.items:
            if i.key:  # TODO: add support for **kwargs in assign_compr
                keys.append(self.sync(ast3.Constant(i.key.sym_name)))
                values.append(i.value.gen.py_ast[0])
        key_tup = self.sync(
            ast3.Tuple(
                elts=[key for key in keys if isinstance(key, ast3.expr)],
                ctx=ast3.Load(),
            )
        )
        val_tup = self.sync(
            ast3.Tuple(
                elts=[v for v in values if isinstance(v, ast3.expr)], ctx=ast3.Load()
            )
        )
        node.gen.py_ast = [
            self.sync(ast3.Tuple(elts=[key_tup, val_tup], ctx=ast3.Load()))
        ]

    def exit_match_stmt(self, node: ast.MatchStmt) -> None:
        """Sub objects.

        target: Expr,
        cases: list[MatchCase],
        """
        node.gen.py_ast = [
            self.sync(
                ast3.Match(
                    subject=cast(ast3.expr, node.target.gen.py_ast[0]),
                    cases=[cast(ast3.match_case, x.gen.py_ast[0]) for x in node.cases],
                )
            )
        ]

    def exit_match_case(self, node: ast.MatchCase) -> None:
        """Sub objects.

        pattern: MatchPattern,
        guard: Optional[ExprType],
        body: list[CodeBlockStmt],
        """
        node.gen.py_ast = [
            self.sync(
                ast3.match_case(
                    pattern=cast(ast3.pattern, node.pattern.gen.py_ast[0]),
                    guard=(
                        cast(ast3.expr, node.guard.gen.py_ast[0])
                        if node.guard
                        else None
                    ),
                    body=[cast(ast3.stmt, x.gen.py_ast[0]) for x in node.body],
                )
            )
        ]

    def exit_match_or(self, node: ast.MatchOr) -> None:
        """Sub objects.

        patterns: list[MatchPattern],
        """
        node.gen.py_ast = [
            self.sync(
                ast3.MatchOr(
                    patterns=[
                        cast(ast3.pattern, x.gen.py_ast[0]) for x in node.patterns
                    ],
                )
            )
        ]

    def exit_match_as(self, node: ast.MatchAs) -> None:
        """Sub objects.

        name: NameType,
        pattern: MatchPattern,
        """
        node.gen.py_ast = [
            self.sync(
                ast3.MatchAs(
                    name=node.name.sym_name,
                    pattern=(
                        cast(ast3.pattern, node.pattern.gen.py_ast[0])
                        if node.pattern
                        else None
                    ),
                )
            )
        ]

    def exit_match_wild(self, node: ast.MatchWild) -> None:
        """Sub objects."""
        node.gen.py_ast = [self.sync(ast3.MatchAs())]

    def exit_match_value(self, node: ast.MatchValue) -> None:
        """Sub objects.

        value: ExprType,
        """
        node.gen.py_ast = [
            self.sync(ast3.MatchValue(value=cast(ast3.expr, node.value.gen.py_ast[0])))
        ]

    def exit_match_singleton(self, node: ast.MatchSingleton) -> None:
        """Sub objects.

        value: Bool | Null,
        """
        node.gen.py_ast = [self.sync(ast3.MatchSingleton(value=node.value.lit_value))]

    def exit_match_sequence(self, node: ast.MatchSequence) -> None:
        """Sub objects.

        values: list[MatchPattern],
        """
        node.gen.py_ast = [
            self.sync(
                ast3.MatchSequence(
                    patterns=[cast(ast3.pattern, x.gen.py_ast[0]) for x in node.values],
                )
            )
        ]

    def exit_match_mapping(self, node: ast.MatchMapping) -> None:
        """Sub objects.

        values: list[MatchKVPair | MatchStar],
        """
        mapping = self.sync(ast3.MatchMapping(keys=[], patterns=[], rest=None))
        for i in node.values:
            if (
                isinstance(i, ast.MatchKVPair)
                and isinstance(i.key, ast.MatchValue)
                and isinstance(i.key.value.gen.py_ast[0], ast3.expr)
                and isinstance(i.value.gen.py_ast[0], ast3.pattern)
            ):
                mapping.keys.append(i.key.value.gen.py_ast[0])
                mapping.patterns.append(i.value.gen.py_ast[0])
            elif isinstance(i, ast.MatchStar):
                mapping.rest = i.name.sym_name
        node.gen.py_ast = [mapping]

    def exit_match_k_v_pair(self, node: ast.MatchKVPair) -> None:
        """Sub objects.

        key: MatchPattern | NameType,
        value: MatchPattern,
        """
        node.gen.py_ast = [
            self.sync(
                ast3.MatchMapping(
                    keys=[cast(ast3.expr, node.key.gen.py_ast[0])],
                    patterns=[
                        cast(ast3.pattern, node.key.gen.py_ast[0]),
                        cast(ast3.pattern, node.value.gen.py_ast[0]),
                    ],
                )
            )
        ]

    def exit_match_star(self, node: ast.MatchStar) -> None:
        """Sub objects.

        name: NameType,
        is_list: bool,
        """
        node.gen.py_ast = [self.sync(ast3.MatchStar(name=node.name.sym_name))]

    def exit_match_arch(self, node: ast.MatchArch) -> None:
        """Sub objects.

        name: NameType,
        arg_patterns: Optional[SubNodeList[MatchPattern]],
        kw_patterns: Optional[SubNodeList[MatchKVPair]],
        """
        node.gen.py_ast = [
            self.sync(
                ast3.MatchClass(
                    cls=cast(ast3.expr, node.name.gen.py_ast[0]),
                    patterns=(
                        [
                            cast(ast3.pattern, x.gen.py_ast[0])
                            for x in node.arg_patterns.items
                        ]
                        if node.arg_patterns
                        else []
                    ),
                    kwd_attrs=(
                        [
                            x.key.sym_name
                            for x in node.kw_patterns.items
                            if isinstance(x.key, ast.NameAtom)
                        ]
                        if node.kw_patterns
                        else []
                    ),
                    kwd_patterns=(
                        [
                            cast(ast3.pattern, x.value.gen.py_ast[0])
                            for x in node.kw_patterns.items
                        ]
                        if node.kw_patterns
                        else []
                    ),
                )
            )
        ]

    def exit_token(self, node: ast.Token) -> None:
        """Sub objects.

        file_path: str,
        name: str,
        value: str,
        col_start: int,
        col_end: int,
        pos_start: int,
        pos_end: int,
        """
        if node.name == Tok.KW_AND:
            node.gen.py_ast = [self.sync(ast3.And())]
        elif node.name == Tok.KW_OR:
            node.gen.py_ast = [self.sync(ast3.Or())]
        elif node.name in [Tok.PLUS, Tok.ADD_EQ]:
            node.gen.py_ast = [self.sync(ast3.Add())]
        elif node.name in [Tok.BW_AND, Tok.BW_AND_EQ]:
            node.gen.py_ast = [self.sync(ast3.BitAnd())]
        elif node.name in [Tok.BW_OR, Tok.BW_OR_EQ]:
            node.gen.py_ast = [self.sync(ast3.BitOr())]
        elif node.name in [Tok.BW_XOR, Tok.BW_XOR_EQ]:
            node.gen.py_ast = [self.sync(ast3.BitXor())]
        elif node.name in [Tok.DIV, Tok.DIV_EQ]:
            node.gen.py_ast = [self.sync(ast3.Div())]
        elif node.name in [Tok.FLOOR_DIV, Tok.FLOOR_DIV_EQ]:
            node.gen.py_ast = [self.sync(ast3.FloorDiv())]
        elif node.name in [Tok.LSHIFT, Tok.LSHIFT_EQ]:
            node.gen.py_ast = [self.sync(ast3.LShift())]
        elif node.name in [Tok.MOD, Tok.MOD_EQ]:
            node.gen.py_ast = [self.sync(ast3.Mod())]
        elif node.name in [Tok.STAR_MUL, Tok.MUL_EQ]:
            node.gen.py_ast = [self.sync(ast3.Mult())]
        elif node.name in [Tok.DECOR_OP, Tok.MATMUL_EQ]:
            node.gen.py_ast = [self.sync(ast3.MatMult())]
        elif node.name in [Tok.STAR_POW, Tok.STAR_POW_EQ]:
            node.gen.py_ast = [self.sync(ast3.Pow())]
        elif node.name in [Tok.RSHIFT, Tok.RSHIFT_EQ]:
            node.gen.py_ast = [self.sync(ast3.RShift())]
        elif node.name in [Tok.MINUS, Tok.SUB_EQ]:
            node.gen.py_ast = [self.sync(ast3.Sub())]
        elif node.name in [Tok.BW_NOT, Tok.BW_NOT_EQ]:
            node.gen.py_ast = [self.sync(ast3.Invert())]
        elif node.name in [Tok.NOT]:
            node.gen.py_ast = [self.sync(ast3.Not())]
        elif node.name in [Tok.EQ]:
            node.gen.py_ast = [self.sync(ast3.NotEq())]
        elif node.name == Tok.EE:
            node.gen.py_ast = [self.sync(ast3.Eq())]
        elif node.name == Tok.GT:
            node.gen.py_ast = [self.sync(ast3.Gt())]
        elif node.name == Tok.GTE:
            node.gen.py_ast = [self.sync(ast3.GtE())]
        elif node.name == Tok.KW_IN:
            node.gen.py_ast = [self.sync(ast3.In())]
        elif node.name == Tok.KW_IS:
            node.gen.py_ast = [self.sync(ast3.Is())]
        elif node.name == Tok.KW_ISN:
            node.gen.py_ast = [self.sync(ast3.IsNot())]
        elif node.name == Tok.LT:
            node.gen.py_ast = [self.sync(ast3.Lt())]
        elif node.name == Tok.LTE:
            node.gen.py_ast = [self.sync(ast3.LtE())]
        elif node.name == Tok.NE:
            node.gen.py_ast = [self.sync(ast3.NotEq())]
        elif node.name == Tok.KW_NIN:
            node.gen.py_ast = [self.sync(ast3.NotIn())]

    def exit_name(self, node: ast.Name) -> None:
        """Sub objects.

        file_path: str,
        name: str,
        value: str,
        col_start: int,
        col_end: int,
        pos_start: int,
        pos_end: int,
        """
        node.gen.py_ast = [
            self.sync(ast3.Name(id=node.sym_name, ctx=node.py_ctx_func()))
        ]

    def exit_float(self, node: ast.Float) -> None:
        """Sub objects.

        file_path: str,
        name: str,
        value: str,
        col_start: int,
        col_end: int,
        pos_start: int,
        pos_end: int,
        """
        node.gen.py_ast = [self.sync(ast3.Constant(value=float(node.value)))]

    def exit_int(self, node: ast.Int) -> None:
        """Sub objects.

        file_path: str,
        name: str,
        value: str,
        col_start: int,
        col_end: int,
        pos_start: int,
        pos_end: int,
        """

        def handle_node_value(value: str) -> int:
            if value.startswith(("0x", "0X")):
                return int(value, 16)
            elif value.startswith(("0b", "0B")):
                return int(value, 2)
            elif value.startswith(("0o", "0O")):
                return int(value, 8)
            else:
                return int(value)

        node.gen.py_ast = [
            self.sync(
                ast3.Constant(value=handle_node_value(str(node.value)), kind=None)
            )
        ]

    def exit_string(self, node: ast.String) -> None:
        """Sub objects.

        file_path: str,
        name: str,
        value: str,
        col_start: int,
        col_end: int,
        pos_start: int,
        pos_end: int,
        """
        node.gen.py_ast = [self.sync(ast3.Constant(value=node.lit_value))]

    def exit_bool(self, node: ast.Bool) -> None:
        """Sub objects.

        file_path: str,
        name: str,
        value: str,
        col_start: int,
        col_end: int,
        pos_start: int,
        pos_end: int,
        """
        node.gen.py_ast = [self.sync(ast3.Constant(value=node.value == "True"))]

    def exit_builtin_type(self, node: ast.BuiltinType) -> None:
        """Sub objects.

        file_path: str,
        name: str,
        value: str,
        col_start: int,
        col_end: int,
        pos_start: int,
        pos_end: int,
        """
        node.gen.py_ast = [
            self.sync(ast3.Name(id=node.sym_name, ctx=node.py_ctx_func()))
        ]

    def exit_null(self, node: ast.Null) -> None:
        """Sub objects.

        file_path: str,
        name: str,
        value: str,
        col_start: int,
        col_end: int,
        pos_start: int,
        pos_end: int,
        """
        node.gen.py_ast = [self.sync(ast3.Constant(value=None))]

    def exit_ellipsis(self, node: ast.Ellipsis) -> None:
        """Sub objects.

        file_path: str,
        name: str,
        value: str,
        col_start: int,
        col_end: int,
        pos_start: int,
        pos_end: int,
        """
        node.gen.py_ast = [self.sync(ast3.Constant(value=...))]

    def exit_semi(self, node: ast.Semi) -> None:
        """Sub objects.

        file_path: str,
        name: str,
        value: str,
        col_start: int,
        col_end: int,
        pos_start: int,
        pos_end: int,
        """

    def exit_comment_token(self, node: ast.CommentToken) -> None:
        """Sub objects.

        file_path: str,
        name: str,
        value: str,
        col_start: int,
        col_end: int,
        pos_start: int,
        pos_end: int,
        """<|MERGE_RESOLUTION|>--- conflicted
+++ resolved
@@ -1886,41 +1886,25 @@
             if hasattr(target, "ctx"):
                 target.ctx = ast3.Load()
 
-<<<<<<< HEAD
         destroy_expr = ast3.Expr(
             value=self.sync(
                 ast3.Call(
-                    func=self.sync(
-                        ast3.Attribute(
-                            value=self.jaclib_obj(Con.JAC_FEATURE.value),
-                            attr="destroy",
-                            ctx=ast3.Load(),
-                        )
-                    ),
-                    args=targets,
+                    func=self.jaclib_obj("destroy"),
+                    args=cast(list[ast3.expr], targets),
                     keywords=[],
-=======
-        target: SubNodeList[AtomType],
-        """
-        node.gen.py_ast = [
-            self.sync(
-                ast3.Delete(
-                    targets=(
-                        cast(list[ast3.expr], node.target.values.gen.py_ast)
-                        if isinstance(node.target, ast.TupleVal) and node.target.values
-                        else cast(list[ast3.expr], node.target.gen.py_ast)
-                    )
->>>>>>> f1282aeb
                 )
             )
         )
 
         delete_stmt = self.sync(
             ast3.Delete(
-                targets=(
-                    node.target.values.gen.py_ast
-                    if isinstance(node.target, ast.TupleVal) and node.target.values
-                    else node.target.gen.py_ast
+                targets=cast(
+                    list[ast3.expr],
+                    (
+                        node.target.values.gen.py_ast
+                        if isinstance(node.target, ast.TupleVal) and node.target.values
+                        else node.target.gen.py_ast
+                    ),
                 )
             )
         )
