#this file is part of formatter tests and is not meant to be run
 class SemTokManager {
    """Initialize semantic token manager."""
    def init(self: SemTokManager, ir: uni.Module) -> None {
        self.aaaaastatic_sem_tokens:
            List[Tuple[lspt.Position, int, int, uni.AstSymbolNode]] = self.gen_sem_tok_node(
            ir
        );
    }
}


def walrus_example() {
    if ((x := 10) > 5) {
        print(x);
        b = a(
            11111111111111111111111111111111111111111111111111111111111111111111111111
        );
    }
}


with entry {
    c = (
        a()
        if 1 and isinstance(a, int)
        and isinstance(a, int)
        and isinstance(a, int)
        and isinstance(a, int)
        and isinstance(a, int)
        else (
            999
            if isinstance(a, int)
            and isinstance(a, int)
            and isinstance(a, int)
            and isinstance(4, bool)
            else 7
        )
    );
    print(
        """This is a long
        line of code."""
    );
}


class ModuleManager {
    def clear_alerts_for_file(self: ModuleManager, file_path_fs: str) -> None {
        #list comprehension example
        self.warnings_had = [w for w in self.program if w.loc.mod_path != file_path_fs];
        self.program.errors_had = [
            e for e in self.program.errors_haddddddddd if e.loc.mod_path != file_path_fs
        ];
        self.program.errors_had = [
            e
            for e in self.program.errors_haddddddddddddddddddddddddddddddddddddddddd if e.loc.mod_path != file_path_fs
        ];
        # dict comprehension example
        squares_dict = {x : x ** 2 for x in numbers};
        squares_dict = {
            x : x ** 2 for x in numberssssssssssssssssssssssssssssssssssssssssssssss
        };
        squares_dict = {
            x : x ** 2
            for x in numbersssssssssssssssssssssssssssssssssssssssssssssssssssssssssssssssssssssssssss
        };
        # set comprehension example
        squares_set = {x ** 2 for x in numbers};
        squares_set = {
            x ** 2 for x in numberssssssssssssssssssssssssssssssssssssssssssssssss
        };
        squares_set = {
            x ** 2
            for x in numbersssssssssssssssssssssssssssssssssssssssssssssssssssssssssssssssssss
        };
        # generator comprehension example
        squares_gen = (x ** 2 for x in numbers);
        squares_gen = (
            x ** 2 for x in numberssssssssssssssssssssssssssssssssssssssssssssssssssss
        );
        squares_gen = (
            x ** 2
            for x in numbersssssssssssssssssssssssssssssssssssssssssssssssssssssssssssssssssss
        );
    }
}


<<<<<<< HEAD
## expr as item extra space issue
 with entry {
    with open(f"Apple{apple}.txt") as f {
        # Fix syntax highlighting
        print(
            f.read()
        );
    }
=======
def func_with_very_long_params(
    aaaaaaaaaaaaaaaaaaaaaaaaaaaaaaaaaaaaaaaaaaaaaaaaaaaaaaaaaaaaaaaaaaaaaaaaaaaaaaa: int,
    bbbbbbbbbbbbbbbbbbbbbbbbbbbbbbbbbbbbbbbbbbbbbbbbbbbbbbbbbbbbbbbbbbb: int,
) -> None {
    print(
        aaaaaaaaaaaaaaaaaaaaaaaaaaaaaaaaaaaaaaaaaaaaaaaaaaaaaaaaaaaaaaaaaaaaaaaaaaaaaaa,
        bbbbbbbbbbbbbbbbbbbbbbbbbbbbbbbbbbbbbbbbbbbbbbbbbbbbbbbbbbbbbbbbbbb,
    );
}


def func_with_long_params(
    aaaaaaaaaaaaaaaaaaaaaa: int, bbbbbbbbbbbbbbbbbbbbbbbbbbbbbbbbbbbbbbbb: int,
) -> None {
    print(
        aaaaaaaaaaaaaaaaaaaaaa, bbbbbbbbbbbbbbbbbbbbbbbbbbbbbbbbbbbbbbbb, 1111111111111
    );
}


def func_with_short_params(a: int, b: int) -> None {
    print(a + b);
>>>>>>> d7c552a5
}<|MERGE_RESOLUTION|>--- conflicted
+++ resolved
@@ -86,7 +86,6 @@
 }
 
 
-<<<<<<< HEAD
 ## expr as item extra space issue
  with entry {
     with open(f"Apple{apple}.txt") as f {
@@ -95,7 +94,7 @@
             f.read()
         );
     }
-=======
+
 def func_with_very_long_params(
     aaaaaaaaaaaaaaaaaaaaaaaaaaaaaaaaaaaaaaaaaaaaaaaaaaaaaaaaaaaaaaaaaaaaaaaaaaaaaaa: int,
     bbbbbbbbbbbbbbbbbbbbbbbbbbbbbbbbbbbbbbbbbbbbbbbbbbbbbbbbbbbbbbbbbbb: int,
@@ -118,5 +117,4 @@
 
 def func_with_short_params(a: int, b: int) -> None {
     print(a + b);
->>>>>>> d7c552a5
 }