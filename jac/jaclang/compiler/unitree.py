"""Abstract class for IR Passes for Jac."""

from __future__ import annotations

import ast as ast3
import builtins
import os
from copy import copy
from dataclasses import dataclass
from hashlib import md5
from types import EllipsisType
from typing import (
    Any,
    Callable,
    Generic,
    Optional,
    Sequence,
    Type,
    TypeVar,
)


from jaclang.compiler import TOKEN_MAP
from jaclang.compiler.codeinfo import CodeGenTarget, CodeLocInfo
from jaclang.compiler.constant import (
    Constants as Con,
    EdgeDir,
    JacSemTokenModifier as SemTokMod,
    JacSemTokenType as SemTokType,
    SymbolType,
)
from jaclang.compiler.constant import DELIM_MAP, SymbolAccess, Tokens as Tok
from jaclang.utils import resolve_relative_path
from jaclang.utils.treeprinter import (
    print_ast_tree,
    print_symtab_tree,
    printgraph_ast_tree,
    printgraph_symtab_tree,
)


class UniNode:
    """Abstract syntax tree node for Jac."""

    def __init__(self, kid: Sequence[UniNode]) -> None:
        """Initialize ast."""
        self.parent: Optional[UniNode] = None
        self.kid: list[UniNode] = [x.set_parent(self) for x in kid]
        self._sub_node_tab: dict[type, list[UniNode]] = {}
        self.construct_sub_node_tab()
        self._in_mod_nodes: list[UniNode] = []
        self.gen: CodeGenTarget = CodeGenTarget()
        self.loc: CodeLocInfo = CodeLocInfo(*self.resolve_tok_range())

    def construct_sub_node_tab(self) -> None:
        """Construct sub node table."""
        for i in self.kid:
            if not i:
                continue
            for k, v in i._sub_node_tab.items():
                if k in self._sub_node_tab:
                    self._sub_node_tab[k].extend(v)
                else:
                    self._sub_node_tab[k] = copy(v)
            if type(i) in self._sub_node_tab:
                self._sub_node_tab[type(i)].append(i)
            else:
                self._sub_node_tab[type(i)] = [i]

    @property
    def sym_tab(self) -> UniScopeNode:
        """Get symbol table."""
        return (
            self
            if isinstance(self, UniScopeNode)
            else self.parent_of_type(UniScopeNode)
        )

    def add_kids_left(
        self,
        nodes: Sequence[UniNode],
        pos_update: bool = True,
        parent_update: bool = False,
    ) -> UniNode:
        """Add kid left."""
        self.kid = [*nodes, *self.kid]
        if pos_update:
            for i in nodes:
                i.parent = self
            self.loc.update_first_token(self.kid[0].loc.first_tok)
        elif parent_update:
            for i in nodes:
                i.parent = self
        return self

    def add_kids_right(
        self,
        nodes: Sequence[UniNode],
        pos_update: bool = True,
        parent_update: bool = False,
    ) -> UniNode:
        """Add kid right."""
        self.kid = [*self.kid, *nodes]
        if pos_update:
            for i in nodes:
                i.parent = self
            self.loc.update_last_token(self.kid[-1].loc.last_tok)
        elif parent_update:
            for i in nodes:
                i.parent = self
        return self

    def insert_kids_at_pos(
        self, nodes: Sequence[UniNode], pos: int, pos_update: bool = True
    ) -> UniNode:
        """Insert kids at position."""
        self.kid = [*self.kid[:pos], *nodes, *self.kid[pos:]]
        if pos_update:
            for i in nodes:
                i.parent = self
            self.loc.update_token_range(*self.resolve_tok_range())
        return self

    def set_kids(self, nodes: Sequence[UniNode]) -> UniNode:
        """Set kids."""
        self.kid = [*nodes]
        for i in nodes:
            i.parent = self
        self.loc.update_token_range(*self.resolve_tok_range())
        return self

    def set_parent(self, parent: UniNode) -> UniNode:
        """Set parent."""
        self.parent = parent
        return self

    def resolve_tok_range(self) -> tuple[Token, Token]:
        if len(self.kid):
            return (
                self.kid[0].loc.first_tok,
                self.kid[-1].loc.last_tok,
            )
        elif isinstance(self, Token):
            return (self, self)
        else:
            raise ValueError(f"Empty kid for Token {type(self).__name__}")

    def gen_token(self, name: Tok, value: Optional[str] = None) -> Token:
        value = (
            value
            if value
            else (
                DELIM_MAP[name]
                if name in DELIM_MAP
                else TOKEN_MAP[name.value] if name.value in TOKEN_MAP else name.value
            )
        )
        return Token(
            name=name,
            value=value,
            orig_src=self.loc.orig_src,
            col_start=self.loc.col_start,
            col_end=0,
            line=self.loc.first_line,
            end_line=self.loc.last_line,
            pos_start=0,
            pos_end=0,
        )

    def get_all_sub_nodes(self, typ: Type[T], brute_force: bool = True) -> list[T]:
        """Get all sub nodes of type."""
        from jaclang.compiler.passes import UniPass

        return UniPass.get_all_sub_nodes(node=self, typ=typ, brute_force=brute_force)

    def find_parent_of_type(self, typ: Type[T]) -> Optional[T]:
        """Get parent of type."""
        from jaclang.compiler.passes import UniPass

        return UniPass.find_parent_of_type(node=self, typ=typ)

    def parent_of_type(self, typ: Type[T]) -> T:
        ret = self.find_parent_of_type(typ)
        if isinstance(ret, typ):
            return ret
        else:
            raise ValueError(f"Parent of type {typ} not found from {type(self)}.")

    def to_dict(self) -> dict[str, str]:
        """Return dict representation of node."""
        ret = {
            "node": str(type(self).__name__),
            "kid": str([x.to_dict() for x in self.kid if x]),
            "line": str(self.loc.first_line),
            "col": str(self.loc.col_start),
        }
        if isinstance(self, Token):
            ret["name"] = self.name
            ret["value"] = self.value
        return ret

    def pp(self, depth: Optional[int] = None) -> str:
        """Print ast."""
        return print_ast_tree(self, max_depth=depth)

    def printgraph(self) -> str:
        """Print ast."""
        return printgraph_ast_tree(self)

    def flatten(self) -> list[UniNode]:
        """Flatten ast."""
        ret: list[UniNode] = [self]
        for k in self.kid:
            ret += k.flatten()
        return ret

    def normalize(self, deep: bool = False) -> bool:
        return False

    def unparse(self) -> str:
        valid = self.normalize()
        res = " ".join([i.unparse() for i in self.kid])
        if not valid:
            raise NotImplementedError(f"Node {type(self).__name__} is not valid.")
        return res


# Symbols can have mulitple definitions but resolves decl to be the
# first such definition in a given scope.
class Symbol:
    """Symbol."""

    def __init__(
        self,
        defn: NameAtom,
        access: SymbolAccess,
        parent_tab: UniScopeNode,
        imported: bool = False,
    ) -> None:
        """Initialize."""
        self.defn: list[NameAtom] = [defn]
        self.uses: list[NameAtom] = []
        self.imported: bool = imported
        defn.sym = self
        self.access: SymbolAccess = access
        self.parent_tab = parent_tab
        self.semstr: str = ""

    @property
    def decl(self) -> NameAtom:
        """Get decl."""
        return self.defn[0]

    @property
    def sym_name(self) -> str:
        """Get name."""
        return self.decl.sym_name

    @property
    def sym_type(self) -> SymbolType:
        """Get sym_type."""
        return self.decl.sym_category

    @property
    def sym_dotted_name(self) -> str:
        """Return a full path of the symbol."""
        out = [self.defn[0].sym_name]
        current_tab: UniScopeNode | None = self.parent_tab
        while current_tab is not None:
            out.append(current_tab.scope_name)
            current_tab = current_tab.parent_scope
        out.reverse()
        return ".".join(out)

    @property
    def symbol_table(self) -> Optional[UniScopeNode]:
        """Get symbol table."""
        return self.parent_tab.find_scope(self.sym_name)

    def add_defn(self, node: NameAtom) -> None:
        """Add defn."""
        self.defn.append(node)
        node.sym = self

    def add_use(self, node: NameAtom) -> None:
        """Add use."""
        self.uses.append(node)
        node.sym = self

    def __repr__(self) -> str:
        """Repr."""
        return f"Symbol({self.sym_name}, {self.sym_type}, {self.access}, {self.defn})"


class UniScopeNode(UniNode):
    """Symbol Table."""

    def __init__(
        self,
        name: str,
        parent_scope: Optional[UniScopeNode] = None,
    ) -> None:
        """Initialize."""
        self.scope_name = name
        self.parent_scope = parent_scope
        self.kid_scope: list[UniScopeNode] = []
        self.names_in_scope: dict[str, Symbol] = {}
        self.inherited_scope: list[InheritedSymbolTable] = []

    def get_type(self) -> SymbolType:
        """Get type."""
        if isinstance(self, AstSymbolNode):
            return self.sym_category
        return SymbolType.VAR

    def get_parent(self) -> Optional[UniScopeNode]:
        """Get parent."""
        return self.parent_scope

    def lookup(self, name: str, deep: bool = True) -> Optional[Symbol]:
        """Lookup a variable in the symbol table."""
        if name in self.names_in_scope:
            return self.names_in_scope[name]
        for i in self.inherited_scope:
            found = i.lookup(name, deep=False)
            if found:
                return found
        if deep and self.parent_scope:
            return self.parent_scope.lookup(name, deep)
        return None

    def insert(
        self,
        node: AstSymbolNode,
        access_spec: Optional[AstAccessNode] | SymbolAccess = None,
        single: bool = False,
        force_overwrite: bool = False,
        imported: bool = False,
    ) -> Optional[UniNode]:
        """Set a variable in the symbol table.

        Returns original symbol as collision if single check fails, none otherwise.
        Also updates node.sym to create pointer to symbol.
        """
        collision = (
            self.names_in_scope[node.sym_name].defn[-1]
            if single and node.sym_name in self.names_in_scope
            else None
        )
        if force_overwrite or node.sym_name not in self.names_in_scope:
            self.names_in_scope[node.sym_name] = Symbol(
                defn=node.name_spec,
                access=(
                    access_spec
                    if isinstance(access_spec, SymbolAccess)
                    else access_spec.access_type if access_spec else SymbolAccess.PUBLIC
                ),
                parent_tab=self,
                imported=imported,
            )
        else:
            self.names_in_scope[node.sym_name].add_defn(node.name_spec)
        node.name_spec.sym = self.names_in_scope[node.sym_name]
        return collision

    def find_scope(self, name: str) -> Optional[UniScopeNode]:
        """Find a scope in the symbol table."""
        for k in self.kid_scope:
            if k.scope_name == name:
                return k
        for k2 in self.inherited_scope:
            if k2.base_symbol_table.scope_name == name:
                return k2.base_symbol_table
        return None

    def link_kid_scope(self, key_node: UniScopeNode) -> UniScopeNode:
        """Push a new scope onto the symbol table."""
        key_node.parent_scope = self
        self.kid_scope.append(key_node)
        return self.kid_scope[-1]

    def inherit_sym_tab(self, target_sym_tab: UniScopeNode) -> None:
        """Inherit symbol table."""
        for i in target_sym_tab.names_in_scope.values():
            self.def_insert(i.decl, access_spec=i.access)

    def def_insert(
        self,
        node: AstSymbolNode,
        access_spec: Optional[AstAccessNode] | SymbolAccess = None,
        single_decl: Optional[str] = None,
        force_overwrite: bool = False,
        imported: bool = False,
    ) -> Optional[Symbol]:
        """Insert into symbol table."""
        if node.sym and self == node.sym.parent_tab:
            return node.sym
        self.insert(
            node=node,
            single=single_decl is not None,
            access_spec=access_spec,
            force_overwrite=force_overwrite,
            imported=imported,
        )
        self.update_py_ctx_for_def(node)
        return node.sym

    def chain_def_insert(self, node_list: list[AstSymbolNode]) -> None:
        """Link chain of containing names to symbol."""
        if not node_list:
            return
        cur_sym_tab: UniScopeNode | None = node_list[0].sym_tab
        node_list[-1].name_spec.py_ctx_func = ast3.Store
        if isinstance(node_list[-1].name_spec, AstSymbolNode):
            node_list[-1].name_spec.py_ctx_func = ast3.Store

        node_list = node_list[:-1]  # Just performs lookup mappings of pre assign chain
        for i in node_list:
            cur_sym_tab = (
                lookup.decl.sym_tab
                if (
                    lookup := self.use_lookup(
                        i,
                        sym_table=cur_sym_tab,
                    )
                )
                else None
            )

    def use_lookup(
        self,
        node: AstSymbolNode,
        sym_table: Optional[UniScopeNode] = None,
    ) -> Optional[Symbol]:
        """Link to symbol."""
        if node.sym:
            return node.sym
        if not sym_table:
            sym_table = node.sym_tab
        if sym_table:
            lookup = sym_table.lookup(name=node.sym_name, deep=True)
            lookup.add_use(node.name_spec) if lookup else None
        return node.sym

    def chain_use_lookup(self, node_list: Sequence[AstSymbolNode]) -> None:
        """Link chain of containing names to symbol."""
        if not node_list:
            return
        cur_sym_tab: UniScopeNode | None = node_list[0].sym_tab
        for i in node_list:
            if cur_sym_tab is None:
                break
            lookup = self.use_lookup(i, sym_table=cur_sym_tab)
            if lookup:
                cur_sym_tab = lookup.decl.sym_tab

                # check if the symbol table name is not the same as symbol name
                # then try to find a child scope with the same name
                # This is used to get the scope in case of
                #      import math;
                #      b = math.floor(1.7);
                if cur_sym_tab.scope_name != i.sym_name:
                    t = cur_sym_tab.find_scope(i.sym_name)
                    if t:
                        cur_sym_tab = t
            else:
                cur_sym_tab = None

    def update_py_ctx_for_def(self, node: AstSymbolNode) -> None:
        """Update python context for definition."""
        node.name_spec.py_ctx_func = ast3.Store
        if isinstance(node, (TupleVal, ListVal)) and node.values:
            # Handling of UnaryExpr case for item is only necessary for
            # the generation of Starred nodes in the AST for examples
            # like `(a, *b) = (1, 2, 3, 4)`.
            def fix(item: TupleVal | ListVal | UnaryExpr) -> None:
                if isinstance(item, UnaryExpr):
                    if isinstance(item.operand, AstSymbolNode):
                        item.operand.name_spec.py_ctx_func = ast3.Store
                elif isinstance(item, (TupleVal, ListVal)):
                    for i in item.values:
                        if isinstance(i, AstSymbolNode):
                            i.name_spec.py_ctx_func = ast3.Store
                        elif isinstance(i, AtomTrailer):
                            self.chain_def_insert(i.as_attr_list)
                        if isinstance(i, (TupleVal, ListVal, UnaryExpr)):
                            fix(i)

            fix(node)

    def inherit_baseclasses_sym(self, node: Archetype | Enum) -> None:
        """Inherit base classes symbol tables."""
        if node.base_classes:
            for base_cls in node.base_classes:
                if (
                    isinstance(base_cls, AstSymbolNode)
                    and (found := self.use_lookup(base_cls))
                    and found
                ):
                    found_tab = found.decl.sym_tab
                    inher_sym_tab = InheritedSymbolTable(
                        base_symbol_table=found_tab, load_all_symbols=True, symbols=[]
                    )
                    self.inherited_scope.append(inher_sym_tab)
                    base_cls.name_spec.name_of = found.decl.name_of

    def sym_pp(self, depth: Optional[int] = None) -> str:
        """Pretty print."""
        return print_symtab_tree(root=self, depth=depth)

    def sym_printgraph(self) -> str:
        """Generate dot graph for sym table."""
        return printgraph_symtab_tree(self)

    def __repr__(self) -> str:
        """Repr."""
        out = f"{self.scope_name} {super().__repr__()}:\n"
        for k, v in self.names_in_scope.items():
            out += f"    {k}: {v}\n"
        return out


class InheritedSymbolTable:
    """Inherited symbol table."""

    def __init__(
        self,
        base_symbol_table: UniScopeNode,
        load_all_symbols: bool = False,  # This is needed for python imports
        symbols: Optional[list[str]] = None,
    ) -> None:
        """Initialize."""
        self.base_symbol_table: UniScopeNode = base_symbol_table
        self.load_all_symbols: bool = load_all_symbols
        self.symbols: list[str] = symbols if symbols else []

    def lookup(self, name: str, deep: bool = False) -> Optional[Symbol]:
        """Lookup a variable in the symbol table."""
        if self.load_all_symbols:
            return self.base_symbol_table.lookup(name, deep)
        else:
            if name in self.symbols:
                return self.base_symbol_table.lookup(name, deep)
            else:
                return None


class AstSymbolNode(UniNode):
    """Nodes that have link to a symbol in symbol table."""

    def __init__(
        self, sym_name: str, name_spec: NameAtom, sym_category: SymbolType
    ) -> None:
        self.name_spec = name_spec
        self.name_spec.name_of = self
        self.name_spec._sym_name = sym_name
        self.name_spec._sym_category = sym_category
        self.semstr = ""

    @property
    def sym(self) -> Optional[Symbol]:
        return self.name_spec.sym

    @property
    def sym_name(self) -> str:
        return self.name_spec.sym_name

    @property
    def sym_category(self) -> SymbolType:
        return self.name_spec.sym_category

    @property
    def py_ctx_func(self) -> Type[ast3.AST]:
        return self.name_spec.py_ctx_func

    @property
    def expr_type(self) -> str:
        return self.name_spec.expr_type

    @property
    def type_sym_tab(self) -> Optional[UniScopeNode]:
        """Get type symbol table."""
        return self.name_spec.type_sym_tab


class AstSymbolStubNode(AstSymbolNode):
    """Nodes that have link to a symbol in symbol table."""

    def __init__(self, sym_type: SymbolType) -> None:
        AstSymbolNode.__init__(
            self,
            sym_name=f"[{self.__class__.__name__}]",
            name_spec=Name.gen_stub_from_node(self, f"[{self.__class__.__name__}]"),
            sym_category=sym_type,
        )


class AstAccessNode(UniNode):
    """Nodes that have access."""

    def __init__(self, access: Optional[SubTag[Token]]) -> None:
        self.access: Optional[SubTag[Token]] = access

    @property
    def access_type(self) -> SymbolAccess:
        return (
            SymbolAccess.PRIVATE
            if self.access and self.access.tag.name == Tok.KW_PRIV
            else (
                SymbolAccess.PROTECTED
                if self.access and self.access.tag.name == Tok.KW_PROT
                else SymbolAccess.PUBLIC
            )
        )


T = TypeVar("T", bound=UniNode)


class AstDocNode(UniNode):
    """Nodes that have access."""

    def __init__(self, doc: Optional[String]) -> None:
        self.doc: Optional[String] = doc


class AstAsyncNode(UniNode):
    """Nodes that have access."""

    def __init__(self, is_async: bool) -> None:
        self.is_async: bool = is_async


class AstElseBodyNode(UniNode):
    """Nodes that have access."""

    def __init__(self, else_body: Optional[ElseStmt | ElseIf]) -> None:
        self.else_body: Optional[ElseStmt | ElseIf] = else_body


class AstTypedVarNode(UniNode):
    """Nodes that have access."""

    def __init__(self, type_tag: Optional[SubTag[Expr]]) -> None:
        self.type_tag: Optional[SubTag[Expr]] = type_tag


class WalkerStmtOnlyNode(UniNode):
    """WalkerStmtOnlyNode node type for Jac Ast."""

    def __init__(self) -> None:
        self.from_walker: bool = False


class UniCFGNode(UniNode):
    """BasicBlockStmt node type for Jac Uniir."""

    def __init__(self) -> None:
        """Initialize basic block statement node."""
        self.bb_in: list[UniCFGNode] = []
        self.bb_out: list[UniCFGNode] = []

    def get_head(self) -> UniCFGNode:
        """Get head by walking up the CFG iteratively."""
        node = self
        while (
            node.bb_in
            and len(node.bb_in) == 1
            and not isinstance(node.bb_in[0], (InForStmt, IterForStmt, WhileStmt))
            and node.bb_in[0].bb_out
            and len(node.bb_in[0].bb_out) == 1
        ):
            node = node.bb_in[0]
        return node

    def get_tail(self) -> UniCFGNode:
        """Get tail by walking down the CFG iteratively."""
        node = self
        while (
            node.bb_out
            and len(node.bb_out) == 1
            and not isinstance(node.bb_out[0], (InForStmt, IterForStmt, WhileStmt))
            and node.bb_out[0].bb_in
            and len(node.bb_out[0].bb_in) == 1
        ):
            node = node.bb_out[0]
        return node


class Expr(UniNode):
    """Expression is a combination of values, variables operators and fuctions that are evaluated to produce a value.

    1. Literal Expressions.
    2. Binary Operations.
    3. Unary Operations.
    4. Ternary Operations.
    5. Attribute Access.
    6. Subscript.
    7. Call Expression.
    8. List Value.
    9. Dictionary Value.
    10. Set Value.
    11. Generator Expression.
    12. Lambda Expression.
    13. Conditional Expression.
    14. Yield Expression.
    etc.

    An expression can be assigned to a variable, passed to a function, or
    retuurend from a function.

    Examples:
        "hello world"         # literal.
        <expr>(<expr>, ...);  # call.
        <expr>.NAME           # attribute.
        <expr>[<expr>]        # subscript.
        <expr> if <expr> else <expr>  # ternary.
    """

    def __init__(self) -> None:
        self._sym_type: str = "NoType"
        self._type_sym_tab: Optional[UniScopeNode] = None

    @property
    def expr_type(self) -> str:
        return self._sym_type

    @expr_type.setter
    def expr_type(self, sym_type: str) -> None:
        self._sym_type = sym_type

    @property
    def type_sym_tab(self) -> Optional[UniScopeNode]:
        """Get type symbol table."""
        return self._type_sym_tab

    @type_sym_tab.setter
    def type_sym_tab(self, type_sym_tab: UniScopeNode) -> None:
        """Set type symbol table."""
        self._type_sym_tab = type_sym_tab


class AtomExpr(Expr, AstSymbolStubNode):
    """AtomExpr node type for Jac Ast."""


class ElementStmt(AstDocNode):
    """ElementStmt node type for Jac Ast."""


class ArchBlockStmt(UniNode):
    """ArchBlockStmt node type for Jac Ast."""


class EnumBlockStmt(UniNode):
    """EnumBlockStmt node type for Jac Ast."""

    def __init__(self, is_enum_stmt: bool) -> None:
        self.is_enum_stmt = is_enum_stmt


class CodeBlockStmt(UniCFGNode):
    """CodeBlockStmt node type for Jac Ast."""

    def __init__(self) -> None:
        """Initialize code block statement node."""
        UniCFGNode.__init__(self)


class AstImplNeedingNode(AstSymbolNode, Generic[T]):
    """AstImplNeedingNode node type for Jac Ast."""

    def __init__(self, body: Optional[T]) -> None:
        self.body = body

    @property
    def needs_impl(self) -> bool:
        return self.body is None


class NameAtom(AtomExpr, EnumBlockStmt):
    """NameAtom node type for Jac Ast."""

    def __init__(self, is_enum_stmt: bool) -> None:
        self.name_of: AstSymbolNode = self
        self._sym: Optional[Symbol] = None
        self._sym_name: str = ""
        self._sym_category: SymbolType = SymbolType.UNKNOWN
        self._py_ctx_func: Type[ast3.expr_context] = ast3.Load
        AtomExpr.__init__(self)
        EnumBlockStmt.__init__(self, is_enum_stmt=is_enum_stmt)

    @property
    def sym(self) -> Optional[Symbol]:
        return self._sym

    @sym.setter
    def sym(self, sym: Symbol) -> None:
        self._sym = sym

    @property
    def sym_name(self) -> str:
        return self._sym_name

    @property
    def sym_category(self) -> SymbolType:
        return self._sym_category

    @property
    def clean_type(self) -> str:
        ret_type = self.expr_type.replace("builtins.", "").replace("NoType", "")
        return ret_type

    @property
    def py_ctx_func(self) -> Type[ast3.expr_context]:
        """Get python context function."""
        return self._py_ctx_func

    @py_ctx_func.setter
    def py_ctx_func(self, py_ctx_func: Type[ast3.expr_context]) -> None:
        """Set python context function."""
        self._py_ctx_func = py_ctx_func

    @property
    def sem_token(self) -> Optional[tuple[SemTokType, SemTokMod]]:
        """Resolve semantic token."""
        if isinstance(self.name_of, BuiltinType):
            return SemTokType.CLASS, SemTokMod.DECLARATION
        name_of = (
            self.sym.decl.name_of
            if self.sym and not isinstance(self.sym.decl.name_of, Name)
            else self.name_of
        )
        if isinstance(name_of, ModulePath):
            return SemTokType.NAMESPACE, SemTokMod.DEFINITION
        if isinstance(name_of, Archetype):
            return SemTokType.CLASS, SemTokMod.DECLARATION
        if isinstance(name_of, Enum):
            return SemTokType.ENUM, SemTokMod.DECLARATION
        if isinstance(name_of, Ability) and name_of.is_method:
            return SemTokType.METHOD, SemTokMod.DECLARATION
        if isinstance(name_of, (Ability, Test)):
            return SemTokType.FUNCTION, SemTokMod.DECLARATION
        if isinstance(name_of, ParamVar):
            return SemTokType.PARAMETER, SemTokMod.DECLARATION
        if self.sym and self.sym_name.isupper():
            return SemTokType.VARIABLE, SemTokMod.READONLY
        if (
            self.sym
            and self.sym.decl.name_of == self.sym.decl
            and self.sym_name in dir(builtins)
            and callable(getattr(builtins, self.sym_name))
        ):
            return SemTokType.FUNCTION, SemTokMod.DEFINITION
        if self.sym:
            return SemTokType.PROPERTY, SemTokMod.DEFINITION
        return None


class ArchSpec(ElementStmt, CodeBlockStmt, AstSymbolNode, AstAsyncNode, AstDocNode):
    """ArchSpec node type for Jac Ast."""

    def __init__(
        self, decorators: Sequence[Expr] | None, is_async: bool = False
    ) -> None:
        self.decorators = decorators
        CodeBlockStmt.__init__(self)
        AstAsyncNode.__init__(self, is_async=is_async)


class MatchPattern(UniNode):
    """MatchPattern node type for Jac Ast."""


class SubTag(UniNode, Generic[T]):
    """SubTag node type for Jac Ast."""

    def __init__(
        self,
        tag: T,
        kid: Sequence[UniNode],
    ) -> None:
        self.tag: T = tag
        UniNode.__init__(self, kid=kid)

    def normalize(self, deep: bool = False) -> bool:
        res = self.tag.normalize() if deep else True
        self.set_kids(nodes=[self.gen_token(Tok.COLON), self.tag])
        return res


# AST Mid Level Node Types
# --------------------------
class Module(AstDocNode, UniScopeNode):
    """Whole Program node type for Jac Ast."""

    def __init__(
        self,
        name: str,
        source: Source,
        doc: Optional[String],
        body: Sequence[ElementStmt | String | EmptyToken],
        terminals: list[Token],
        kid: Sequence[UniNode],
        stub_only: bool = False,
    ) -> None:
        self.name = name
        self.source = source
        self.body = body
        self.stub_only = stub_only
        self.impl_mod: list[Module] = []
        self.test_mod: list[Module] = []
        self.src_terminals: list[Token] = terminals
        self.is_raised_from_py: bool = False

        UniNode.__init__(self, kid=kid)
        AstDocNode.__init__(self, doc=doc)
        UniScopeNode.__init__(self, name=self.name)

    @property
    def annexable_by(self) -> Optional[str]:
        """Get annexable by."""
        if not self.stub_only and (
            self.loc.mod_path.endswith(".impl.jac")
            or self.loc.mod_path.endswith(".test.jac")
        ):
            head_mod_name = self.name.split(".")[0]
            potential_path = os.path.join(
                os.path.dirname(self.loc.mod_path),
                f"{head_mod_name}.jac",
            )
            if os.path.exists(potential_path) and potential_path != self.loc.mod_path:
                return potential_path
            annex_dir = os.path.split(os.path.dirname(self.loc.mod_path))[-1]
            if annex_dir.endswith(".impl") or annex_dir.endswith(".test"):
                head_mod_name = os.path.split(os.path.dirname(self.loc.mod_path))[
                    -1
                ].split(".")[0]
                potential_path = os.path.join(
                    os.path.dirname(os.path.dirname(self.loc.mod_path)),
                    f"{head_mod_name}.jac",
                )
                if (
                    os.path.exists(potential_path)
                    and potential_path != self.loc.mod_path
                ):
                    return potential_path
        return None

    def normalize(self, deep: bool = False) -> bool:
        res = True
        if deep:
            res = self.doc.normalize() if self.doc else True
            for i in self.body:
                res = res and i.normalize()
        new_kid: list[UniNode] = []
        if self.doc:
            new_kid.append(self.doc)
        new_kid.extend(self.body)
        self.set_kids(nodes=new_kid if len(new_kid) else [EmptyToken()])
        return res

    def format(self) -> str:
        """Get all sub nodes of type."""
        from jaclang.compiler.passes.tool import DocIRGenPass, JacFormatPass
        from jaclang.compiler.program import JacProgram

        return JacFormatPass(
            ir_in=DocIRGenPass(
                ir_in=self,
                prog=JacProgram(),
            ).ir_out,
            prog=JacProgram(),
        ).ir_out.gen.jac

    def unparse(self) -> str:
        super().unparse()
        return self.format()

    @staticmethod
    def make_stub(
        inject_name: Optional[str] = None, inject_src: Optional[Source] = None
    ) -> Module:
        """Create a stub module."""
        return Module(
            name=inject_name or "",
            source=inject_src or Source("", ""),
            doc=None,
            body=[],
            terminals=[],
            stub_only=True,
            kid=[EmptyToken()],
        )

    @staticmethod
    def get_href_path(node: UniNode) -> str:
        """Return the full path of the module that contains this node."""
        parent = node.find_parent_of_type(Module)
        mod_list: list[Module | Archetype] = []
        if isinstance(node, (Module, Archetype)):
            mod_list.append(node)
        while parent is not None:
            mod_list.append(parent)
            parent = parent.find_parent_of_type(Module)
        mod_list.reverse()
        return ".".join(
            p.name if isinstance(p, Module) else p.name.sym_name for p in mod_list
        )


class ProgramModule(UniNode):
    """Whole Program node type for Jac Ast."""

    def __init__(self, main_mod: Optional[Module] = None) -> None:
        """Initialize whole program node."""
        self.main = main_mod if main_mod else Module.make_stub()
        UniNode.__init__(self, kid=[self.main])
        self.hub: dict[str, Module] = {self.loc.mod_path: main_mod} if main_mod else {}


class GlobalVars(ElementStmt, AstAccessNode):
    """GlobalVars node type for Jac Ast."""

    def __init__(
        self,
        access: Optional[SubTag[Token]],
        assignments: Sequence[Assignment],
        is_frozen: bool,
        kid: Sequence[UniNode],
        doc: Optional[String] = None,
    ) -> None:
        self.assignments = assignments
        self.is_frozen = is_frozen
        UniNode.__init__(self, kid=kid)
        AstAccessNode.__init__(self, access=access)
        AstDocNode.__init__(self, doc=doc)

    def normalize(self, deep: bool = False) -> bool:
        res = True
        if deep:
            res = self.access.normalize(deep) if self.access else True
            for assign in self.assignments:
                res = res and assign.normalize(deep)
            res = res and self.doc.normalize(deep) if self.doc else res
        new_kid: list[UniNode] = []
        if self.doc:
            new_kid.append(self.doc)
        if self.is_frozen:
            new_kid.append(self.gen_token(Tok.KW_LET))
        else:
            new_kid.append(self.gen_token(Tok.KW_GLOBAL))
        if self.access:
            new_kid.append(self.access)
        for i, assign in enumerate(self.assignments):
            new_kid.append(assign)
            if i < len(self.assignments) - 1:
                new_kid.append(self.gen_token(Tok.COMMA))
        self.set_kids(nodes=new_kid)
        return res


class Test(AstSymbolNode, ElementStmt, UniScopeNode):
    """Test node type for Jac Ast."""

    TEST_COUNT = 0

    def __init__(
        self,
        name: Name | Token,
        body: Sequence[CodeBlockStmt],
        kid: Sequence[UniNode],
        doc: Optional[String] = None,
    ) -> None:
        Test.TEST_COUNT += 1 if isinstance(name, Token) else 0
        self.name: Name = (  # for auto generated test names
            name
            if isinstance(name, Name)
            else Name(
                orig_src=name.orig_src,
                name=Tok.NAME.value,
                value=f"_jac_gen_{Test.TEST_COUNT}",
                col_start=name.loc.col_start,
                col_end=name.loc.col_end,
                line=name.loc.first_line,
                end_line=name.loc.last_line,
                pos_start=name.pos_start,
                pos_end=name.pos_end,
            )
        )
        self.name.parent = self
        self.name._sym_name = (
            f"test_{self.name.value}"
            if not self.name.value.startswith("test_")
            else self.name.value
        )
        self.body: list[CodeBlockStmt] = list(body)
        UniNode.__init__(self, kid=kid)
        if self.name not in self.kid:
            self.insert_kids_at_pos([self.name], pos=1, pos_update=False)
        AstSymbolNode.__init__(
            self,
            sym_name=self.name.sym_name,
            name_spec=self.name,
            sym_category=SymbolType.TEST,
        )
        AstDocNode.__init__(self, doc=doc)
        UniScopeNode.__init__(self, name=self.sym_name)

    def normalize(self, deep: bool = False) -> bool:
        res = True
        if deep:
            res = self.name.normalize(deep)
            for stmt in self.body:
                res = res and stmt.normalize(deep)
            res = res and self.doc.normalize(deep) if self.doc else res
        new_kid: list[UniNode] = []
        if self.doc:
            new_kid.append(self.doc)
        new_kid.append(self.gen_token(Tok.KW_TEST))
        new_kid.append(self.name)
        new_kid.append(self.gen_token(Tok.LBRACE))
        for stmt in self.body:
            new_kid.append(stmt)
        new_kid.append(self.gen_token(Tok.RBRACE))
        self.set_kids(nodes=new_kid)
        return res


class ModuleCode(ElementStmt, ArchBlockStmt, EnumBlockStmt):
    """ModuleCode node type for Jac Ast."""

    def __init__(
        self,
        name: Optional[Name],
        body: Sequence[CodeBlockStmt],
        kid: Sequence[UniNode],
        is_enum_stmt: bool = False,
        doc: Optional[String] = None,
    ) -> None:
        self.name = name
        self.body = body
        UniNode.__init__(self, kid=kid)
        AstDocNode.__init__(self, doc=doc)
        EnumBlockStmt.__init__(self, is_enum_stmt=is_enum_stmt)

    def normalize(self, deep: bool = False) -> bool:
        res = True
        if deep:
            res = self.name.normalize(deep) if self.name else res
            for stmt in self.body:
                res = res and stmt.normalize(deep)
            res = res and self.doc.normalize(deep) if self.doc else res
        new_kid: list[UniNode] = []
        if self.doc:
            new_kid.append(self.doc)
        new_kid.append(self.gen_token(Tok.KW_WITH))
        new_kid.append(self.gen_token(Tok.KW_ENTRY))
        if self.name:
            new_kid.append(self.gen_token(Tok.COLON))
            new_kid.append(self.name)
        new_kid.append(self.gen_token(Tok.LBRACE))
        for stmt in self.body:
            new_kid.append(stmt)
        new_kid.append(self.gen_token(Tok.RBRACE))
        self.set_kids(nodes=new_kid)
        return res


class PyInlineCode(ElementStmt, ArchBlockStmt, EnumBlockStmt, CodeBlockStmt):
    """PyInlineCode node type for Jac Ast."""

    def __init__(
        self,
        code: Token,
        kid: Sequence[UniNode],
        is_enum_stmt: bool = False,
        doc: Optional[String] = None,
    ) -> None:
        self.code = code
        UniNode.__init__(self, kid=kid)
        AstDocNode.__init__(self, doc=doc)
        CodeBlockStmt.__init__(self)
        EnumBlockStmt.__init__(self, is_enum_stmt=is_enum_stmt)

    def normalize(self, deep: bool = False) -> bool:
        res = True
        if deep:
            res = self.code.normalize(deep)
            res = res and self.doc.normalize(deep) if self.doc else res
        new_kid: list[UniNode] = []
        if self.doc:
            new_kid.append(self.doc)
        new_kid.append(self.code)
        self.set_kids(nodes=new_kid)
        return res


class Import(ElementStmt, CodeBlockStmt):
    """Import node type for Jac Ast."""

    def __init__(
        self,
        from_loc: Optional[ModulePath],
        items: Sequence[ModuleItem] | Sequence[ModulePath],
        is_absorb: bool,  # For includes
        kid: Sequence[UniNode],
        doc: Optional[String] = None,
    ) -> None:
        self.hint = None
        self.from_loc = from_loc
        self.items = items
        self.is_absorb = is_absorb
        UniNode.__init__(self, kid=kid)
        AstDocNode.__init__(self, doc=doc)
        CodeBlockStmt.__init__(self)

    @property
    def is_py(self) -> bool:
        """Check if import is python."""
        if self.hint and self.hint.tag.value == "py":
            return True
        if not self.hint:
            return not self.__jac_detected
        return False

    @property
    def is_jac(self) -> bool:
        """Check if import is jac."""
        if self.hint and self.hint.tag.value == "jac":
            return True
        if not self.hint:
            return self.__jac_detected
        return False

    @property
    def __jac_detected(self) -> bool:
        """Check if import is jac."""
        if self.from_loc:
            if self.from_loc.resolve_relative_path().endswith(".jac"):
                return True
            if os.path.isdir(self.from_loc.resolve_relative_path()):
                if os.path.exists(
                    os.path.join(self.from_loc.resolve_relative_path(), "__init__.jac")
                ):
                    return True
                for i in self.items:
                    if isinstance(
                        i, ModuleItem
                    ) and self.from_loc.resolve_relative_path(i.name.value).endswith(
                        ".jac"
                    ):
                        return True
        return any(
            isinstance(i, ModulePath) and i.resolve_relative_path().endswith(".jac")
            for i in self.items
        )

    def normalize(self, deep: bool = False) -> bool:
        res = True
        if deep:
            res = self.hint.normalize(deep) if self.hint else res
            res = res and self.from_loc.normalize(deep) if self.from_loc else res
            for item in self.items:
                res = res and item.normalize(deep)
            res = res and self.doc.normalize(deep) if self.doc else res
        new_kid: list[UniNode] = []
        if self.doc:
            new_kid.append(self.doc)
        if self.is_absorb:
            new_kid.append(self.gen_token(Tok.KW_INCLUDE))
        else:
            new_kid.append(self.gen_token(Tok.KW_IMPORT))
        if self.from_loc:
            new_kid.append(self.gen_token(Tok.KW_FROM))
            new_kid.append(self.from_loc)
            new_kid.append(self.gen_token(Tok.LBRACE))
        for idx, itm in enumerate(self.items):
            new_kid.append(itm)
            if idx < len(self.items) - 1:
                new_kid.append(self.gen_token(Tok.COMMA))
        if self.from_loc:
            new_kid.append(self.gen_token(Tok.RBRACE))
        else:
            new_kid.append(self.gen_token(Tok.SEMI))
        self.set_kids(nodes=new_kid)
        return res


class ModulePath(AstSymbolNode):
    """ModulePath node type for Jac Ast."""

    def __init__(
        self,
        path: Optional[Sequence[Name]],
        level: int,
        alias: Optional[Name],
        kid: Sequence[UniNode],
    ) -> None:
        self.path = path
        self.level = level
        self.alias = alias
        self.abs_path: Optional[str] = None

        name_spec = alias if alias else path[0] if path else None

        UniNode.__init__(self, kid=kid)
        if not name_spec:
            pkg_name = self.loc.mod_path
            for _ in range(self.level):
                pkg_name = os.path.dirname(pkg_name)
            pkg_name = pkg_name.split(os.sep)[-1]
            name_spec = Name.gen_stub_from_node(self, pkg_name)
            self.level += 1
        if not isinstance(name_spec, Name):
            raise ValueError("ModulePath should have a name spec. Impossible.")
        AstSymbolNode.__init__(
            self,
            sym_name=name_spec.sym_name,
            name_spec=name_spec,
            sym_category=SymbolType.MODULE,
        )

    @property
    def dot_path_str(self) -> str:
        """Get path string."""
        return ("." * self.level) + ".".join(
            [p.value for p in self.path] if self.path else [self.name_spec.sym_name]
        )

    def normalize(self, deep: bool = False) -> bool:
        res = True
        if deep:
            if self.path:
                for item in self.path:
                    res = res and item.normalize(deep)
            res = res and self.alias.normalize(deep) if self.alias else res
        new_kid: list[UniNode] = []
        for _ in range(self.level):
            new_kid.append(self.gen_token(Tok.DOT))
        if self.path:
            for idx, item in enumerate(self.path):
                new_kid.append(item)
                if idx < len(self.path) - 1:
                    new_kid.append(self.gen_token(Tok.DOT))
        if self.alias:
            new_kid.append(self.gen_token(Tok.KW_AS))
            new_kid.append(self.alias)
        self.set_kids(nodes=new_kid)
        return res

    def resolve_relative_path(self, target_item: Optional[str] = None) -> str:
        """Convert an import target string into a relative file path."""
        target = self.dot_path_str + (f".{target_item}" if target_item else "")
        return resolve_relative_path(target, self.loc.mod_path)


class ModuleItem(AstSymbolNode):
    """ModuleItem node type for Jac Ast."""

    def __init__(
        self,
        name: Name,
        alias: Optional[Name],
        kid: Sequence[UniNode],
    ) -> None:
        self.name = name
        self.alias = alias
        UniNode.__init__(self, kid=kid)
        AstSymbolNode.__init__(
            self,
            sym_name=alias.sym_name if alias else name.sym_name,
            name_spec=alias if alias else name,
            sym_category=SymbolType.MOD_VAR,
        )
        self.abs_path: Optional[str] = None

    @property
    def from_parent(self) -> Import:
        """Get import parent."""
        if (
            not self.parent
            or not self.parent.parent
            or not isinstance(self.parent.parent, Import)
        ):
            raise ValueError("Import parent not found. Not Possible.")
        return self.parent.parent

    @property
    def from_mod_path(self) -> ModulePath:
        """Get relevant module path."""
        if not self.from_parent.from_loc:
            raise ValueError("Module items should have module path. Not Possible.")
        return self.from_parent.from_loc

    def normalize(self, deep: bool = False) -> bool:
        res = True
        if deep:
            res = res and self.name.normalize(deep)
            res = res and self.alias.normalize(deep) if self.alias else res
        new_kid: list[UniNode] = [self.name]
        if self.alias:
            new_kid.append(self.gen_token(Tok.KW_AS))
            new_kid.append(self.alias)
        self.set_kids(nodes=new_kid)
        return res


class Archetype(
    ArchSpec,
    AstAccessNode,
    ArchBlockStmt,
    AstImplNeedingNode,
    UniScopeNode,
    UniCFGNode,
):
    """ObjectArch node type for Jac Ast."""

    def __init__(
        self,
        name: Name,
        arch_type: Token,
        access: Optional[SubTag[Token]],
        base_classes: Sequence[Expr] | None,
        body: Sequence[ArchBlockStmt] | ImplDef | None,
        kid: Sequence[UniNode],
        doc: Optional[String] = None,
        decorators: Sequence[Expr] | None = None,
    ) -> None:
        self.name = name
        self.arch_type = arch_type
        self.base_classes: list[Expr] = list(base_classes) if base_classes else []
        UniNode.__init__(self, kid=kid)
        AstSymbolNode.__init__(
            self,
            sym_name=name.value,
            name_spec=name,
            sym_category=(
                SymbolType.OBJECT_ARCH
                if arch_type.name == Tok.KW_OBJECT
                else (
                    SymbolType.NODE_ARCH
                    if arch_type.name == Tok.KW_NODE
                    else (
                        SymbolType.EDGE_ARCH
                        if arch_type.name == Tok.KW_EDGE
                        else (
                            SymbolType.WALKER_ARCH
                            if arch_type.name == Tok.KW_WALKER
                            else SymbolType.TYPE
                        )
                    )
                )
            ),
        )
        AstImplNeedingNode.__init__(self, body=body)
        AstAccessNode.__init__(self, access=access)
        AstDocNode.__init__(self, doc=doc)
        ArchSpec.__init__(self, decorators=decorators)
        UniScopeNode.__init__(self, name=self.sym_name)
        CodeBlockStmt.__init__(self)

    @property
    def is_abstract(self) -> bool:
        body = (
            list(self.body)
            if isinstance(self.body, Sequence)
            else (
                list(self.body.body)
                if isinstance(self.body, ImplDef)
                and isinstance(self.body.body, Sequence)
                else []
            )
        )
        return any(isinstance(i, Ability) and i.is_abstract for i in body)

    def normalize(self, deep: bool = False) -> bool:
        res = True
        if deep:
            res = self.name.normalize(deep)
            res = res and self.arch_type.normalize(deep)
            res = res and self.access.normalize(deep) if self.access else res
            for base in self.base_classes:
                res = res and base.normalize(deep)
            if isinstance(self.body, ImplDef):
                res = res and self.body.normalize(deep)
            elif isinstance(self.body, Sequence):
                for stmt in self.body:
                    res = res and stmt.normalize(deep)
            else:
                res = res and self.body.normalize(deep) if self.body else res
            res = res and self.doc.normalize(deep) if self.doc else res
            for dec in self.decorators or []:
                res = res and dec.normalize(deep)
        new_kid: list[UniNode] = []
        if self.doc:
            new_kid.append(self.doc)
        if self.decorators:
            new_kid.append(self.gen_token(Tok.DECOR_OP))
            for idx, dec in enumerate(self.decorators):
                new_kid.append(dec)
                if idx < len(self.decorators) - 1:
                    new_kid.append(self.gen_token(Tok.DECOR_OP))
        if self.is_async:
            new_kid.append(self.gen_token(Tok.KW_ASYNC))
        new_kid.append(self.arch_type)
        if self.access:
            new_kid.append(self.access)
        new_kid.append(self.name)
        if self.base_classes:
            new_kid.append(self.gen_token(Tok.LPAREN))
            for idx, base in enumerate(self.base_classes):
                new_kid.append(base)
                if idx < len(self.base_classes) - 1:
                    new_kid.append(self.gen_token(Tok.COMMA))
            new_kid.append(self.gen_token(Tok.RPAREN))
        if self.body:
            if isinstance(self.body, ImplDef):
                new_kid.append(self.gen_token(Tok.SEMI))
            else:
                new_kid.append(self.gen_token(Tok.LBRACE))
                for stmt in self.body:
                    new_kid.append(stmt)
                new_kid.append(self.gen_token(Tok.RBRACE))
        else:
            new_kid.append(self.gen_token(Tok.SEMI))
        self.set_kids(nodes=new_kid)
        return res


class ImplDef(CodeBlockStmt, ElementStmt, ArchBlockStmt, AstSymbolNode, UniScopeNode):
    """AstImplOnlyNode node type for Jac Ast."""

    def __init__(
        self,
        decorators: Optional[Sequence[Expr]],
        target: Sequence[NameAtom],
        spec: Sequence[Expr] | FuncSignature | EventSignature | None,
        body: Sequence[CodeBlockStmt] | Sequence[EnumBlockStmt] | Expr,
        kid: Sequence[UniNode],
        doc: Optional[String] = None,
        decl_link: Optional[UniNode] = None,
    ) -> None:
        self.decorators = decorators
        self.target = target
        self.spec = list(spec) if isinstance(spec, Sequence) else spec
        self.body = body
        self.doc = doc
        self.decl_link = decl_link
        UniNode.__init__(self, kid=kid)
        AstSymbolNode.__init__(
            self,
            sym_name="impl." + ".".join([x.sym_name for x in self.target]),
            name_spec=self.create_impl_name_node(),
            sym_category=SymbolType.IMPL,
        )
        CodeBlockStmt.__init__(self)
        UniScopeNode.__init__(self, name=self.sym_name)

    def create_impl_name_node(self) -> Name:
        ret = Name(
            orig_src=self.target[-1].loc.orig_src,
            name=Tok.NAME.value,
            value="impl." + ".".join([x.sym_name for x in self.target]),
            col_start=self.target[0].loc.col_start,
            col_end=self.target[-1].loc.col_end,
            line=self.target[0].loc.first_line,
            end_line=self.target[-1].loc.last_line,
            pos_start=self.target[0].loc.pos_start,
            pos_end=self.target[-1].loc.pos_end,
        )
        ret.parent = self
        return ret

    def normalize(self, deep: bool = False) -> bool:
        res = True
        if deep:
            for item in self.target:
                res = res and item.normalize(deep)
            if isinstance(self.spec, Sequence):
                for sp in self.spec:
                    res = res and sp.normalize(deep)
            else:
                res = res and self.spec.normalize(deep) if self.spec else res
            if isinstance(self.body, Expr):
                res = res and self.body.normalize(deep)
            else:
                for stmt in self.body:
                    res = res and stmt.normalize(deep)
            res = res and self.doc.normalize(deep) if self.doc else res
            if self.decorators:
                for dec in self.decorators:
                    res = res and dec.normalize(deep)
        new_kid: list[UniNode] = []
        if self.doc:
            new_kid.append(self.doc)
        if self.decorators:
            new_kid.append(self.gen_token(Tok.DECOR_OP))
            for i, dec in enumerate(self.decorators):
                new_kid.append(dec)
                if i < len(self.decorators) - 1:
                    new_kid.append(self.gen_token(Tok.DECOR_OP))
        new_kid.append(self.gen_token(Tok.KW_IMPL))
        for idx, item in enumerate(self.target):
            new_kid.append(item)
            if idx < len(self.target) - 1:
                new_kid.append(self.gen_token(Tok.DOT))
        if self.spec:
            if isinstance(self.spec, Sequence):
                new_kid.append(self.gen_token(Tok.LPAREN))
                for idx, sp in enumerate(self.spec):
                    new_kid.append(sp)
                    if idx < len(self.spec) - 1:
                        new_kid.append(self.gen_token(Tok.COMMA))
                new_kid.append(self.gen_token(Tok.RPAREN))
            else:
                new_kid.append(self.spec)
        if isinstance(self.body, Expr):
            new_kid.append(self.body)
        else:
            new_kid.append(self.gen_token(Tok.LBRACE))
            prev_stmt = None
            for stmt in self.body:
                if isinstance(prev_stmt, EnumBlockStmt) and prev_stmt.is_enum_stmt:
                    new_kid.append(self.gen_token(Tok.COMMA))
                new_kid.append(stmt)
                prev_stmt = stmt
            new_kid.append(self.gen_token(Tok.RBRACE))
        self.set_kids(nodes=new_kid)
        return res


class SemDef(ElementStmt, AstSymbolNode, UniScopeNode):
    """SemDef node type for Jac Ast."""

    def __init__(
        self,
        target: Sequence[NameAtom],
        value: String,
        kid: Sequence[UniNode],
    ) -> None:
        self.target = target
        self.value = value
        UniNode.__init__(self, kid=kid)
        AstSymbolNode.__init__(
            self,
            sym_name="sem." + ".".join([x.sym_name for x in self.target]),
            name_spec=self.create_sem_name_node(),
            sym_category=SymbolType.SEM,
        )
        UniScopeNode.__init__(self, name=self.sym_name)

    def create_sem_name_node(self) -> Name:
        ret = Name(
            orig_src=self.target[-1].loc.orig_src,
            name=Tok.NAME.value,
            value="sem." + ".".join([x.sym_name for x in self.target]),
            col_start=self.target[0].loc.col_start,
            col_end=self.target[-1].loc.col_end,
            line=self.target[0].loc.first_line,
            end_line=self.target[-1].loc.last_line,
            pos_start=self.target[0].loc.pos_start,
            pos_end=self.target[-1].loc.pos_end,
        )
        ret.parent = self
        return ret

    def normalize(self, deep: bool = False) -> bool:
        res = True
        if deep:
            for item in self.target:
                res = res and item.normalize(deep)
            res = res and self.value.normalize(deep)
        new_kid: list[UniNode] = [
            self.gen_token(Tok.KW_SEM),
        ]
        for idx, item in enumerate(self.target):
            new_kid.append(item)
            if idx < len(self.target) - 1:
                new_kid.append(self.gen_token(Tok.DOT))
        new_kid.append(self.gen_token(Tok.EQ))
        new_kid.append(self.value)
        new_kid.append(self.gen_token(Tok.SEMI))
        self.set_kids(nodes=new_kid)
        return res


class Enum(ArchSpec, AstAccessNode, AstImplNeedingNode, ArchBlockStmt, UniScopeNode):
    """Enum node type for Jac Ast."""

    def __init__(
        self,
        name: Name,
        access: Optional[SubTag[Token]],
        base_classes: Sequence[Expr] | None,
        body: Sequence[EnumBlockStmt] | ImplDef | None,
        kid: Sequence[UniNode],
        doc: Optional[String] = None,
        decorators: Sequence[Expr] | None = None,
    ) -> None:
        self.name = name
        self.base_classes: list[Expr] = list(base_classes) if base_classes else []
        UniNode.__init__(self, kid=kid)
        AstSymbolNode.__init__(
            self,
            sym_name=name.value,
            name_spec=name,
            sym_category=SymbolType.ENUM_ARCH,
        )
        AstImplNeedingNode.__init__(self, body=body)
        AstAccessNode.__init__(self, access=access)
        AstDocNode.__init__(self, doc=doc)
        ArchSpec.__init__(self, decorators=decorators)
        UniScopeNode.__init__(self, name=self.sym_name)

    def normalize(self, deep: bool = False) -> bool:
        res = True
        if deep:
            res = self.name.normalize(deep)
            res = res and self.access.normalize(deep) if self.access else res
            for base in self.base_classes:
                res = res and base.normalize(deep)
            if isinstance(self.body, ImplDef):
                res = res and self.body.normalize(deep)
            elif isinstance(self.body, Sequence):
                for stmt in self.body:
                    res = res and stmt.normalize(deep)
            else:
                res = res and self.body.normalize(deep) if self.body else res
            res = res and self.doc.normalize(deep) if self.doc else res
            for dec in self.decorators or []:
                res = res and dec.normalize(deep)
        new_kid: list[UniNode] = []
        if self.decorators:
            new_kid.append(self.gen_token(Tok.DECOR_OP))
            for idx, dec in enumerate(self.decorators):
                new_kid.append(dec)
                if idx < len(self.decorators) - 1:
                    new_kid.append(self.gen_token(Tok.DECOR_OP))
        if self.doc:
            new_kid.append(self.doc)
        new_kid.append(self.gen_token(Tok.KW_ENUM))
        if self.access:
            new_kid.append(self.access)
        new_kid.append(self.name)
        if self.base_classes:
            new_kid.append(self.gen_token(Tok.COLON))
            for idx, base in enumerate(self.base_classes):
                new_kid.append(base)
                if idx < len(self.base_classes) - 1:
                    new_kid.append(self.gen_token(Tok.COMMA))
            new_kid.append(self.gen_token(Tok.COLON))
        if self.body:
            if isinstance(self.body, ImplDef):
                new_kid.append(self.gen_token(Tok.SEMI))
            else:
                new_kid.append(self.gen_token(Tok.LBRACE))
                prev_stmt = None
                for stmt in self.body:
                    if isinstance(prev_stmt, EnumBlockStmt) and prev_stmt.is_enum_stmt:
                        new_kid.append(self.gen_token(Tok.COMMA))
                    new_kid.append(stmt)
                    prev_stmt = stmt
                new_kid.append(self.gen_token(Tok.RBRACE))
        else:
            new_kid.append(self.gen_token(Tok.SEMI))
        self.set_kids(nodes=new_kid)
        return res


class Ability(
    AstAccessNode,
    ElementStmt,
    AstAsyncNode,
    ArchBlockStmt,
    CodeBlockStmt,
    AstImplNeedingNode,
    UniScopeNode,
):
    """Ability node type for Jac Ast."""

    def __init__(
        self,
        name_ref: NameAtom,
        is_async: bool,
        is_override: bool,
        is_static: bool,
        is_abstract: bool,
        access: Optional[SubTag[Token]],
        signature: FuncSignature | EventSignature | None,
        body: Sequence[CodeBlockStmt] | ImplDef | Expr | None,
        kid: Sequence[UniNode],
        doc: Optional[String] = None,
        decorators: Sequence[Expr] | None = None,
    ) -> None:
        self.name_ref = name_ref
        self.is_override = is_override
        self.is_static = is_static
        self.is_abstract = is_abstract
        self.decorators = decorators
        self.signature = signature

        UniNode.__init__(self, kid=kid)
        AstImplNeedingNode.__init__(self, body=body)
        AstSymbolNode.__init__(
            self,
            sym_name=self.py_resolve_name(),
            name_spec=name_ref,
            sym_category=SymbolType.ABILITY,
        )
        AstAccessNode.__init__(self, access=access)
        AstDocNode.__init__(self, doc=doc)
        AstAsyncNode.__init__(self, is_async=is_async)
        UniScopeNode.__init__(self, name=self.sym_name)
        CodeBlockStmt.__init__(self)

    @property
    def is_method(self) -> bool:
        return self.method_owner is not None

    @property
    def is_def(self) -> bool:
        return not self.signature or isinstance(self.signature, FuncSignature)

    @property
    def method_owner(self) -> Optional[Archetype | Enum]:
        found = (
            self.parent
            if self.parent and isinstance(self.parent, (Archetype, Enum))
            else None
        ) or (
            self.parent.decl_link
            if self.parent
            and isinstance(self.parent, ImplDef)
            and isinstance(self.parent.decl_link, (Archetype, Enum))
            else None
        )
        return found

    @property
    def is_genai_ability(self) -> bool:
        return isinstance(self.body, Expr)

    def get_pos_argc_range(self) -> tuple[int, int]:
        """Get the range of positional arguments for this ability.

        Returns -1 for maximum number of arguments if there is an unpacked parameter (e.g., *args).
        """
        mn, mx = 0, 0
        if isinstance(self.signature, FuncSignature):
            for param in self.signature.params:
                if param.unpack:
                    if param.unpack == Tok.STAR_MUL:
                        mx = -1
                    break
                mn += 1
                mx += 1
        return mn, mx

    def py_resolve_name(self) -> str:
        if isinstance(self.name_ref, Name):
            return self.name_ref.value
        elif isinstance(self.name_ref, SpecialVarRef):
            return self.name_ref.py_resolve_name()
        else:
            raise NotImplementedError

    def normalize(self, deep: bool = False) -> bool:
        res = True
        if deep:
            res = self.name_ref.normalize(deep)
            res = res and self.access.normalize(deep) if self.access else res
            res = res and self.signature.normalize(deep) if self.signature else res
            if isinstance(self.body, ImplDef):
                res = res and self.body.normalize(deep)
            elif isinstance(self.body, Sequence):
                for stmt in self.body:
                    res = res and stmt.normalize(deep)
            else:
                res = res and self.body.normalize(deep) if self.body else res
            for dec in self.decorators or []:
                res = res and dec.normalize(deep)
            res = res and self.doc.normalize(deep) if self.doc else res
        new_kid: list[UniNode] = []
        if self.doc:
            new_kid.append(self.doc)
        if self.decorators:
            new_kid.append(self.gen_token(Tok.DECOR_OP))
            for idx, dec in enumerate(self.decorators):
                new_kid.append(dec)
                if idx < len(self.decorators) - 1:
                    new_kid.append(self.gen_token(Tok.DECOR_OP))
            new_kid.append(self.gen_token(Tok.WS))
        if self.is_async:
            new_kid.append(self.gen_token(Tok.KW_ASYNC))
        if self.is_override:
            new_kid.append(self.gen_token(Tok.KW_OVERRIDE))
        if self.is_static:
            new_kid.append(self.gen_token(Tok.KW_STATIC))
        new_kid.append(
            self.gen_token(Tok.KW_CAN)
            if not self.is_def
            else self.gen_token(Tok.KW_DEF)
        )
        if self.access:
            new_kid.append(self.access)
        new_kid.append(self.name_ref)
        if self.signature:
            new_kid.append(self.signature)
        if self.is_genai_ability:
            new_kid.append(self.gen_token(Tok.KW_BY))
        if self.is_abstract:
            new_kid.append(self.gen_token(Tok.KW_ABSTRACT))
        if self.body is not None:
            if isinstance(self.body, ImplDef):
                new_kid.append(self.gen_token(Tok.SEMI))
            elif isinstance(self.body, Sequence):
                new_kid.append(self.gen_token(Tok.LBRACE))
                for stmt in self.body:
                    new_kid.append(stmt)
                new_kid.append(self.gen_token(Tok.RBRACE))
            else:
                new_kid.append(self.body)
                if self.is_genai_ability:
                    new_kid.append(self.gen_token(Tok.SEMI))
        else:
            new_kid.append(self.gen_token(Tok.SEMI))
        self.set_kids(nodes=new_kid)
        return res


class FuncSignature(UniNode):
    """FuncSignature node type for Jac Ast."""

    def __init__(
        self,
        params: Sequence[ParamVar] | None,
        return_type: Optional[Expr],
        kid: Sequence[UniNode],
    ) -> None:
        self.params: list[ParamVar] = list(params) if params else []
        self.return_type = return_type
        UniNode.__init__(self, kid=kid)

    def normalize(self, deep: bool = False) -> bool:
        res = True
        is_lambda = self.parent and isinstance(self.parent, LambdaExpr)
        if deep:
            for prm in self.params:
                res = res and prm.normalize(deep)
            res = res and self.return_type.normalize(deep) if self.return_type else res
        new_kid: list[UniNode] = [self.gen_token(Tok.LPAREN)] if not is_lambda else []
        for idx, prm in enumerate(self.params):
            new_kid.append(prm)
            if idx < len(self.params) - 1:
                new_kid.append(self.gen_token(Tok.COMMA))
        if not is_lambda:
            new_kid.append(self.gen_token(Tok.RPAREN))
        if self.return_type:
            new_kid.append(self.gen_token(Tok.RETURN_HINT))
            new_kid.append(self.return_type)
        self.set_kids(nodes=new_kid)
        return res

    @property
    def is_static(self) -> bool:
        return (isinstance(self.parent, Ability) and self.parent.is_static) or (
            isinstance(self.parent, ImplDef)
            and isinstance(self.parent.decl_link, Ability)
            and self.parent.decl_link.is_static
        )

    @property
    def is_in_py_class(self) -> bool:
        is_archi = self.find_parent_of_type(Archetype)
        is_class = is_archi is not None and is_archi.arch_type.name == Tok.KW_CLASS

        return (
            isinstance(self.parent, Ability)
            and self.parent.is_method is not None
            and is_class
        ) or (
            isinstance(self.parent, ImplDef)
            and isinstance(self.parent.decl_link, Ability)
            and self.parent.decl_link.is_method
            and is_class
        )


class EventSignature(WalkerStmtOnlyNode):
    """EventSignature node type for Jac Ast."""

    def __init__(
        self,
        event: Token,
        arch_tag_info: Optional[Expr],
        kid: Sequence[UniNode],
    ) -> None:
        self.event = event
        self.arch_tag_info = arch_tag_info
        UniNode.__init__(self, kid=kid)
        WalkerStmtOnlyNode.__init__(self)

    def normalize(self, deep: bool = False) -> bool:
        res = True
        if deep:
            res = self.event.normalize(deep)
            res = (
                res and self.arch_tag_info.normalize(deep)
                if self.arch_tag_info
                else res
            )
        new_kid: list[UniNode] = [self.gen_token(Tok.KW_WITH)]
        if self.arch_tag_info:
            new_kid.append(self.arch_tag_info)
        new_kid.append(self.event)
        self.set_kids(nodes=new_kid)
        return res


class ParamVar(AstSymbolNode, AstTypedVarNode):
    """ParamVar node type for Jac Ast."""

    def __init__(
        self,
        name: Name,
        unpack: Optional[Token],
        type_tag: SubTag[Expr],
        value: Optional[Expr],
        kid: Sequence[UniNode],
    ) -> None:
        self.name = name
        self.unpack = unpack
        self.value = value
        UniNode.__init__(self, kid=kid)
        AstSymbolNode.__init__(
            self,
            sym_name=name.value,
            name_spec=name,
            sym_category=SymbolType.VAR,
        )
        AstTypedVarNode.__init__(self, type_tag=type_tag)

    def normalize(self, deep: bool = True) -> bool:
        res = True
        if deep:
            res = self.name.normalize(deep)
            res = res and self.unpack.normalize(deep) if self.unpack else res
            res = res and self.type_tag.normalize(deep) if self.type_tag else res
            res = res and self.value.normalize(deep) if self.value else res
        new_kid: list[UniNode] = []
        if self.unpack:
            new_kid.append(self.unpack)
        new_kid.append(self.name)
        if self.type_tag:
            new_kid.append(self.type_tag)
        if self.value:
            new_kid.append(self.gen_token(Tok.EQ))
            new_kid.append(self.value)
        self.set_kids(nodes=new_kid)
        return res


# TODO: Must deal with codeblockstmt here, should only be in ArchBocks
# but had to do this for impls to work, probably should do checks in the
# static analysis phase
class ArchHas(AstAccessNode, AstDocNode, ArchBlockStmt, CodeBlockStmt):
    """ArchHas node type for Jac Ast."""

    def __init__(
        self,
        is_static: bool,
        access: Optional[SubTag[Token]],
        vars: Sequence[HasVar],
        is_frozen: bool,
        kid: Sequence[UniNode],
        doc: Optional[String] = None,
    ) -> None:
        self.is_static = is_static
        self.vars: list[HasVar] = list(vars)
        self.is_frozen = is_frozen
        UniNode.__init__(self, kid=kid)
        AstAccessNode.__init__(self, access=access)
        AstDocNode.__init__(self, doc=doc)
        CodeBlockStmt.__init__(self)

    def normalize(self, deep: bool = False) -> bool:
        res = True
        if deep:
            res = self.access.normalize(deep) if self.access else res
            for var in self.vars:
                res = res and var.normalize(deep)
            res = res and self.doc.normalize(deep) if self.doc else res
        new_kid: list[UniNode] = []
        if self.doc:
            new_kid.append(self.doc)
        if self.is_static:
            new_kid.append(self.gen_token(Tok.KW_STATIC))
        (
            new_kid.append(self.gen_token(Tok.KW_LET))
            if self.is_frozen
            else new_kid.append(self.gen_token(Tok.KW_HAS))
        )
        if self.access:
            new_kid.append(self.access)
        for i, var in enumerate(self.vars):
            new_kid.append(var)
            if i < len(self.vars) - 1:
                new_kid.append(self.gen_token(Tok.COMMA))
        new_kid.append(self.gen_token(Tok.SEMI))
        self.set_kids(nodes=new_kid)
        return res


class HasVar(AstSymbolNode, AstTypedVarNode):
    """HasVar node type for Jac Ast."""

    def __init__(
        self,
        name: Name,
        type_tag: SubTag[Expr],
        value: Optional[Expr],
        defer: bool,
        kid: Sequence[UniNode],
    ) -> None:
        self.name = name
        self.value = value
        self.defer = defer
        UniNode.__init__(self, kid=kid)
        AstSymbolNode.__init__(
            self,
            sym_name=name.value,
            name_spec=name,
            sym_category=SymbolType.HAS_VAR,
        )
        AstTypedVarNode.__init__(self, type_tag=type_tag)

    def normalize(self, deep: bool = False) -> bool:
        res = True
        if deep:
            res = self.name.normalize(deep)
            res = res and self.type_tag.normalize(deep) if self.type_tag else res
            res = res and self.value.normalize(deep) if self.value else res
        new_kid: list[UniNode] = [self.name]
        if self.type_tag:
            new_kid.append(self.type_tag)
        if self.value:
            new_kid.append(self.gen_token(Tok.EQ))
            new_kid.append(self.value)
        if self.defer:
            new_kid.append(self.gen_token(Tok.KW_BY))
            new_kid.append(self.gen_token(Tok.KW_POST_INIT))
        self.set_kids(nodes=new_kid)
        return res


class TypedCtxBlock(CodeBlockStmt, UniScopeNode):
    """TypedCtxBlock node type for Jac Ast."""

    def __init__(
        self,
        type_ctx: Expr,
        body: Sequence[CodeBlockStmt],
        kid: Sequence[UniNode],
    ) -> None:
        self.type_ctx = type_ctx
        self.body = body
        UniNode.__init__(self, kid=kid)
        UniScopeNode.__init__(self, name=f"{self.__class__.__name__}")
        CodeBlockStmt.__init__(self)

    def normalize(self, deep: bool = False) -> bool:
        res = True
        if deep:
            res = self.type_ctx.normalize(deep)
            for stmt in self.body:
                res = res and stmt.normalize(deep)
        new_kid: list[UniNode] = [
            self.gen_token(Tok.RETURN_HINT),
            self.type_ctx,
            self.gen_token(Tok.LBRACE),
        ]
        for stmt in self.body:
            new_kid.append(stmt)
        new_kid.append(self.gen_token(Tok.RBRACE))
        self.set_kids(nodes=new_kid)
        return res


class IfStmt(CodeBlockStmt, AstElseBodyNode, UniScopeNode):
    """IfStmt node type for Jac Ast."""

    def __init__(
        self,
        condition: Expr,
        body: Sequence[CodeBlockStmt],
        else_body: Optional[ElseStmt | ElseIf],
        kid: Sequence[UniNode],
    ) -> None:
        self.condition = condition
        self.body: list[CodeBlockStmt] = list(body)
        UniNode.__init__(self, kid=kid)
        AstElseBodyNode.__init__(self, else_body=else_body)
        UniScopeNode.__init__(self, name=f"{self.__class__.__name__}")
        CodeBlockStmt.__init__(self)

    def normalize(self, deep: bool = False) -> bool:
        res = True
        if deep:
            res = self.condition.normalize(deep)
            for stmt in self.body:
                res = res and stmt.normalize(deep)
            res = res and self.else_body.normalize(deep) if self.else_body else res
        new_kid: list[UniNode] = [
            self.gen_token(Tok.KW_IF),
            self.condition,
            self.gen_token(Tok.LBRACE),
        ]
        for stmt in self.body:
            new_kid.append(stmt)
        new_kid.append(self.gen_token(Tok.RBRACE))
        if self.else_body:
            new_kid.append(self.else_body)
        self.set_kids(nodes=new_kid)
        return res


class ElseIf(IfStmt):
    """ElseIf node type for Jac Ast."""

    def normalize(self, deep: bool = False) -> bool:
        res = True
        if deep:
            res = self.condition.normalize(deep)
            for stmt in self.body:
                res = res and stmt.normalize(deep)
            res = res and self.else_body.normalize(deep) if self.else_body else res
        new_kid: list[UniNode] = [
            self.gen_token(Tok.KW_ELIF),
            self.condition,
            self.gen_token(Tok.LBRACE),
        ]
        for stmt in self.body:
            new_kid.append(stmt)
        new_kid.append(self.gen_token(Tok.RBRACE))
        if self.else_body:
            new_kid.append(self.else_body)
        self.set_kids(nodes=new_kid)
        return res


class ElseStmt(UniScopeNode):
    """ElseStmt node type for Jac Ast."""

    def __init__(
        self,
        body: Sequence[CodeBlockStmt],
        kid: Sequence[UniNode],
    ) -> None:
        self.body: list[CodeBlockStmt] = list(body)
        UniNode.__init__(self, kid=kid)
        UniScopeNode.__init__(self, name=f"{self.__class__.__name__}")

    def normalize(self, deep: bool = False) -> bool:
        res = True
        if deep:
            for stmt in self.body:
                res = res and stmt.normalize(deep)
        new_kid: list[UniNode] = [
            self.gen_token(Tok.KW_ELSE),
            self.gen_token(Tok.LBRACE),
        ]
        for stmt in self.body:
            new_kid.append(stmt)
        new_kid.append(self.gen_token(Tok.RBRACE))
        self.set_kids(nodes=new_kid)
        return res


class ExprStmt(CodeBlockStmt):
    """ExprStmt node type for Jac Ast."""

    def __init__(
        self,
        expr: Expr,
        in_fstring: bool,
        kid: Sequence[UniNode],
    ) -> None:
        self.expr = expr
        self.in_fstring = in_fstring
        UniNode.__init__(self, kid=kid)
        CodeBlockStmt.__init__(self)

    def normalize(self, deep: bool = True) -> bool:
        res = self.expr.normalize(deep) if deep else False
        new_kid: list[UniNode] = []
        if self.in_fstring:
            new_kid.append(self.expr)
        else:
            new_kid.append(self.expr)
            new_kid.append(self.gen_token(Tok.SEMI))
        self.set_kids(nodes=new_kid)
        return res and self.expr is not None


class TryStmt(AstElseBodyNode, CodeBlockStmt, UniScopeNode):
    """TryStmt node type for Jac Ast."""

    def __init__(
        self,
        body: Sequence[CodeBlockStmt],
        excepts: Sequence[Except],
        else_body: Optional[ElseStmt],
        finally_body: Optional[FinallyStmt],
        kid: Sequence[UniNode],
    ) -> None:
        self.body: list[CodeBlockStmt] = list(body)
        self.excepts: list[Except] = list(excepts)
        self.finally_body = finally_body
        UniNode.__init__(self, kid=kid)
        AstElseBodyNode.__init__(self, else_body=else_body)
        UniScopeNode.__init__(self, name=f"{self.__class__.__name__}")
        CodeBlockStmt.__init__(self)

    def normalize(self, deep: bool = False) -> bool:
        res = True
        if deep:
            for stmt in self.body:
                res = res and stmt.normalize(deep)
            for exc in self.excepts:
                res = res and exc.normalize(deep)
            res = res and self.else_body.normalize(deep) if self.else_body else res
            res = (
                res and self.finally_body.normalize(deep) if self.finally_body else res
            )
        new_kid: list[UniNode] = [
            self.gen_token(Tok.KW_TRY),
            self.gen_token(Tok.LBRACE),
        ]
        for stmt in self.body:
            new_kid.append(stmt)
        new_kid.append(self.gen_token(Tok.RBRACE))
        for exc in self.excepts:
            new_kid.append(exc)
        if self.else_body:
            new_kid.append(self.else_body)
        if self.finally_body:
            new_kid.append(self.finally_body)
        self.set_kids(nodes=new_kid)
        return res


class Except(CodeBlockStmt, UniScopeNode):
    """Except node type for Jac Ast."""

    def __init__(
        self,
        ex_type: Expr,
        name: Optional[Name],
        body: Sequence[CodeBlockStmt],
        kid: Sequence[UniNode],
    ) -> None:
        self.ex_type = ex_type
        self.name = name
        self.body: list[CodeBlockStmt] = list(body)
        UniNode.__init__(self, kid=kid)
        UniScopeNode.__init__(self, name=f"{self.__class__.__name__}")
        CodeBlockStmt.__init__(self)

    def normalize(self, deep: bool = False) -> bool:
        res = True
        if deep:
            res = self.ex_type.normalize(deep)
            res = res and self.name.normalize(deep) if self.name else res
            for stmt in self.body:
                res = res and stmt.normalize(deep)
        new_kid: list[UniNode] = [
            self.gen_token(Tok.KW_EXCEPT),
            self.ex_type,
        ]
        if self.name:
            new_kid.append(self.gen_token(Tok.KW_AS))
            new_kid.append(self.name)
        new_kid.append(self.gen_token(Tok.LBRACE))
        for stmt in self.body:
            new_kid.append(stmt)
        new_kid.append(self.gen_token(Tok.RBRACE))
        self.set_kids(nodes=new_kid)
        return res


class FinallyStmt(CodeBlockStmt, UniScopeNode):
    """FinallyStmt node type for Jac Ast."""

    def __init__(
        self,
        body: Sequence[CodeBlockStmt],
        kid: Sequence[UniNode],
    ) -> None:
        self.body: list[CodeBlockStmt] = list(body)
        UniNode.__init__(self, kid=kid)
        UniScopeNode.__init__(self, name=f"{self.__class__.__name__}")
        CodeBlockStmt.__init__(self)

    def normalize(self, deep: bool = False) -> bool:
        res = True
        if deep:
            for stmt in self.body:
                res = res and stmt.normalize(deep)
        new_kid: list[UniNode] = [
            self.gen_token(Tok.KW_FINALLY),
            self.gen_token(Tok.LBRACE),
        ]
        for stmt in self.body:
            new_kid.append(stmt)
        new_kid.append(self.gen_token(Tok.RBRACE))
        self.set_kids(nodes=new_kid)
        return res


class IterForStmt(AstAsyncNode, AstElseBodyNode, CodeBlockStmt, UniScopeNode):
    """IterForStmt node type for Jac Ast."""

    def __init__(
        self,
        iter: Assignment,
        is_async: bool,
        condition: Expr,
        count_by: Assignment,
        body: Sequence[CodeBlockStmt],
        else_body: Optional[ElseStmt],
        kid: Sequence[UniNode],
    ) -> None:
        self.iter = iter
        self.condition = condition
        self.count_by = count_by
        self.body: list[CodeBlockStmt] = list(body)
        UniNode.__init__(self, kid=kid)
        AstAsyncNode.__init__(self, is_async=is_async)
        AstElseBodyNode.__init__(self, else_body=else_body)
        UniScopeNode.__init__(self, name=f"{self.__class__.__name__}")
        CodeBlockStmt.__init__(self)

    def normalize(self, deep: bool = False) -> bool:
        res = True
        if deep:
            res = self.iter.normalize(deep)
            res = self.condition.normalize(deep)
            res = self.count_by.normalize(deep)
            for stmt in self.body:
                res = res and stmt.normalize(deep)
            res = res and self.else_body.normalize(deep) if self.else_body else res
        new_kid: list[UniNode] = []
        if self.is_async:
            new_kid.append(self.gen_token(Tok.KW_ASYNC))
        new_kid.append(self.gen_token(Tok.KW_FOR))
        new_kid.append(self.iter)
        new_kid.append(self.gen_token(Tok.KW_TO))
        new_kid.append(self.condition)
        new_kid.append(self.gen_token(Tok.KW_BY))
        new_kid.append(self.count_by)
        new_kid.append(self.gen_token(Tok.LBRACE))
        for stmt in self.body:
            new_kid.append(stmt)
        new_kid.append(self.gen_token(Tok.RBRACE))
        if self.else_body:
            new_kid.append(self.else_body)
        self.set_kids(nodes=new_kid)
        return res


class InForStmt(AstAsyncNode, AstElseBodyNode, CodeBlockStmt, UniScopeNode):
    """InForStmt node type for Jac Ast."""

    def __init__(
        self,
        target: Expr,
        is_async: bool,
        collection: Expr,
        body: Sequence[CodeBlockStmt],
        else_body: Optional[ElseStmt],
        kid: Sequence[UniNode],
    ) -> None:
        self.target = target
        self.collection = collection
        self.body: list[CodeBlockStmt] = list(body)
        UniNode.__init__(self, kid=kid)
        AstAsyncNode.__init__(self, is_async=is_async)
        AstElseBodyNode.__init__(self, else_body=else_body)
        UniScopeNode.__init__(self, name=f"{self.__class__.__name__}")
        CodeBlockStmt.__init__(self)

    def normalize(self, deep: bool = False) -> bool:
        res = True
        if deep:
            res = res and self.target.normalize(deep)
            res = res and self.collection.normalize(deep)
            for stmt in self.body:
                res = res and stmt.normalize(deep)
            res = res and self.else_body.normalize(deep) if self.else_body else res
        new_kid: list[UniNode] = []
        if self.is_async:
            new_kid.append(self.gen_token(Tok.KW_ASYNC))
        new_kid.append(self.gen_token(Tok.KW_FOR))
        new_kid.append(self.target)
        new_kid.append(self.gen_token(Tok.KW_IN))
        new_kid.append(self.collection)

        new_kid.append(self.gen_token(Tok.LBRACE))
        for stmt in self.body:
            new_kid.append(stmt)
        new_kid.append(self.gen_token(Tok.RBRACE))
        if self.else_body:
            new_kid.append(self.else_body)
        self.set_kids(nodes=new_kid)
        return res


class WhileStmt(AstElseBodyNode, CodeBlockStmt, UniScopeNode):
    """WhileStmt node type for Jac Ast."""

    def __init__(
        self,
        condition: Expr,
        body: Sequence[CodeBlockStmt],
        else_body: Optional[ElseStmt],
        kid: Sequence[UniNode],
    ) -> None:
        self.condition = condition
        self.body: list[CodeBlockStmt] = list(body)
        UniNode.__init__(self, kid=kid)
        UniScopeNode.__init__(self, name=f"{self.__class__.__name__}")
        AstElseBodyNode.__init__(self, else_body=else_body)
        CodeBlockStmt.__init__(self)

    def normalize(self, deep: bool = False) -> bool:
        res = True
        if deep:
            res = self.condition.normalize(deep)
            for stmt in self.body:
                res = res and stmt.normalize(deep)
        new_kid: list[UniNode] = [
            self.gen_token(Tok.KW_WHILE),
            self.condition,
            self.gen_token(Tok.LBRACE),
        ]
        for stmt in self.body:
            new_kid.append(stmt)
        new_kid.append(self.gen_token(Tok.RBRACE))
        if self.else_body:
            new_kid.append(self.else_body)
        self.set_kids(nodes=new_kid)
        return res


class WithStmt(AstAsyncNode, CodeBlockStmt, UniScopeNode):
    """WithStmt node type for Jac Ast."""

    def __init__(
        self,
        is_async: bool,
        exprs: Sequence[ExprAsItem],
        body: Sequence[CodeBlockStmt],
        kid: Sequence[UniNode],
    ) -> None:
        self.exprs = exprs
        self.body: list[CodeBlockStmt] = list(body)
        UniNode.__init__(self, kid=kid)
        AstAsyncNode.__init__(self, is_async=is_async)
        UniScopeNode.__init__(self, name=f"{self.__class__.__name__}")
        CodeBlockStmt.__init__(self)

    def normalize(self, deep: bool = False) -> bool:
        res = True
        if deep:
            for item in self.exprs:
                res = res and item.normalize(deep)
            for stmt in self.body:
                res = res and stmt.normalize(deep)
        new_kid: list[UniNode] = []
        if self.is_async:
            new_kid.append(self.gen_token(Tok.KW_ASYNC))
        new_kid.append(self.gen_token(Tok.KW_WITH))
        for idx, item in enumerate(self.exprs):
            new_kid.append(item)
            if idx < len(self.exprs) - 1:
                new_kid.append(self.gen_token(Tok.COMMA))
        new_kid.append(self.gen_token(Tok.LBRACE))
        for stmt in self.body:
            new_kid.append(stmt)
        new_kid.append(self.gen_token(Tok.RBRACE))
        self.set_kids(nodes=new_kid)
        return res


class ExprAsItem(UniNode):
    """ExprAsItem node type for Jac Ast."""

    def __init__(
        self,
        expr: Expr,
        alias: Optional[Expr],
        kid: Sequence[UniNode],
    ) -> None:
        self.expr = expr
        self.alias = alias
        UniNode.__init__(self, kid=kid)

    def normalize(self, deep: bool = True) -> bool:
        res = True
        if deep:
            res = self.expr.normalize(deep)
            res = res and self.alias.normalize(deep) if self.alias else res
        new_kid: list[UniNode] = [self.expr]
        if self.alias:
            new_kid.append(self.gen_token(Tok.KW_AS))
            new_kid.append(self.alias)
        self.set_kids(nodes=new_kid)
        return res


class RaiseStmt(CodeBlockStmt):
    """RaiseStmt node type for Jac Ast."""

    def __init__(
        self,
        cause: Optional[Expr],
        from_target: Optional[Expr],
        kid: Sequence[UniNode],
    ) -> None:
        self.cause = cause
        self.from_target = from_target
        UniNode.__init__(self, kid=kid)
        CodeBlockStmt.__init__(self)

    def normalize(self, deep: bool = False) -> bool:
        res = True
        if deep:
            res = res and self.cause.normalize(deep) if self.cause else res
            res = res and self.from_target.normalize(deep) if self.from_target else res
        new_kid: list[UniNode] = [self.gen_token(Tok.KW_RAISE)]
        if self.cause:
            new_kid.append(self.cause)
        if self.from_target:
            new_kid.append(self.gen_token(Tok.KW_FROM))
            new_kid.append(self.from_target)
        new_kid.append(self.gen_token(Tok.SEMI))
        self.set_kids(nodes=new_kid)
        return res


class AssertStmt(CodeBlockStmt):
    """AssertStmt node type for Jac Ast."""

    def __init__(
        self,
        condition: Expr,
        error_msg: Optional[Expr],
        kid: Sequence[UniNode],
    ) -> None:
        self.condition = condition
        self.error_msg = error_msg
        UniNode.__init__(self, kid=kid)
        CodeBlockStmt.__init__(self)

    def normalize(self, deep: bool = False) -> bool:
        res = True
        if deep:
            res = self.condition.normalize(deep)
            res = res and self.error_msg.normalize(deep) if self.error_msg else res
        new_kid: list[UniNode] = [
            self.gen_token(Tok.KW_ASSERT),
            self.condition,
        ]
        if self.error_msg:
            new_kid.append(self.gen_token(Tok.COMMA))
            new_kid.append(self.error_msg)
        new_kid.append(self.gen_token(Tok.SEMI))
        self.set_kids(nodes=new_kid)
        return res


class CheckStmt(CodeBlockStmt):
    """CheckStmt node type for Jac Ast."""

    def __init__(
        self,
        target: Expr,
        kid: Sequence[UniNode],
    ) -> None:
        self.target = target
        UniNode.__init__(self, kid=kid)
        CodeBlockStmt.__init__(self)

    def normalize(self, deep: bool = False) -> bool:
        res = True
        if deep:
            res = self.target.normalize(deep)
        new_kid: list[UniNode] = [
            self.gen_token(Tok.KW_CHECK),
            self.target,
            self.gen_token(Tok.SEMI),
        ]
        self.set_kids(nodes=new_kid)
        return res


class CtrlStmt(CodeBlockStmt):
    """CtrlStmt node type for Jac Ast."""

    def __init__(
        self,
        ctrl: Token,
        kid: Sequence[UniNode],
    ) -> None:
        self.ctrl = ctrl
        UniNode.__init__(self, kid=kid)
        CodeBlockStmt.__init__(self)

    def normalize(self, deep: bool = False) -> bool:
        res = True
        if deep:
            res = self.ctrl.normalize(deep)
        new_kid: list[UniNode] = [self.ctrl, self.gen_token(Tok.SEMI)]
        self.set_kids(nodes=new_kid)
        return res


class DeleteStmt(CodeBlockStmt):
    """DeleteStmt node type for Jac Ast."""

    def __init__(
        self,
        target: Expr,
        kid: Sequence[UniNode],
    ) -> None:
        self.target = target
        UniNode.__init__(self, kid=kid)
        CodeBlockStmt.__init__(self)

    @property
    def py_ast_targets(self) -> list[ast3.AST]:
        """Get Python AST targets (without setting ctx)."""
        return (
            [i.gen.py_ast[0] for i in self.target.values]
            if isinstance(self.target, TupleVal) and self.target.values
            else self.target.gen.py_ast
        )

    def normalize(self, deep: bool = False) -> bool:
        res = True
        if deep:
            res = self.target.normalize(deep)
        new_kid: list[UniNode] = [
            self.gen_token(Tok.KW_DELETE),
            self.target,
            self.gen_token(Tok.SEMI),
        ]
        self.set_kids(nodes=new_kid)
        return res


class ReportStmt(CodeBlockStmt):
    """ReportStmt node type for Jac Ast."""

    def __init__(
        self,
        expr: Expr,
        kid: Sequence[UniNode],
    ) -> None:
        self.expr = expr
        UniNode.__init__(self, kid=kid)
        CodeBlockStmt.__init__(self)

    def normalize(self, deep: bool = False) -> bool:
        res = True
        if deep:
            res = self.expr.normalize(deep)
        new_kid: list[UniNode] = [
            self.gen_token(Tok.KW_REPORT),
            self.expr,
            self.gen_token(Tok.SEMI),
        ]
        self.set_kids(nodes=new_kid)
        return res


class ReturnStmt(CodeBlockStmt):
    """ReturnStmt node type for Jac Ast."""

    def __init__(
        self,
        expr: Optional[Expr],
        kid: Sequence[UniNode],
    ) -> None:
        self.expr = expr
        UniNode.__init__(self, kid=kid)
        CodeBlockStmt.__init__(self)

    def normalize(self, deep: bool = False) -> bool:
        res = True
        if deep:
            res = self.expr.normalize(deep) if self.expr else res
        new_kid: list[UniNode] = [
            self.gen_token(Tok.KW_RETURN),
        ]
        if self.expr:
            new_kid.append(self.expr)
        new_kid.append(self.gen_token(Tok.SEMI))
        self.set_kids(nodes=new_kid)
        return res


class VisitStmt(WalkerStmtOnlyNode, AstElseBodyNode, CodeBlockStmt):
    """VisitStmt node type for Jac Ast."""

    def __init__(
        self,
        insert_loc: Optional[Expr],
        target: Expr,
        else_body: Optional[ElseStmt],
        kid: Sequence[UniNode],
    ) -> None:
        self.insert_loc = insert_loc
        self.target = target
        UniNode.__init__(self, kid=kid)
        WalkerStmtOnlyNode.__init__(self)
        AstElseBodyNode.__init__(self, else_body=else_body)
        CodeBlockStmt.__init__(self)

    def normalize(self, deep: bool = False) -> bool:
        res = True
        if deep:
            res = self.insert_loc.normalize(deep) if self.insert_loc else res
            res = self.target.normalize(deep)
            res = res and self.else_body.normalize(deep) if self.else_body else res
        new_kid: list[UniNode] = []
        new_kid.append(self.gen_token(Tok.KW_VISIT))
        if self.insert_loc:
            new_kid.append(self.gen_token(Tok.COLON))
            new_kid.append(self.insert_loc)
            new_kid.append(self.gen_token(Tok.COLON))
        new_kid.append(self.target)
        if self.else_body:
            new_kid.append(self.else_body)
        else:
            new_kid.append(self.gen_token(Tok.SEMI))
        self.set_kids(nodes=new_kid)
        return res


class DisengageStmt(WalkerStmtOnlyNode, CodeBlockStmt):
    """DisengageStmt node type for Jac Ast."""

    def __init__(
        self,
        kid: Sequence[UniNode],
    ) -> None:
        """Initialize disengage statement node."""
        UniNode.__init__(self, kid=kid)
        WalkerStmtOnlyNode.__init__(self)
        CodeBlockStmt.__init__(self)

    def normalize(self, deep: bool = False) -> bool:
        """Normalize disengage statement node."""
        new_kid: list[UniNode] = [
            self.gen_token(Tok.KW_DISENGAGE),
            self.gen_token(Tok.SEMI),
        ]
        self.set_kids(nodes=new_kid)
        return True


class AwaitExpr(Expr):
    """AwaitExpr node type for Jac Ast."""

    def __init__(
        self,
        target: Expr,
        kid: Sequence[UniNode],
    ) -> None:
        self.target = target
        UniNode.__init__(self, kid=kid)
        Expr.__init__(self)

    def normalize(self, deep: bool = False) -> bool:
        res = True
        if deep:
            res = self.target.normalize(deep)
        new_kid: list[UniNode] = [
            self.gen_token(Tok.KW_AWAIT),
            self.target,
        ]
        self.set_kids(nodes=new_kid)
        return res


class GlobalStmt(CodeBlockStmt):
    """GlobalStmt node type for Jac Ast."""

    def __init__(
        self,
        target: Sequence[NameAtom],
        kid: Sequence[UniNode],
    ) -> None:
        self.target: list[NameAtom] = list(target)
        UniNode.__init__(self, kid=kid)
        CodeBlockStmt.__init__(self)

    def normalize(self, deep: bool = False) -> bool:
        res = True
        if deep:
            for item in self.target:
                res = res and item.normalize(deep)
        new_kid: list[UniNode] = [self.gen_token(Tok.GLOBAL_OP)]
        for idx, item in enumerate(self.target):
            new_kid.append(item)
            if idx < len(self.target) - 1:
                new_kid.append(self.gen_token(Tok.COMMA))
        new_kid.append(self.gen_token(Tok.SEMI))
        self.set_kids(nodes=new_kid)
        return res


class NonLocalStmt(GlobalStmt):
    """NonLocalStmt node type for Jac Ast."""

    def normalize(self, deep: bool = False) -> bool:
        res = True
        if deep:
            for item in self.target:
                res = res and item.normalize(deep)
        new_kid: list[UniNode] = [self.gen_token(Tok.NONLOCAL_OP)]
        for idx, item in enumerate(self.target):
            new_kid.append(item)
            if idx < len(self.target) - 1:
                new_kid.append(self.gen_token(Tok.COMMA))
        new_kid.append(self.gen_token(Tok.SEMI))
        self.set_kids(nodes=new_kid)
        return res


class Assignment(AstTypedVarNode, EnumBlockStmt, CodeBlockStmt):
    """Assignment node type for Jac Ast."""

    def __init__(
        self,
        target: Sequence[Expr],
        value: Optional[Expr | YieldExpr],
        type_tag: Optional[SubTag[Expr]],
        kid: Sequence[UniNode],
        mutable: bool = True,
        aug_op: Optional[Token] = None,
        is_enum_stmt: bool = False,
    ) -> None:
        self.target: list[Expr] = list(target)
        self.value = value
        self.mutable = mutable
        self.aug_op = aug_op
        UniNode.__init__(self, kid=kid)
        AstTypedVarNode.__init__(self, type_tag=type_tag)
        CodeBlockStmt.__init__(self)
        EnumBlockStmt.__init__(self, is_enum_stmt=is_enum_stmt)

    def normalize(self, deep: bool = True) -> bool:
        res = True
        if deep:
            for t in self.target:
                res = res and t.normalize(deep)
            res = res and self.value.normalize(deep) if self.value else res
            res = res and self.type_tag.normalize(deep) if self.type_tag else res
            res = res and self.aug_op.normalize(deep) if self.aug_op else res
        new_kid: list[UniNode] = []
        for idx, targ in enumerate(self.target):
            new_kid.append(targ)
            if idx < len(self.target) - 1:
                new_kid.append(self.gen_token(Tok.EQ))
        if self.type_tag:
            new_kid.append(self.type_tag)
        if self.aug_op:
            new_kid.append(self.aug_op)
        if self.value:
            if not self.aug_op:
                new_kid.append(self.gen_token(Tok.EQ))
            new_kid.append(self.value)
        if isinstance(self.parent, GlobalVars):
            if self.parent.assignments.index(self) == len(self.parent.assignments) - 1:
                new_kid.append(self.gen_token(Tok.SEMI))
        elif (not self.is_enum_stmt) and not (
            isinstance(self.parent, IterForStmt)
            and self in [self.parent.iter, self.parent.count_by]
        ):
            new_kid.append(self.gen_token(Tok.SEMI))
        self.set_kids(nodes=new_kid)
        return res


class ConcurrentExpr(Expr):
    """ConcurrentExpr node type for Jac Ast."""

    def __init__(
        self,
        tok: Optional[Token],
        target: Expr,
        kid: Sequence[UniNode],
    ) -> None:
        UniNode.__init__(self, kid=kid)
        Expr.__init__(self)
        self.tok = tok
        self.target = target

    def normalize(self, deep: bool = False) -> bool:
        res = True
        if deep:
            res = self.target.normalize(deep)
            res = res and self.target.normalize(deep) if self.target else res
        new_kid: list[UniNode] = []
        if isinstance(self.tok, Token) and self.tok.value == "flow":
            new_kid.append(self.gen_token(Tok.KW_FLOW))
        elif isinstance(self.tok, Token) and self.tok.value == "wait":
            new_kid.append(self.gen_token(Tok.KW_WAIT))
        new_kid.append(self.target)
        self.set_kids(nodes=new_kid)
        return res


class BinaryExpr(Expr):
    """BinaryExpr node type for Jac Ast."""

    def __init__(
        self,
        left: Expr,
        right: Expr,
        op: Token | DisconnectOp | ConnectOp,
        kid: Sequence[UniNode],
    ) -> None:
        self.left = left
        self.right = right
        self.op = op
        UniNode.__init__(self, kid=kid)
        Expr.__init__(self)

    def normalize(self, deep: bool = False) -> bool:
        res = True
        if deep:
            res = self.left.normalize(deep)
            res = res and self.right.normalize(deep) if self.right else res
            res = res and self.op.normalize(deep) if self.op else res
        new_kid: list[UniNode] = [self.left, self.op, self.right]
        self.set_kids(nodes=new_kid)
        return res


class CompareExpr(Expr):
    """CompareExpr node type for Jac Ast."""

    def __init__(
        self,
        left: Expr,
        rights: list[Expr],
        ops: list[Token],
        kid: Sequence[UniNode],
    ) -> None:
        self.left = left
        self.rights = rights
        self.ops = ops
        UniNode.__init__(self, kid=kid)
        Expr.__init__(self)

    def normalize(self, deep: bool = False) -> bool:
        res = True
        if deep:
            res = self.left.normalize(deep)
            for right in self.rights:
                res = res and right.normalize(deep)
            for op in self.ops:
                res = res and op.normalize(deep)
        new_kid: list[UniNode] = [self.left]
        for i, right in enumerate(self.rights):
            new_kid.append(self.ops[i])
            new_kid.append(right)
        self.set_kids(nodes=new_kid)
        return res


class BoolExpr(Expr):
    """BoolExpr node type for Jac Ast."""

    def __init__(
        self,
        op: Token,
        values: list[Expr],
        kid: Sequence[UniNode],
    ) -> None:
        self.values = values
        self.op = op
        UniNode.__init__(self, kid=kid)
        Expr.__init__(self)

    def normalize(self, deep: bool = False) -> bool:
        res = True
        if deep:
            for value in self.values:
                res = res and value.normalize(deep)
            res = res and self.op.normalize(deep) if self.op else res
        new_kid: list[UniNode] = []
        for i, value in enumerate(self.values):
            if i > 0:
                new_kid.append(self.op)
            new_kid.append(value)
        self.set_kids(nodes=new_kid)
        return res


class LambdaExpr(Expr, UniScopeNode):
    """LambdaExpr node type for Jac Ast."""

    def __init__(
        self,
        body: Expr,
        kid: Sequence[UniNode],
        signature: Optional[FuncSignature] = None,
    ) -> None:
        self.signature = signature
        self.body = body
        UniNode.__init__(self, kid=kid)
        Expr.__init__(self)
        UniScopeNode.__init__(self, name=f"{self.__class__.__name__}")

    def normalize(self, deep: bool = False) -> bool:
        res = True
        if deep:
            res = self.signature.normalize(deep) if self.signature else res
            res = res and self.body.normalize(deep)
        new_kid: list[UniNode] = [self.gen_token(Tok.KW_LAMBDA)]
        if self.signature:
            new_kid.append(self.signature)
        new_kid += [self.gen_token(Tok.COLON), self.body]
        self.set_kids(nodes=new_kid)
        return res


class UnaryExpr(Expr):
    """UnaryExpr node type for Jac Ast."""

    def __init__(
        self,
        operand: Expr,
        op: Token,
        kid: Sequence[UniNode],
    ) -> None:
        self.operand = operand
        self.op = op
        UniNode.__init__(self, kid=kid)
        Expr.__init__(self)

    def normalize(self, deep: bool = False) -> bool:
        res = True
        if deep:
            res = self.operand.normalize(deep)
            res = res and self.op.normalize(deep) if self.op else res
        new_kid: list[UniNode] = [self.op, self.operand]
        self.set_kids(nodes=new_kid)
        return res


class IfElseExpr(Expr):
    """IfElseExpr node type for Jac Ast."""

    def __init__(
        self,
        condition: Expr,
        value: Expr,
        else_value: Expr,
        kid: Sequence[UniNode],
    ) -> None:
        self.condition = condition
        self.value = value
        self.else_value = else_value
        UniNode.__init__(self, kid=kid)
        Expr.__init__(self)

    def normalize(self, deep: bool = False) -> bool:
        res = True
        if deep:
            res = self.condition.normalize(deep)
            res = res and self.value.normalize(deep)
            res = res and self.else_value.normalize(deep)
        new_kid: list[UniNode] = [
            self.value,
            self.gen_token(Tok.KW_IF),
            self.condition,
            self.gen_token(Tok.KW_ELSE),
            self.else_value,
        ]
        self.set_kids(nodes=new_kid)
        return res


class MultiString(AtomExpr):
    """MultiString node type for Jac Ast."""

    def __init__(
        self,
        strings: Sequence[String | FString],
        kid: Sequence[UniNode],
    ) -> None:
        self.strings = strings
        UniNode.__init__(self, kid=kid)
        Expr.__init__(self)
        AstSymbolStubNode.__init__(self, sym_type=SymbolType.STRING)

    def normalize(self, deep: bool = False) -> bool:
        res = True
        if deep:
            for string in self.strings:
                res = res and string.normalize(deep)
        new_kid: list[UniNode] = []
        for string in self.strings:
            new_kid.append(string)
        self.set_kids(nodes=new_kid)
        return res


class FString(AtomExpr):
    """FString node type for Jac Ast."""

    def __init__(
        self,
        parts: Sequence[String | ExprStmt],
        kid: Sequence[UniNode],
    ) -> None:
        self.parts: list[String | ExprStmt] = list(parts)
        UniNode.__init__(self, kid=kid)
        Expr.__init__(self)
        AstSymbolStubNode.__init__(self, sym_type=SymbolType.STRING)

    def normalize(self, deep: bool = False) -> bool:
        res = True
        if deep:
            for part in self.parts:
                res = res and part.normalize(deep)
        new_kid: list[UniNode] = []
        is_single_quote = (
            isinstance(self.kid[0], Token) and self.kid[0].name == Tok.FSTR_SQ_START
        )
        if is_single_quote:
            new_kid.append(self.gen_token(Tok.FSTR_SQ_START))
        else:
            new_kid.append(self.gen_token(Tok.FSTR_START))
        for i in self.parts:
            if isinstance(i, String):
                i.value = (
                    "{{" if i.value == "{" else "}}" if i.value == "}" else i.value
                )
                new_kid.append(i)
            else:
                new_kid.append(self.gen_token(Tok.LBRACE))
                new_kid.append(i)
                new_kid.append(self.gen_token(Tok.RBRACE))
        if is_single_quote:
            new_kid.append(self.gen_token(Tok.FSTR_SQ_END))
        else:
            new_kid.append(self.gen_token(Tok.FSTR_END))
        self.set_kids(nodes=new_kid)
        return res


class ListVal(AtomExpr):
    """ListVal node type for Jac Ast."""

    def __init__(
        self,
        values: Sequence[Expr],
        kid: Sequence[UniNode],
    ) -> None:
        self.values = values
        UniNode.__init__(self, kid=kid)
        Expr.__init__(self)
        AstSymbolStubNode.__init__(self, sym_type=SymbolType.SEQUENCE)

    def normalize(self, deep: bool = False) -> bool:
        res = True
        if deep:
            for i in self.values:
                res = res and i.normalize(deep)
        new_kid: list[UniNode] = [self.gen_token(Tok.LSQUARE)]
        for idx, val in enumerate(self.values):
            new_kid.append(val)
            if idx < len(self.values) - 1:
                new_kid.append(self.gen_token(Tok.COMMA))
        new_kid.append(self.gen_token(Tok.RSQUARE))
        self.set_kids(nodes=new_kid)
        return res


class SetVal(AtomExpr):
    """SetVal node type for Jac Ast."""

    def __init__(
        self,
        values: Sequence[Expr] | None,
        kid: Sequence[UniNode],
    ) -> None:
        self.values: list[Expr] = list(values) if values else []
        UniNode.__init__(self, kid=kid)
        Expr.__init__(self)
        AstSymbolStubNode.__init__(self, sym_type=SymbolType.SEQUENCE)

    def normalize(self, deep: bool = False) -> bool:
        res = True
        if deep:
            for i in self.values:
                res = res and i.normalize(deep)
        new_kid: list[UniNode] = [self.gen_token(Tok.LBRACE)]
        for idx, val in enumerate(self.values):
            new_kid.append(val)
            if idx < len(self.values) - 1:
                new_kid.append(self.gen_token(Tok.COMMA))
        new_kid.append(self.gen_token(Tok.RBRACE))
        self.set_kids(nodes=new_kid)
        return res


class TupleVal(AtomExpr):
    """TupleVal node type for Jac Ast."""

    def __init__(
        self,
        values: Sequence[Expr | KWPair],
        kid: Sequence[UniNode],
    ) -> None:
        self.values = list(values)
        UniNode.__init__(self, kid=kid)
        Expr.__init__(self)
        AstSymbolStubNode.__init__(self, sym_type=SymbolType.SEQUENCE)

    def normalize(self, deep: bool = False) -> bool:
        res = True
        if deep:
            for i in self.values:
                res = res and i.normalize(deep)
        in_ret_type = (
            self.parent
            and isinstance(self.parent, IndexSlice)
            and self.parent
            and isinstance(self.parent.parent, AtomTrailer)
            and self.parent.parent
            and isinstance(self.parent.parent.parent, FuncSignature)
        )
        new_kid: list[UniNode] = (
            [
                self.gen_token(Tok.LPAREN),
            ]
            if not in_ret_type
            else []
        )
        for idx, i in enumerate(self.values):
            new_kid.append(i)
            if idx < len(self.values) - 1:
                new_kid.append(self.gen_token(Tok.COMMA))
        if len(self.values) == 1:
            new_kid.append(self.gen_token(Tok.COMMA))
        if not in_ret_type:
            new_kid.append(self.gen_token(Tok.RPAREN))
        self.set_kids(nodes=new_kid)
        return res


class DictVal(AtomExpr):
    """DictVal node type for Jac Ast."""

    def __init__(
        self,
        kv_pairs: Sequence[KVPair],
        kid: Sequence[UniNode],
    ) -> None:
        self.kv_pairs = kv_pairs
        UniNode.__init__(self, kid=kid)
        Expr.__init__(self)
        AstSymbolStubNode.__init__(self, sym_type=SymbolType.SEQUENCE)

    def normalize(self, deep: bool = False) -> bool:
        res = True
        if deep:
            for kv_pair in self.kv_pairs:
                res = res and kv_pair.normalize(deep)
        new_kid: list[UniNode] = [
            self.gen_token(Tok.LBRACE),
        ]
        for i, kv_pair in enumerate(self.kv_pairs):
            new_kid.append(kv_pair)
            if i < len(self.kv_pairs) - 1:
                new_kid.append(self.gen_token(Tok.COMMA))
        new_kid.append(self.gen_token(Tok.RBRACE))
        self.set_kids(nodes=new_kid)
        return res


class KVPair(UniNode):
    """KVPair node type for Jac Ast."""

    def __init__(
        self,
        key: Optional[Expr],  # is **key if blank
        value: Expr,
        kid: Sequence[UniNode],
    ) -> None:
        self.key = key
        self.value = value
        UniNode.__init__(self, kid=kid)

    def normalize(self, deep: bool = False) -> bool:
        res = True
        if deep:
            res = self.key.normalize(deep) if self.key else res
            res = res and self.value.normalize(deep)
        new_kid: list[UniNode] = []
        if self.key:
            new_kid.append(self.key)
            new_kid.append(self.gen_token(Tok.COLON))
        else:
            new_kid.append(self.gen_token(Tok.STAR_POW))
        new_kid.append(self.value)
        self.set_kids(nodes=new_kid)
        return res


class KWPair(UniNode):
    """KWPair node type for Jac Ast."""

    def __init__(
        self,
        key: Optional[NameAtom],  # is **value if blank
        value: Expr,
        kid: Sequence[UniNode],
    ) -> None:
        self.key = key
        self.value = value
        UniNode.__init__(self, kid=kid)

    def normalize(self, deep: bool = False) -> bool:
        res = True
        if deep:
            res = self.key.normalize(deep) if self.key else res
            res = res and self.value.normalize(deep)
        new_kid: list[UniNode] = []
        if self.key:
            new_kid.append(self.key)
            new_kid.append(self.gen_token(Tok.EQ))
        else:
            new_kid.append(self.gen_token(Tok.STAR_POW))
        new_kid.append(self.value)
        self.set_kids(nodes=new_kid)
        return res


class InnerCompr(AstAsyncNode, UniScopeNode):
    """InnerCompr node type for Jac Ast."""

    def __init__(
        self,
        is_async: bool,
        target: Expr,
        collection: Expr,
        conditional: Optional[list[Expr]],
        kid: Sequence[UniNode],
    ) -> None:
        self.target = target
        self.collection = collection
        self.conditional = conditional
        UniNode.__init__(self, kid=kid)
        AstAsyncNode.__init__(self, is_async=is_async)
        UniScopeNode.__init__(self, name=f"{self.__class__.__name__}")

    def normalize(self, deep: bool = False) -> bool:
        res = True
        if deep:
            res = self.target.normalize(deep)
            res = res and self.collection.normalize(deep)
            for cond in self.conditional if self.conditional else []:
                res = res and cond.normalize(deep)
        new_kid: list[UniNode] = []
        if self.is_async:
            new_kid.append(self.gen_token(Tok.KW_ASYNC))
        new_kid.append(self.gen_token(Tok.KW_FOR))
        new_kid.append(self.target)
        new_kid.append(self.gen_token(Tok.KW_IN))
        new_kid.append(self.collection)
        for cond in self.conditional if self.conditional else []:
            new_kid.append(self.gen_token(Tok.KW_IF))
            new_kid.append(cond)
        self.set_kids(nodes=new_kid)
        return res


class ListCompr(AtomExpr, UniScopeNode):
    """ListCompr node type for Jac Ast."""

    def __init__(
        self,
        out_expr: Expr,
        compr: list[InnerCompr],
        kid: Sequence[UniNode],
    ) -> None:
        self.out_expr = out_expr
        self.compr = compr
        UniNode.__init__(self, kid=kid)
        Expr.__init__(self)
        AstSymbolStubNode.__init__(self, sym_type=SymbolType.SEQUENCE)
        UniScopeNode.__init__(self, name=f"{self.__class__.__name__}")

    def normalize(self, deep: bool = False) -> bool:
        res = True
        if deep:
            res = self.out_expr.normalize(deep)
            for comp in self.compr:
                res = res and comp.normalize(deep)
        new_kid: list[UniNode] = [
            self.gen_token(Tok.LSQUARE),
            self.out_expr,
        ]
        for comp in self.compr:
            new_kid.append(comp)
        new_kid.append(self.gen_token(Tok.RSQUARE))
        self.set_kids(nodes=new_kid)
        return res


class GenCompr(ListCompr):
    """GenCompr node type for Jac Ast."""

    def normalize(self, deep: bool = False) -> bool:
        res = True
        if deep:
            res = self.out_expr.normalize(deep)
            for comp in self.compr:
                res = res and comp.normalize(deep)
        new_kid: list[UniNode] = [
            self.gen_token(Tok.LPAREN),
            self.out_expr,
        ]
        for comp in self.compr:
            new_kid.append(comp)
        new_kid.append(self.gen_token(Tok.RPAREN))
        self.set_kids(nodes=new_kid)
        return res


class SetCompr(ListCompr):
    """SetCompr node type for Jac Ast."""

    def normalize(self, deep: bool = False) -> bool:
        res = True
        if deep:
            res = self.out_expr.normalize(deep)
            for comp in self.compr:
                res = res and comp.normalize(deep)
        new_kid: list[UniNode] = [
            self.gen_token(Tok.LBRACE),
            self.out_expr,
        ]
        for comp in self.compr:
            new_kid.append(comp)
        new_kid.append(self.gen_token(Tok.RBRACE))
        self.set_kids(nodes=new_kid)
        return res


class DictCompr(AtomExpr, UniScopeNode):
    """DictCompr node type for Jac Ast."""

    def __init__(
        self,
        kv_pair: KVPair,
        compr: list[InnerCompr],
        kid: Sequence[UniNode],
    ) -> None:
        self.kv_pair = kv_pair
        self.compr = compr
        UniNode.__init__(self, kid=kid)
        Expr.__init__(self)
        AstSymbolStubNode.__init__(self, sym_type=SymbolType.SEQUENCE)
        UniScopeNode.__init__(self, name=f"{self.__class__.__name__}")

    def normalize(self, deep: bool = False) -> bool:
        res = True
        res = self.kv_pair.normalize(deep)
        for comp in self.compr:
            res = res and comp.normalize(deep)
        new_kid: list[UniNode] = [
            self.gen_token(Tok.LBRACE),
            self.kv_pair,
        ]
        for comp in self.compr:
            new_kid.append(comp)
        new_kid.append(self.gen_token(Tok.RBRACE))
        self.set_kids(nodes=new_kid)
        return res


class AtomTrailer(Expr):
    """AtomTrailer node type for Jac Ast."""

    def __init__(
        self,
        target: Expr,
        right: AtomExpr | Expr,
        is_attr: bool,
        is_null_ok: bool,
        kid: Sequence[UniNode],
        is_genai: bool = False,
    ) -> None:
        self.target = target
        self.right = right
        self.is_attr = is_attr
        self.is_null_ok = is_null_ok
        self.is_genai = is_genai
        UniNode.__init__(self, kid=kid)
        Expr.__init__(self)

    def normalize(self, deep: bool = True) -> bool:
        res = True
        if deep:
            res = self.target.normalize(deep)
            res = res and self.right.normalize(deep) if self.right else res
        new_kid: list[UniNode] = [self.target]
        if self.is_null_ok:
            new_kid.append(self.gen_token(Tok.NULL_OK))
        if self.is_attr:
            new_kid.append(self.gen_token(Tok.DOT))
        if self.right:
            new_kid.append(self.right)
        self.set_kids(nodes=new_kid)
        return res

    @property
    def as_attr_list(self) -> list[AstSymbolNode]:
        left = self.right if isinstance(self.right, AtomTrailer) else self.target
        right = self.target if isinstance(self.right, AtomTrailer) else self.right
        trag_list: list[AstSymbolNode] = (
            [right] if isinstance(right, AstSymbolNode) else []
        )
        while isinstance(left, AtomTrailer) and left.is_attr:
            if isinstance(left.right, AstSymbolNode):
                trag_list.insert(0, left.right)
            left = left.target
        if isinstance(left, AstSymbolNode):
            trag_list.insert(0, left)
        return trag_list


class AtomUnit(Expr):
    """AtomUnit node type for Jac Ast."""

    def __init__(
        self,
        value: Expr | YieldExpr,
        kid: Sequence[UniNode],
    ) -> None:
        self.value = value
        UniNode.__init__(self, kid=kid)
        Expr.__init__(self)

    def normalize(self, deep: bool = True) -> bool:
        res = True
        if deep:
            res = self.value.normalize(deep)
        new_kid: list[UniNode] = []
        new_kid.append(self.gen_token(Tok.LPAREN))
        new_kid.append(self.value)
        new_kid.append(self.gen_token(Tok.RPAREN))
        self.set_kids(nodes=new_kid)
        return res


class YieldExpr(Expr):
    """YieldExpr node type for Jac Ast."""

    def __init__(
        self,
        expr: Optional[Expr],
        with_from: bool,
        kid: Sequence[UniNode],
    ) -> None:
        self.expr = expr
        self.with_from = with_from
        UniNode.__init__(self, kid=kid)
        Expr.__init__(self)

    def normalize(self, deep: bool = False) -> bool:
        res = True
        if deep:
            res = self.expr.normalize(deep) if self.expr else res
        new_kid: list[UniNode] = [self.gen_token(Tok.KW_YIELD)]
        if self.with_from:
            new_kid.append(self.gen_token(Tok.KW_FROM))
        if self.expr:
            new_kid.append(self.expr)
        new_kid.append(self.gen_token(Tok.SEMI))
        self.set_kids(nodes=new_kid)
        return res


class FuncCall(Expr):
    """FuncCall node type for Jac Ast."""

    def __init__(
        self,
        target: Expr,
        params: Sequence[Expr | KWPair] | None,
        genai_call: Optional[Expr],
        kid: Sequence[UniNode],
<<<<<<< HEAD
        body_genai_call: Optional[Expr] = None,
=======
>>>>>>> aabad1d0
    ) -> None:
        self.target = target
        self.params = list(params) if params else []
        self.genai_call = genai_call
        UniNode.__init__(self, kid=kid)
        Expr.__init__(self)

    def normalize(self, deep: bool = True) -> bool:
        res = True
        if deep:
            res = self.target.normalize(deep)
            for prm in self.params:
                res = res and prm.normalize(deep)
        new_kids = [self.target, self.gen_token(Tok.LPAREN, "(")]
        for i, prm in enumerate(self.params):
            new_kids.append(prm)
            if i < len(self.params) - 1:
                new_kids.append(self.gen_token(Tok.COMMA))
        if self.genai_call:
            new_kids.append(self.gen_token(Tok.KW_BY))
            new_kids.append(self.genai_call)
        new_kids.append(self.gen_token(Tok.RPAREN, ")"))
        self.set_kids(nodes=new_kids)
        return res


class IndexSlice(AtomExpr):
    """IndexSlice node type for Jac Ast."""

    @dataclass
    class Slice:
        """Slice node type for Jac Ast."""

        start: Optional[Expr]
        stop: Optional[Expr]
        step: Optional[Expr]

    def __init__(
        self,
        slices: list[Slice],
        is_range: bool,
        kid: Sequence[UniNode],
    ) -> None:
        self.slices = slices
        self.is_range = is_range
        UniNode.__init__(self, kid=kid)
        Expr.__init__(self)
        AstSymbolStubNode.__init__(self, sym_type=SymbolType.SEQUENCE)

    def normalize(self, deep: bool = True) -> bool:
        res = True
        if deep:
            for slice in self.slices:
                res = slice.start.normalize(deep) if slice.start else res
                res = res and slice.stop.normalize(deep) if slice.stop else res
                res = res and slice.step.normalize(deep) if slice.step else res
        new_kid: list[UniNode] = []
        new_kid.append(self.gen_token(Tok.LSQUARE))
        if self.is_range:
            for i, slice in enumerate(self.slices):
                if i > 0:
                    new_kid.append(self.gen_token(Tok.COMMA))
                if slice.start:
                    new_kid.append(slice.start)
                new_kid.append(self.gen_token(Tok.COLON))
                if slice.stop:
                    new_kid.append(slice.stop)
                if slice.step:
                    new_kid.append(self.gen_token(Tok.COLON))
                    new_kid.append(slice.step)
        elif len(self.slices) == 1 and self.slices[0].start:
            new_kid.append(self.slices[0].start)
        else:
            res = False
        new_kid.append(self.gen_token(Tok.RSQUARE))
        self.set_kids(nodes=new_kid)
        return res


class TypeRef(AtomExpr):
    """ArchRef node type for Jac Ast."""

    def __init__(
        self,
        target: NameAtom,
        kid: Sequence[UniNode],
    ) -> None:
        self.target = target
        UniNode.__init__(self, kid=kid)
        Expr.__init__(self)
        AstSymbolNode.__init__(
            self,
            sym_name=target.sym_name,
            name_spec=target,
            sym_category=SymbolType.TYPE,
        )

    def normalize(self, deep: bool = False) -> bool:
        res = True
        if deep:
            res = self.target.normalize(deep)
        new_kid: list[UniNode] = [self.gen_token(Tok.TYPE_OP), self.target]
        self.set_kids(nodes=new_kid)
        return res


class EdgeRefTrailer(Expr):
    """EdgeRefTrailer node type for Jac Ast."""

    def __init__(
        self,
        chain: list[Expr | FilterCompr],
        edges_only: bool,
        kid: Sequence[UniNode],
    ) -> None:
        self.chain = chain
        self.edges_only = edges_only
        UniNode.__init__(self, kid=kid)
        Expr.__init__(self)

    def normalize(self, deep: bool = True) -> bool:
        res = True
        for expr in self.chain:
            res = res and expr.normalize(deep)
        new_kid: list[UniNode] = []
        new_kid.append(self.gen_token(Tok.LSQUARE))
        if self.edges_only:
            new_kid.append(self.gen_token(Tok.KW_EDGE))
        new_kid.extend(self.chain)
        new_kid.append(self.gen_token(Tok.RSQUARE))
        self.set_kids(nodes=new_kid)
        return res


class EdgeOpRef(WalkerStmtOnlyNode, AtomExpr):
    """EdgeOpRef node type for Jac Ast."""

    def __init__(
        self,
        filter_cond: Optional[FilterCompr],
        edge_dir: EdgeDir,
        kid: Sequence[UniNode],
    ) -> None:
        self.filter_cond = filter_cond
        self.edge_dir = edge_dir
        UniNode.__init__(self, kid=kid)
        Expr.__init__(self)
        WalkerStmtOnlyNode.__init__(self)
        AstSymbolStubNode.__init__(self, sym_type=SymbolType.SEQUENCE)

    def normalize(self, deep: bool = False) -> bool:
        res = True
        if deep:
            res = self.filter_cond.normalize(deep) if self.filter_cond else res
        new_kid: list[UniNode] = []
        if self.edge_dir == EdgeDir.IN:
            if not self.filter_cond:
                new_kid.append(self.gen_token(Tok.ARROW_L))
            else:
                new_kid.append(self.gen_token(Tok.ARROW_L_P1))
                new_kid.append(self.filter_cond)
                new_kid.append(self.gen_token(Tok.ARROW_L_P2))
        elif self.edge_dir == EdgeDir.OUT:
            if not self.filter_cond:
                new_kid.append(self.gen_token(Tok.ARROW_R))
            else:
                new_kid.append(self.gen_token(Tok.ARROW_R_P1))
                new_kid.append(self.filter_cond)
                new_kid.append(self.gen_token(Tok.ARROW_R_P2))
        else:
            if not self.filter_cond:
                new_kid.append(self.gen_token(Tok.ARROW_BI))
            else:
                new_kid.append(self.gen_token(Tok.ARROW_L_P1))
                new_kid.append(self.filter_cond)
                new_kid.append(self.gen_token(Tok.ARROW_R_P2))
        self.set_kids(nodes=new_kid)
        return res


class DisconnectOp(WalkerStmtOnlyNode):
    """DisconnectOp node type for Jac Ast."""

    def __init__(
        self,
        edge_spec: EdgeOpRef,
        kid: Sequence[UniNode],
    ) -> None:
        self.edge_spec = edge_spec
        UniNode.__init__(self, kid=kid)
        WalkerStmtOnlyNode.__init__(self)

    def normalize(self, deep: bool = False) -> bool:
        res = True
        if deep:
            res = self.edge_spec.normalize(deep)
        new_kid: list[UniNode] = [self.gen_token(Tok.KW_DELETE), self.edge_spec]
        self.set_kids(nodes=new_kid)
        return res


class ConnectOp(UniNode):
    """ConnectOpRef node type for Jac Ast."""

    def __init__(
        self,
        conn_type: Optional[Expr],
        conn_assign: Optional[AssignCompr],
        edge_dir: EdgeDir,
        kid: Sequence[UniNode],
    ) -> None:
        self.conn_type = conn_type
        self.conn_assign = conn_assign
        self.edge_dir = edge_dir
        UniNode.__init__(self, kid=kid)

    def normalize(self, deep: bool = False) -> bool:
        res = True
        if deep:
            res = self.conn_type.normalize(deep) if self.conn_type else res
            res = res and self.conn_assign.normalize(deep) if self.conn_assign else res
        new_kid: list[UniNode] = []
        if self.edge_dir == EdgeDir.IN:
            if not self.conn_assign and not self.conn_type:
                new_kid.append(self.gen_token(Tok.CARROW_L))
            else:
                new_kid.append(self.gen_token(Tok.CARROW_L_P1))
                if self.conn_type:
                    new_kid.append(self.conn_type)
                if self.conn_assign:
                    new_kid.append(self.gen_token(Tok.COLON))
                    new_kid.append(self.conn_assign)
                new_kid.append(self.gen_token(Tok.CARROW_L_P2))
        elif self.edge_dir == EdgeDir.OUT:
            if not self.conn_assign and not self.conn_type:
                new_kid.append(self.gen_token(Tok.CARROW_R))
            else:
                new_kid.append(self.gen_token(Tok.CARROW_R_P1))
                if self.conn_type:
                    new_kid.append(self.conn_type)
                if self.conn_assign:
                    new_kid.append(self.gen_token(Tok.COLON))
                    new_kid.append(self.conn_assign)
                new_kid.append(self.gen_token(Tok.CARROW_R_P2))
        else:
            if not self.conn_assign and not self.conn_type:
                new_kid.append(self.gen_token(Tok.CARROW_BI))
            else:
                new_kid.append(self.gen_token(Tok.CARROW_L_P1))
                if self.conn_type:
                    new_kid.append(self.conn_type)
                if self.conn_assign:
                    new_kid.append(self.gen_token(Tok.COLON))
                    new_kid.append(self.conn_assign)
                new_kid.append(self.gen_token(Tok.CARROW_R_P2))
        self.set_kids(nodes=new_kid)
        return res


class FilterCompr(AtomExpr):
    """FilterCompr node type for Jac Ast."""

    def __init__(
        self,
        f_type: Optional[Expr],
        compares: Sequence[CompareExpr],
        kid: Sequence[UniNode],
    ) -> None:
        self.f_type = f_type
        self.compares = list(compares)
        UniNode.__init__(self, kid=kid)
        Expr.__init__(self)
        AstSymbolStubNode.__init__(self, sym_type=SymbolType.SEQUENCE)

    def normalize(self, deep: bool = False) -> bool:
        res = True
        if deep:
            res = self.f_type.normalize(deep) if self.f_type else res
            for comp in self.compares:
                res = res and comp.normalize(deep)
        new_kid: list[UniNode] = []
        if not isinstance(self.parent, EdgeOpRef):
            new_kid.append(self.gen_token(Tok.LPAREN))
            if self.f_type:
                new_kid.append(self.gen_token(Tok.TYPE_OP))
            new_kid.append(self.gen_token(Tok.NULL_OK))
        if self.f_type:
            new_kid.append(self.f_type)
        if self.compares:
            if self.f_type:
                new_kid.append(self.gen_token(Tok.COLON))
            for i, comp in enumerate(self.compares):
                new_kid.append(comp)
                if i < len(self.compares) - 1:
                    new_kid.append(self.gen_token(Tok.COMMA))
        if not isinstance(self.parent, EdgeOpRef):
            new_kid.append(self.gen_token(Tok.RPAREN))
        self.set_kids(nodes=new_kid)
        return res


class AssignCompr(AtomExpr):
    """AssignCompr node type for Jac Ast."""

    def __init__(
        self,
        assigns: Sequence[KWPair],
        kid: Sequence[UniNode],
    ) -> None:
        self.assigns = list(assigns)
        UniNode.__init__(self, kid=kid)
        Expr.__init__(self)
        AstSymbolStubNode.__init__(self, sym_type=SymbolType.SEQUENCE)

    def normalize(self, deep: bool = False) -> bool:
        res = True
        if deep:
            for assign in self.assigns:
                res = res and assign.normalize(deep)
        new_kid: list[UniNode] = []
        if isinstance(self.parent, ConnectOp):
            for i, assign in enumerate(self.assigns):
                new_kid.append(assign)
                if i < len(self.assigns) - 1:
                    new_kid.append(self.gen_token(Tok.COMMA))
        else:
            new_kid.append(self.gen_token(Tok.LPAREN))
            new_kid.append(self.gen_token(Tok.EQ))
            for i, assign in enumerate(self.assigns):
                new_kid.append(assign)
                if i < len(self.assigns) - 1:
                    new_kid.append(self.gen_token(Tok.COMMA))
            new_kid.append(self.gen_token(Tok.RPAREN))
        self.set_kids(nodes=new_kid)
        return res


# Match Nodes
# ------------


class MatchStmt(CodeBlockStmt):
    """MatchStmt node type for Jac Ast."""

    def __init__(
        self,
        target: Expr,
        cases: list[MatchCase],
        kid: Sequence[UniNode],
    ) -> None:
        self.target = target
        self.cases = cases
        UniNode.__init__(self, kid=kid)
        CodeBlockStmt.__init__(self)

    def normalize(self, deep: bool = False) -> bool:
        res = True
        if deep:
            res = self.target.normalize(deep)
            for case in self.cases:
                res = res and case.normalize(deep)
        new_kid: list[UniNode] = [
            self.gen_token(Tok.KW_MATCH),
            self.target,
        ]
        new_kid.append(self.gen_token(Tok.LBRACE))
        for case in self.cases:
            new_kid.append(case)
        new_kid.append(self.gen_token(Tok.RBRACE))

        self.set_kids(nodes=new_kid)
        return res


class MatchCase(UniScopeNode):
    """MatchCase node type for Jac Ast."""

    def __init__(
        self,
        pattern: MatchPattern,
        guard: Optional[Expr],
        body: list[CodeBlockStmt],
        kid: Sequence[UniNode],
    ) -> None:
        self.pattern = pattern
        self.guard = guard
        self.body = body
        UniNode.__init__(self, kid=kid)
        UniScopeNode.__init__(self, name=f"{self.__class__.__name__}")

    def normalize(self, deep: bool = False) -> bool:
        res = True
        if deep:
            res = self.pattern.normalize(deep)
            res = res and self.guard.normalize(deep) if self.guard else res
            for stmt in self.body:
                res = res and stmt.normalize(deep)
        new_kid: list[UniNode] = [self.gen_token(Tok.KW_CASE), self.pattern]
        if self.guard:
            new_kid.append(self.gen_token(Tok.KW_IF))
            new_kid.append(self.guard)
        new_kid.append(self.gen_token(Tok.COLON))
        if self.body:
            new_kid.extend([*self.body])
        self.set_kids(nodes=new_kid)
        return res


class MatchOr(MatchPattern):
    """MatchOr node type for Jac Ast."""

    def __init__(
        self,
        patterns: list[MatchPattern],
        kid: Sequence[UniNode],
    ) -> None:
        self.patterns = patterns
        UniNode.__init__(self, kid=kid)

    def normalize(self, deep: bool = False) -> bool:
        res = True
        if deep:
            for pattern in self.patterns:
                res = res and pattern.normalize(deep)
        new_kid: list[UniNode] = []
        for pattern in self.patterns:
            new_kid.append(pattern)
            new_kid.append(self.gen_token(Tok.KW_OR))
        new_kid.pop()
        self.set_kids(nodes=new_kid)
        return res


class MatchAs(MatchPattern):
    """MatchAs node type for Jac Ast."""

    def __init__(
        self,
        name: NameAtom,
        pattern: Optional[MatchPattern],
        kid: Sequence[UniNode],
    ) -> None:
        self.name = name
        self.pattern = pattern
        UniNode.__init__(self, kid=kid)

    def normalize(self, deep: bool = False) -> bool:
        res = True
        if deep:
            res = self.name.normalize(deep)
            res = res and self.pattern.normalize(deep) if self.pattern else res
        new_kid: list[UniNode] = []
        if self.pattern:
            new_kid.append(self.pattern)
            new_kid.append(self.gen_token(Tok.KW_AS))
        new_kid.append(self.name)
        self.set_kids(nodes=new_kid)
        return res


class MatchWild(MatchPattern):
    """MatchWild node type for Jac Ast."""

    def normalize(self, deep: bool = False) -> bool:
        """Normalize match wild card node."""
        UniNode.set_kids(
            self,
            nodes=[
                Name(
                    orig_src=self.loc.orig_src,
                    name=Tok.NAME,
                    value="_",
                    col_start=self.loc.col_start,
                    col_end=self.loc.col_end,
                    line=self.loc.first_line,
                    end_line=self.loc.last_line,
                    pos_start=self.loc.pos_start,
                    pos_end=self.loc.pos_end,
                )
            ],
        )
        return True


class MatchValue(MatchPattern):
    """MatchValue node type for Jac Ast."""

    def __init__(
        self,
        value: Expr,
        kid: Sequence[UniNode],
    ) -> None:
        self.value = value
        UniNode.__init__(self, kid=kid)

    def normalize(self, deep: bool = False) -> bool:
        res = True
        if deep:
            res = self.value.normalize(deep)
        self.set_kids(nodes=[self.value])
        return res


class MatchSingleton(MatchPattern):
    """MatchSingleton node type for Jac Ast."""

    def __init__(
        self,
        value: Bool | Null,
        kid: Sequence[UniNode],
    ) -> None:
        self.value = value
        UniNode.__init__(self, kid=kid)

    def normalize(self, deep: bool = False) -> bool:
        res = True
        self.set_kids(nodes=[self.value])
        return res


class MatchSequence(MatchPattern):
    """MatchSequence node type for Jac Ast."""

    def __init__(
        self,
        values: list[MatchPattern],
        kid: Sequence[UniNode],
    ) -> None:
        self.values = values
        UniNode.__init__(self, kid=kid)

    def normalize(self, deep: bool = False) -> bool:
        res = True
        if deep:
            for value in self.values:
                res = res and value.normalize(deep)
        new_kid: list[UniNode] = [self.gen_token(Tok.LSQUARE)]
        for value in self.values:
            new_kid.append(value)
            new_kid.append(self.gen_token(Tok.COMMA))
        new_kid.pop()
        new_kid.append(self.gen_token(Tok.RSQUARE))
        self.set_kids(nodes=new_kid)
        return res


class MatchMapping(MatchPattern):
    """MatchMapping node type for Jac Ast."""

    def __init__(
        self,
        values: list[MatchKVPair | MatchStar],
        kid: Sequence[UniNode],
    ) -> None:
        self.values = values
        UniNode.__init__(self, kid=kid)

    def normalize(self, deep: bool = False) -> bool:
        res = True
        if deep:
            for value in self.values:
                res = res and value.normalize(deep)
        new_kid: list[UniNode] = [self.gen_token(Tok.LBRACE)]
        for value in self.values:
            new_kid.append(value)
            new_kid.append(self.gen_token(Tok.COMMA))
        new_kid.pop()
        new_kid.append(self.gen_token(Tok.RBRACE))
        self.set_kids(nodes=new_kid)
        return res


class MatchKVPair(MatchPattern):
    """MatchKVPair node type for Jac Ast."""

    def __init__(
        self,
        key: MatchPattern | NameAtom | AtomExpr,
        value: MatchPattern,
        kid: Sequence[UniNode],
    ) -> None:
        self.key = key
        self.value = value
        UniNode.__init__(self, kid=kid)

    def normalize(self, deep: bool = False) -> bool:
        res = True
        if deep:
            res = (
                self.key.normalize(deep) if isinstance(self.key, MatchPattern) else True
            )
            res = res and self.value.normalize(deep)
        op = Tok.EQ if isinstance(self.key, Name) else Tok.COLON
        new_kid: list[UniNode] = [self.key, self.gen_token(op), self.value]
        self.set_kids(nodes=new_kid)
        return res


class MatchStar(MatchPattern):
    """MatchStar node type for Jac Ast."""

    def __init__(
        self,
        name: NameAtom,
        is_list: bool,
        kid: Sequence[UniNode],
    ) -> None:
        self.name = name
        self.is_list = is_list
        UniNode.__init__(self, kid=kid)

    def normalize(self, deep: bool = False) -> bool:
        res = True
        if deep:
            res = self.name.normalize(deep)
        new_kid: list[UniNode] = [
            self.gen_token(Tok.STAR_MUL if self.is_list else Tok.STAR_POW)
        ]
        new_kid.append(self.name)
        self.set_kids(nodes=new_kid)
        return res


class MatchArch(MatchPattern):
    """MatchArch node type for Jac Ast."""

    def __init__(
        self,
        name: AtomTrailer | NameAtom,
        arg_patterns: Sequence[MatchPattern] | None,
        kw_patterns: Sequence[MatchKVPair] | None,
        kid: Sequence[UniNode],
    ) -> None:
        self.name = name
        self.arg_patterns = list(arg_patterns) if arg_patterns else None
        self.kw_patterns = list(kw_patterns) if kw_patterns else None
        UniNode.__init__(self, kid=kid)

    def normalize(self, deep: bool = False) -> bool:
        res = True
        if deep:
            res = self.name.normalize(deep)
            for arg in self.arg_patterns or []:
                res = res and arg.normalize(deep)
            for kw in self.kw_patterns or []:
                res = res and kw.normalize(deep)
        new_kid: list[UniNode] = [self.name]
        new_kid.append(self.gen_token(Tok.LPAREN))
        if self.arg_patterns:
            for idx, arg in enumerate(self.arg_patterns):
                new_kid.append(arg)
                if idx < len(self.arg_patterns) - 1:
                    new_kid.append(self.gen_token(Tok.COMMA))
            if self.kw_patterns:
                new_kid.append(self.gen_token(Tok.COMMA))
        if self.kw_patterns:
            for idx, kw in enumerate(self.kw_patterns):
                new_kid.append(kw)
                if idx < len(self.kw_patterns) - 1:
                    new_kid.append(self.gen_token(Tok.COMMA))
        new_kid.append(self.gen_token(Tok.RPAREN))
        self.set_kids(nodes=new_kid)
        return res


# AST Terminal Node Types
# --------------------------
class Token(UniNode):
    """Token node type for Jac Ast."""

    def __init__(
        self,
        orig_src: Source,
        name: str,
        value: str,
        line: int,
        end_line: int,
        col_start: int,
        col_end: int,
        pos_start: int,
        pos_end: int,
    ) -> None:
        self.orig_src = orig_src
        self.name = name
        self.value = value
        self.line_no = line
        self.end_line = end_line
        self.c_start = col_start
        self.c_end = col_end
        self.pos_start = pos_start
        self.pos_end = pos_end
        UniNode.__init__(self, kid=[])

    def __repr__(self) -> str:
        return f"Token({self.name}, {self.value}, {self.loc})"

    def normalize(self, deep: bool = True) -> bool:
        return bool(self.value and self.name)

    def unparse(self) -> str:
        return self.value


class Name(Token, NameAtom):
    """Name node type for Jac Ast."""

    def __init__(
        self,
        orig_src: Source,
        name: str,
        value: str,
        line: int,
        end_line: int,
        col_start: int,
        col_end: int,
        pos_start: int,
        pos_end: int,
        is_enum_stmt: bool = False,
        is_kwesc: bool = False,
    ) -> None:
        self.is_kwesc = is_kwesc
        Token.__init__(
            self,
            orig_src=orig_src,
            name=name,
            value=value,
            line=line,
            end_line=end_line,
            col_start=col_start,
            col_end=col_end,
            pos_start=pos_start,
            pos_end=pos_end,
        )
        NameAtom.__init__(self, is_enum_stmt=is_enum_stmt)
        AstSymbolNode.__init__(
            self,
            sym_name=value,
            name_spec=self,
            sym_category=SymbolType.VAR,
        )

    def unparse(self) -> str:
        super().unparse()
        return (f"<>{self.value}" if self.is_kwesc else self.value) + (
            ",\n" if self.is_enum_stmt else ""
        )

    @staticmethod
    def gen_stub_from_node(
        node: AstSymbolNode, name_str: str, set_name_of: Optional[AstSymbolNode] = None
    ) -> Name:
        """Generate name from node."""
        ret = Name(
            orig_src=node.loc.orig_src,
            name=Tok.NAME.value,
            value=name_str,
            col_start=node.loc.col_start,
            col_end=node.loc.col_end,
            line=node.loc.first_line,
            end_line=node.loc.last_line,
            pos_start=node.loc.pos_start,
            pos_end=node.loc.pos_end,
        )
        ret.parent = node.parent
        ret.name_of = set_name_of if set_name_of else ret
        return ret


class SpecialVarRef(Name):
    """SpecialVarRef node type for Jac Ast."""

    def __init__(
        self,
        var: Name,
        is_enum_stmt: bool = False,
    ) -> None:
        self.orig = var
        Name.__init__(
            self,
            orig_src=var.orig_src,
            name=var.name,
            value=self.py_resolve_name(),  # TODO: This shouldnt be necessary
            line=var.line_no,
            end_line=var.end_line,
            col_start=var.c_start,
            col_end=var.c_end,
            pos_start=var.pos_start,
            pos_end=var.pos_end,
        )
        NameAtom.__init__(self, is_enum_stmt=is_enum_stmt)
        AstSymbolNode.__init__(
            self,
            sym_name=self.py_resolve_name(),
            name_spec=self,
            sym_category=SymbolType.VAR,
        )

    def py_resolve_name(self) -> str:
        if self.orig.name == Tok.KW_SELF:
            return "self"
        elif self.orig.name == Tok.KW_SUPER:
            return "super"
        elif self.orig.name == Tok.KW_ROOT:
            return Con.ROOT.value
        elif self.orig.name == Tok.KW_HERE:
            return Con.HERE.value
        elif self.orig.name == Tok.KW_VISITOR:
            return Con.VISITOR.value
        elif self.orig.name == Tok.KW_INIT:
            return "__init__"
        elif self.orig.name == Tok.KW_POST_INIT:
            return "__post_init__"
        else:
            raise NotImplementedError("ICE: Special var reference not implemented")


class Literal(Token, AtomExpr):
    """Literal node type for Jac Ast."""

    SYMBOL_TYPE = SymbolType.VAR

    type_map = {
        "int": int,
        "float": float,
        "str": str,
        "bool": bool,
        "bytes": bytes,
        "list": list,
        "tuple": tuple,
        "set": set,
        "dict": dict,
        "type": type,
    }

    def __init__(
        self,
        orig_src: Source,
        name: str,
        value: str,
        line: int,
        end_line: int,
        col_start: int,
        col_end: int,
        pos_start: int,
        pos_end: int,
    ) -> None:
        Token.__init__(
            self,
            orig_src=orig_src,
            name=name,
            value=value,
            line=line,
            end_line=end_line,
            col_start=col_start,
            col_end=col_end,
            pos_start=pos_start,
            pos_end=pos_end,
        )
        AstSymbolStubNode.__init__(self, sym_type=self.SYMBOL_TYPE)
        Expr.__init__(self)

    @property
    def lit_value(
        self,
    ) -> int | str | float | bool | None | Callable[[], Any] | EllipsisType:
        """Return literal value in its python type."""
        raise NotImplementedError


class BuiltinType(Name, Literal):
    """BuiltinType node type for Jac Ast."""

    SYMBOL_TYPE = SymbolType.VAR

    @property
    def lit_value(self) -> Callable[[], Any]:
        """Return literal value in its python type."""
        if self.value not in Literal.type_map:
            raise TypeError(f"ICE: {self.value} is not a callable builtin")
        return Literal.type_map[self.value]


class Float(Literal):
    """Float node type for Jac Ast."""

    SYMBOL_TYPE = SymbolType.NUMBER

    @property
    def lit_value(self) -> float:
        return float(self.value)


class Int(Literal):
    """Int node type for Jac Ast."""

    SYMBOL_TYPE = SymbolType.NUMBER

    @property
    def lit_value(self) -> int:
        return int(self.value)


class String(Literal):
    """String node type for Jac Ast."""

    SYMBOL_TYPE = SymbolType.STRING

    @property
    def lit_value(self) -> str:
        if isinstance(self.value, bytes):
            return self.value
        if any(
            self.value.startswith(prefix)
            and self.value[len(prefix) :].startswith(("'", '"'))
            for prefix in ["r", "b", "br", "rb"]
        ):
            return eval(self.value)

        elif self.value.startswith(("'", '"')):
            if (not self.find_parent_of_type(FString)) or (
                not (self.parent and isinstance(self.parent, FString))
            ):
                try:
                    return ast3.literal_eval(self.value)
                except (ValueError, SyntaxError):
                    if (
                        self.value.startswith('"""') and self.value.endswith('"""')
                    ) or (self.value.startswith("'''") and self.value.endswith("'''")):
                        return self.value[3:-3]
                    return self.value[1:-1]
            try:
                return ast3.literal_eval(self.value)
            except (ValueError, SyntaxError):
                return self.value
        else:
            return self.value

    def normalize(self, deep: bool = True) -> bool:
        self.value = r"%s" % self.value
        return True

    def unparse(self) -> str:
        super().unparse()
        return repr(self.value)


class Bool(Literal):
    """Bool node type for Jac Ast."""

    SYMBOL_TYPE = SymbolType.BOOL

    @property
    def lit_value(self) -> bool:
        return self.value == "True"


class Null(Literal):
    """Null node type for Jac Ast."""

    SYMBOL_TYPE = SymbolType.NULL

    @property
    def lit_value(self) -> None:
        return None


class Ellipsis(Literal):
    """Ellipsis node type for Jac Ast."""

    SYMBOL_TYPE = SymbolType.NULL

    @property
    def lit_value(self) -> EllipsisType:
        return ...


class EmptyToken(Token):
    """EmptyToken node type for Jac Ast."""

    def __init__(self, orig_src: Source | None = None) -> None:
        super().__init__(
            name="EmptyToken",
            orig_src=orig_src or Source("", ""),
            value="",
            line=0,
            end_line=0,
            col_start=0,
            col_end=0,
            pos_start=0,
            pos_end=0,
        )


class Semi(
    Token,
    CodeBlockStmt,
):
    """Semicolon node type for Jac Ast."""

    def __init__(
        self,
        orig_src: Source,
        name: str,
        value: str,
        line: int,
        end_line: int,
        col_start: int,
        col_end: int,
        pos_start: int,
        pos_end: int,
    ) -> None:
        """Initialize token."""
        Token.__init__(
            self,
            orig_src=orig_src,
            name=name,
            value=value,
            line=line,
            end_line=end_line,
            col_start=col_start,
            col_end=col_end,
            pos_start=pos_start,
            pos_end=pos_end,
        )
        CodeBlockStmt.__init__(self)


class CommentToken(Token):
    """CommentToken node type for Jac Ast."""

    def __init__(
        self,
        orig_src: Source,
        name: str,
        value: str,
        line: int,
        end_line: int,
        col_start: int,
        col_end: int,
        pos_start: int,
        pos_end: int,
        kid: Sequence[UniNode],
        is_inline: bool = False,
    ) -> None:
        self.is_inline = is_inline

        Token.__init__(
            self,
            orig_src=orig_src,
            name=name,
            value=value,
            line=line,
            end_line=end_line,
            col_start=col_start,
            col_end=col_end,
            pos_start=pos_start,
            pos_end=pos_end,
        )

        UniNode.__init__(self, kid=kid)

    @property
    def left_node(self) -> Optional[UniNode]:
        if self.parent and (idx := self.parent.kid.index(self)) > 0:
            return self.parent.kid[idx - 1]
        return None

    @property
    def right_node(self) -> Optional[UniNode]:
        if (
            self.parent
            and (idx := self.parent.kid.index(self)) < len(self.parent.kid) - 1
        ):
            return self.parent.kid[idx + 1]
        return None


# ----------------
class Source(EmptyToken):
    """SourceString node type for Jac Ast."""

    def __init__(self, source: str, mod_path: str) -> None:
        super().__init__(self)
        self.value = source
        self.hash = md5(source.encode()).hexdigest()
        self.file_path = mod_path
        self.comments: list[CommentToken] = []

    @property
    def code(self) -> str:
        """Return the source code as string."""
        return self.value


class PythonModuleAst(EmptyToken):
    """SourceString node type for Jac Ast."""

    def __init__(self, ast: ast3.Module, orig_src: Source) -> None:
        super().__init__()
        self.ast = ast
        self.orig_src = orig_src
        self.file_path = orig_src.file_path<|MERGE_RESOLUTION|>--- conflicted
+++ resolved
@@ -3710,10 +3710,6 @@
         params: Sequence[Expr | KWPair] | None,
         genai_call: Optional[Expr],
         kid: Sequence[UniNode],
-<<<<<<< HEAD
-        body_genai_call: Optional[Expr] = None,
-=======
->>>>>>> aabad1d0
     ) -> None:
         self.target = target
         self.params = list(params) if params else []
