"""Abstract class for IR Passes for Jac."""

from __future__ import annotations

import ast as ast3
import builtins
import os
import site
from copy import copy
from dataclasses import dataclass
from hashlib import md5
from types import EllipsisType
from typing import (
    Any,
    Callable,
    Generic,
    Optional,
    Sequence,
    Type,
    TypeVar,
)


from jaclang.compiler import TOKEN_MAP
from jaclang.compiler.codeloc import CodeGenTarget, CodeLocInfo
from jaclang.compiler.constant import (
    Constants as Con,
    EdgeDir,
    JacSemTokenModifier as SemTokMod,
    JacSemTokenType as SemTokType,
    SymbolType,
)
from jaclang.compiler.constant import DELIM_MAP, SymbolAccess, Tokens as Tok
from jaclang.compiler.py_info import PyInfo
from jaclang.utils.treeprinter import (
    dotgen_ast_tree,
    dotgen_symtab_tree,
    print_ast_tree,
    print_symtab_tree,
)


class UniNode:
    """Abstract syntax tree node for Jac."""

    def __init__(self, kid: Sequence[UniNode]) -> None:
        """Initialize ast."""
        self.parent: Optional[UniNode] = None
        self.kid: list[UniNode] = [x.set_parent(self) for x in kid]
        self._sub_node_tab: dict[type, list[UniNode]] = {}
        self.construct_sub_node_tab()
        self._in_mod_nodes: list[UniNode] = []
        self.gen: CodeGenTarget = CodeGenTarget()
        self.loc: CodeLocInfo = CodeLocInfo(*self.resolve_tok_range())

    def construct_sub_node_tab(self) -> None:
        """Construct sub node table."""
        for i in self.kid:
            if not i:
                continue
            for k, v in i._sub_node_tab.items():
                if k in self._sub_node_tab:
                    self._sub_node_tab[k].extend(v)
                else:
                    self._sub_node_tab[k] = copy(v)
            if type(i) in self._sub_node_tab:
                self._sub_node_tab[type(i)].append(i)
            else:
                self._sub_node_tab[type(i)] = [i]

    @property
    def sym_tab(self) -> UniScopeNode:
        """Get symbol table."""
        return (
            self
            if isinstance(self, UniScopeNode)
            else self.parent_of_type(UniScopeNode)
        )

    def add_kids_left(
        self,
        nodes: Sequence[UniNode],
        pos_update: bool = True,
        parent_update: bool = False,
    ) -> UniNode:
        """Add kid left."""
        self.kid = [*nodes, *self.kid]
        if pos_update:
            for i in nodes:
                i.parent = self
            self.loc.update_first_token(self.kid[0].loc.first_tok)
        elif parent_update:
            for i in nodes:
                i.parent = self
        return self

    def add_kids_right(
        self,
        nodes: Sequence[UniNode],
        pos_update: bool = True,
        parent_update: bool = False,
    ) -> UniNode:
        """Add kid right."""
        self.kid = [*self.kid, *nodes]
        if pos_update:
            for i in nodes:
                i.parent = self
            self.loc.update_last_token(self.kid[-1].loc.last_tok)
        elif parent_update:
            for i in nodes:
                i.parent = self
        return self

    def insert_kids_at_pos(
        self, nodes: Sequence[UniNode], pos: int, pos_update: bool = True
    ) -> UniNode:
        """Insert kids at position."""
        self.kid = [*self.kid[:pos], *nodes, *self.kid[pos:]]
        if pos_update:
            for i in nodes:
                i.parent = self
            self.loc.update_token_range(*self.resolve_tok_range())
        return self

    def set_kids(self, nodes: Sequence[UniNode]) -> UniNode:
        """Set kids."""
        self.kid = [*nodes]
        for i in nodes:
            i.parent = self
        self.loc.update_token_range(*self.resolve_tok_range())
        return self

    def set_parent(self, parent: UniNode) -> UniNode:
        """Set parent."""
        self.parent = parent
        return self

    def resolve_tok_range(self) -> tuple[Token, Token]:
        if len(self.kid):
            return (
                self.kid[0].loc.first_tok,
                self.kid[-1].loc.last_tok,
            )
        elif isinstance(self, Token):
            return (self, self)
        else:
            raise ValueError(f"Empty kid for Token {type(self).__name__}")

    def gen_token(self, name: Tok, value: Optional[str] = None) -> Token:
        value = (
            value
            if value
            else (
                DELIM_MAP[name]
                if name in DELIM_MAP
                else TOKEN_MAP[name.value] if name.value in TOKEN_MAP else name.value
            )
        )
        return Token(
            name=name,
            value=value,
            orig_src=self.loc.orig_src,
            col_start=self.loc.col_start,
            col_end=0,
            line=self.loc.first_line,
            end_line=self.loc.last_line,
            pos_start=0,
            pos_end=0,
        )

    def get_all_sub_nodes(self, typ: Type[T], brute_force: bool = True) -> list[T]:
        """Get all sub nodes of type."""
        from jaclang.compiler.passes import UniPass

        return UniPass.get_all_sub_nodes(node=self, typ=typ, brute_force=brute_force)

    def find_parent_of_type(self, typ: Type[T]) -> Optional[T]:
        """Get parent of type."""
        from jaclang.compiler.passes import UniPass

        return UniPass.find_parent_of_type(node=self, typ=typ)

    def parent_of_type(self, typ: Type[T]) -> T:
        ret = self.find_parent_of_type(typ)
        if isinstance(ret, typ):
            return ret
        else:
            raise ValueError(f"Parent of type {typ} not found.")

    def to_dict(self) -> dict[str, str]:
        """Return dict representation of node."""
        ret = {
            "node": str(type(self).__name__),
            "kid": str([x.to_dict() for x in self.kid if x]),
            "line": str(self.loc.first_line),
            "col": str(self.loc.col_start),
        }
        if isinstance(self, Token):
            ret["name"] = self.name
            ret["value"] = self.value
        return ret

    def pp(self, depth: Optional[int] = None) -> str:
        """Print ast."""
        return print_ast_tree(self, max_depth=depth)

    def dotgen(self) -> str:
        """Print ast."""
        return dotgen_ast_tree(self)

    def flatten(self) -> list[UniNode]:
        """Flatten ast."""
        ret = [self]
        for k in self.kid:
            ret += k.flatten()
        return ret

    def normalize(self, deep: bool = False) -> bool:
        return False

    def unparse(self) -> str:
        valid = self.normalize()
        res = " ".join([i.unparse() for i in self.kid])
        if not valid:
            raise NotImplementedError(f"Node {type(self).__name__} is not valid.")
        return res


# Symbols can have mulitple definitions but resolves decl to be the
# first such definition in a given scope.
class Symbol:
    """Symbol."""

    def __init__(
        self,
        defn: NameAtom,
        access: SymbolAccess,
        parent_tab: UniScopeNode,
    ) -> None:
        """Initialize."""
        self.defn: list[NameAtom] = [defn]
        self.uses: list[NameAtom] = []
        defn.sym = self
        self.access: SymbolAccess = access
        self.parent_tab = parent_tab

    @property
    def decl(self) -> NameAtom:
        """Get decl."""
        return self.defn[0]

    @property
    def sym_name(self) -> str:
        """Get name."""
        return self.decl.sym_name

    @property
    def sym_type(self) -> SymbolType:
        """Get sym_type."""
        return self.decl.sym_category

    @property
    def sym_dotted_name(self) -> str:
        """Return a full path of the symbol."""
        out = [self.defn[0].sym_name]
        current_tab: UniScopeNode | None = self.parent_tab
        while current_tab is not None:
            out.append(current_tab.nix_name)
            current_tab = current_tab.parent_scope
        out.reverse()
        return ".".join(out)

    @property
    def fetch_sym_tab(self) -> Optional[UniScopeNode]:
        """Get symbol table."""
        return self.parent_tab.find_scope(self.sym_name)

    def add_defn(self, node: NameAtom) -> None:
        """Add defn."""
        self.defn.append(node)
        node.sym = self

    def add_use(self, node: NameAtom) -> None:
        """Add use."""
        self.uses.append(node)
        node.sym = self

    def __repr__(self) -> str:
        """Repr."""
        return f"Symbol({self.sym_name}, {self.sym_type}, {self.access}, {self.defn})"


class UniScopeNode(UniNode):
    """Symbol Table."""

    def __init__(
        self,
        name: str,
        owner: UniNode,
        parent_scope: Optional[UniScopeNode] = None,
    ) -> None:
        """Initialize."""
        self.nix_name = name
        self.nix_owner = owner
        self.parent_scope = parent_scope
        self.kid_scope: list[UniScopeNode] = []
        self.names_in_scope: dict[str, Symbol] = {}
        self.inherited_scope: list[InheritedSymbolTable] = []

    def get_type(self) -> SymbolType:
        """Get type."""
        if isinstance(self.nix_owner, AstSymbolNode):
            return self.nix_owner.sym_category
        return SymbolType.VAR

    def get_parent(self) -> Optional[UniScopeNode]:
        """Get parent."""
        return self.parent_scope

    def lookup(self, name: str, deep: bool = True) -> Optional[Symbol]:
        """Lookup a variable in the symbol table."""
        if name in self.names_in_scope:
            return self.names_in_scope[name]
        for i in self.inherited_scope:
            found = i.lookup(name, deep=False)
            if found:
                return found
        if deep and self.parent_scope:
            return self.parent_scope.lookup(name, deep)
        return None

    def insert(
        self,
        node: AstSymbolNode,
        access_spec: Optional[AstAccessNode] | SymbolAccess = None,
        single: bool = False,
        force_overwrite: bool = False,
    ) -> Optional[UniNode]:
        """Set a variable in the symbol table.

        Returns original symbol as collision if single check fails, none otherwise.
        Also updates node.sym to create pointer to symbol.
        """
        collision = (
            self.names_in_scope[node.sym_name].defn[-1]
            if single and node.sym_name in self.names_in_scope
            else None
        )
        if force_overwrite or node.sym_name not in self.names_in_scope:
            self.names_in_scope[node.sym_name] = Symbol(
                defn=node.name_spec,
                access=(
                    access_spec
                    if isinstance(access_spec, SymbolAccess)
                    else access_spec.access_type if access_spec else SymbolAccess.PUBLIC
                ),
                parent_tab=self,
            )
        else:
            self.names_in_scope[node.sym_name].add_defn(node.name_spec)
        node.name_spec.sym = self.names_in_scope[node.sym_name]
        return collision

    def find_scope(self, name: str) -> Optional[UniScopeNode]:
        """Find a scope in the symbol table."""
        for k in self.kid_scope:
            if k.nix_name == name:
                return k
        for k2 in self.inherited_scope:
            if k2.base_symbol_table.nix_name == name:
                return k2.base_symbol_table
        return None

    def link_kid_scope(self, key_node: UniScopeNode) -> UniScopeNode:
        """Push a new scope onto the symbol table."""
        key_node.parent_scope = self
        self.kid_scope.append(key_node)
        return self.kid_scope[-1]

    def inherit_sym_tab(self, target_sym_tab: UniScopeNode) -> None:
        """Inherit symbol table."""
        for i in target_sym_tab.names_in_scope.values():
            self.def_insert(i.decl, access_spec=i.access)

    def def_insert(
        self,
        node: AstSymbolNode,
        access_spec: Optional[AstAccessNode] | SymbolAccess = None,
        single_decl: Optional[str] = None,
        force_overwrite: bool = False,
    ) -> Optional[Symbol]:
        """Insert into symbol table."""
        if node.sym and self == node.sym.parent_tab:
            return node.sym
        self.insert(
            node=node,
            single=single_decl is not None,
            access_spec=access_spec,
            force_overwrite=force_overwrite,
        )
        self.update_py_ctx_for_def(node)
        return node.sym

    def chain_def_insert(self, node_list: list[AstSymbolNode]) -> None:
        """Link chain of containing names to symbol."""
        if not node_list:
            return
        cur_sym_tab: UniScopeNode | None = node_list[0].sym_tab
        node_list[-1].name_spec.py_ctx_func = ast3.Store
        if isinstance(node_list[-1].name_spec, AstSymbolNode):
            node_list[-1].name_spec.py_ctx_func = ast3.Store

        node_list = node_list[:-1]  # Just performs lookup mappings of pre assign chain
        for i in node_list:
            cur_sym_tab = (
                lookup.decl.sym_tab
                if (
                    lookup := self.use_lookup(
                        i,
                        sym_table=cur_sym_tab,
                    )
                )
                else None
            )

    def use_lookup(
        self,
        node: AstSymbolNode,
        sym_table: Optional[UniScopeNode] = None,
    ) -> Optional[Symbol]:
        """Link to symbol."""
        if node.sym:
            return node.sym
        if not sym_table:
            sym_table = node.sym_tab
        if sym_table:
            lookup = sym_table.lookup(name=node.sym_name, deep=True)
            lookup.add_use(node.name_spec) if lookup else None
        return node.sym

    def chain_use_lookup(self, node_list: Sequence[AstSymbolNode]) -> None:
        """Link chain of containing names to symbol."""
        if not node_list:
            return
        cur_sym_tab: UniScopeNode | None = node_list[0].sym_tab
        for i in node_list:
            if cur_sym_tab is None:
                break
            lookup = self.use_lookup(i, sym_table=cur_sym_tab)
            if lookup:
                cur_sym_tab = lookup.decl.sym_tab

                # check if the symbol table name is not the same as symbol name
                # then try to find a child scope with the same name
                # This is used to get the scope in case of
                #      import math;
                #      b = math.floor(1.7);
                if cur_sym_tab.nix_name != i.sym_name:
                    t = cur_sym_tab.find_scope(i.sym_name)
                    if t:
                        cur_sym_tab = t
            else:
                cur_sym_tab = None

    def update_py_ctx_for_def(self, node: AstSymbolNode) -> None:
        """Update python context for definition."""
        node.name_spec.py_ctx_func = ast3.Store
        if isinstance(node, (TupleVal, ListVal)) and node.values:
            # Handling of UnaryExpr case for item is only necessary for
            # the generation of Starred nodes in the AST for examples
            # like `(a, *b) = (1, 2, 3, 4)`.
            def fix(item: TupleVal | ListVal | UnaryExpr) -> None:
                if isinstance(item, UnaryExpr):
                    if isinstance(item.operand, AstSymbolNode):
                        item.operand.name_spec.py_ctx_func = ast3.Store
                elif isinstance(item, (TupleVal, ListVal)):
                    for i in item.values.items if item.values else []:
                        if isinstance(i, AstSymbolNode):
                            i.name_spec.py_ctx_func = ast3.Store
                        elif isinstance(i, AtomTrailer):
                            self.chain_def_insert(i.as_attr_list)
                        if isinstance(i, (TupleVal, ListVal, UnaryExpr)):
                            fix(i)

            fix(node)

    def inherit_baseclasses_sym(self, node: Architype | Enum) -> None:
        """Inherit base classes symbol tables."""
        if node.base_classes:
            for base_cls in node.base_classes.items:
                if (
                    isinstance(base_cls, AstSymbolNode)
                    and (found := self.use_lookup(base_cls))
                    and found
                ):
                    found_tab = found.decl.sym_tab
                    inher_sym_tab = InheritedSymbolTable(
                        base_symbol_table=found_tab, load_all_symbols=True, symbols=[]
                    )
                    self.inherited_scope.append(inher_sym_tab)
                    base_cls.name_spec.name_of = found.decl.name_of

    def sym_pp(self, depth: Optional[int] = None) -> str:
        """Pretty print."""
        return print_symtab_tree(root=self, depth=depth)

    def sym_dotgen(self) -> str:
        """Generate dot graph for sym table."""
        return dotgen_symtab_tree(self)

    def __repr__(self) -> str:
        """Repr."""
        out = f"{self.nix_name} {super().__repr__()}:\n"
        for k, v in self.names_in_scope.items():
            out += f"    {k}: {v}\n"
        return out


class InheritedSymbolTable:
    """Inherited symbol table."""

    def __init__(
        self,
        base_symbol_table: UniScopeNode,
        load_all_symbols: bool = False,  # This is needed for python imports
        symbols: Optional[list[str]] = None,
    ) -> None:
        """Initialize."""
        self.base_symbol_table: UniScopeNode = base_symbol_table
        self.load_all_symbols: bool = load_all_symbols
        self.symbols: list[str] = symbols if symbols else []

    def lookup(self, name: str, deep: bool = False) -> Optional[Symbol]:
        """Lookup a variable in the symbol table."""
        if self.load_all_symbols:
            return self.base_symbol_table.lookup(name, deep)
        else:
            if name in self.symbols:
                return self.base_symbol_table.lookup(name, deep)
            else:
                return None


class AstSymbolNode(UniNode):
    """Nodes that have link to a symbol in symbol table."""

    def __init__(
        self, sym_name: str, name_spec: NameAtom, sym_category: SymbolType
    ) -> None:
        self.name_spec = name_spec
        self.name_spec.name_of = self
        self.name_spec._sym_name = sym_name
        self.name_spec._sym_category = sym_category

    @property
    def sym(self) -> Optional[Symbol]:
        return self.name_spec.sym

    @property
    def sym_name(self) -> str:
        return self.name_spec.sym_name

    @property
    def sym_category(self) -> SymbolType:
        return self.name_spec.sym_category

    @property
    def py_ctx_func(self) -> Type[ast3.AST]:
        return self.name_spec.py_ctx_func

    @property
    def expr_type(self) -> str:
        return self.name_spec.expr_type

    @property
    def type_sym_tab(self) -> Optional[UniScopeNode]:
        """Get type symbol table."""
        return self.name_spec.type_sym_tab


class AstSymbolStubNode(AstSymbolNode):
    """Nodes that have link to a symbol in symbol table."""

    def __init__(self, sym_type: SymbolType) -> None:
        AstSymbolNode.__init__(
            self,
            sym_name=f"[{self.__class__.__name__}]",
            name_spec=Name.gen_stub_from_node(self, f"[{self.__class__.__name__}]"),
            sym_category=sym_type,
        )


class AstAccessNode(UniNode):
    """Nodes that have access."""

    def __init__(self, access: Optional[SubTag[Token]]) -> None:
        self.access: Optional[SubTag[Token]] = access

    @property
    def access_type(self) -> SymbolAccess:
        return (
            SymbolAccess.PRIVATE
            if self.access and self.access.tag.name == Tok.KW_PRIV
            else (
                SymbolAccess.PROTECTED
                if self.access and self.access.tag.name == Tok.KW_PROT
                else SymbolAccess.PUBLIC
            )
        )


T = TypeVar("T", bound=UniNode)


class AstDocNode(UniNode):
    """Nodes that have access."""

    def __init__(self, doc: Optional[String]) -> None:
        self.doc: Optional[String] = doc


class AstAsyncNode(UniNode):
    """Nodes that have access."""

    def __init__(self, is_async: bool) -> None:
        self.is_async: bool = is_async


class AstElseBodyNode(UniNode):
    """Nodes that have access."""

    def __init__(self, else_body: Optional[ElseStmt | ElseIf]) -> None:
        self.else_body: Optional[ElseStmt | ElseIf] = else_body


class AstTypedVarNode(UniNode):
    """Nodes that have access."""

    def __init__(self, type_tag: Optional[SubTag[Expr]]) -> None:
        self.type_tag: Optional[SubTag[Expr]] = type_tag


class WalkerStmtOnlyNode(UniNode):
    """WalkerStmtOnlyNode node type for Jac Ast."""

    def __init__(self) -> None:
        self.from_walker: bool = False


class UniCFGNode(UniNode):
    """BasicBlockStmt node type for Jac Uniir."""

    def __init__(self) -> None:
        """Initialize basic block statement node."""
        self.bb_in: list[UniCFGNode] = []
        self.bb_out: list[UniCFGNode] = []

    def get_head(self) -> UniCFGNode:
        """Get head by walking up the CFG iteratively."""
        node = self
        while (
            node.bb_in
            and len(node.bb_in) == 1
            and not isinstance(node.bb_in[0], (InForStmt, IterForStmt, WhileStmt))
            and node.bb_in[0].bb_out
            and len(node.bb_in[0].bb_out) == 1
        ):
            node = node.bb_in[0]
        return node

    def get_tail(self) -> UniCFGNode:
        """Get tail by walking down the CFG iteratively."""
        node = self
        while (
            node.bb_out
            and len(node.bb_out) == 1
            and not isinstance(node.bb_out[0], (InForStmt, IterForStmt, WhileStmt))
            and node.bb_out[0].bb_in
            and len(node.bb_out[0].bb_in) == 1
        ):
            node = node.bb_out[0]
        return node


class Expr(UniNode):
    """Expression is a combination of values, variables operators and fuctions that are evaluated to produce a value.

    1. Literal Expressions.
    2. Binary Operations.
    3. Unary Operations.
    4. Ternary Operations.
    5. Attribute Access.
    6. Subscript.
    7. Call Expression.
    8. List Value.
    9. Dictionary Value.
    10. Set Value.
    11. Generator Expression.
    12. Lambda Expression.
    13. Conditional Expression.
    14. Yield Expression.
    etc.

    An expression can be assigned to a variable, passed to a function, or
    retuurend from a function.

    Examples:
        "hello world"         # literal.
        <expr>(<expr>, ...);  # call.
        <expr>.NAME           # attribute.
        <expr>[<expr>]        # subscript.
        <expr> if <expr> else <expr>  # ternary.
    """

    def __init__(self, type_src_override: Optional[Expr] = None) -> None:
        self.type_src = type_src_override or self  # Only used for ArchRef
        self._sym_type: str = "NoType"
        self._type_sym_tab: Optional[UniScopeNode] = None

    @property
    def expr_type(self) -> str:
        return self.type_src._sym_type

    @expr_type.setter
    def expr_type(self, sym_type: str) -> None:
        self.type_src._sym_type = sym_type

    @property
    def type_sym_tab(self) -> Optional[UniScopeNode]:
        """Get type symbol table."""
        return self.type_src._type_sym_tab

    @type_sym_tab.setter
    def type_sym_tab(self, type_sym_tab: UniScopeNode) -> None:
        """Set type symbol table."""
        self.type_src._type_sym_tab = type_sym_tab


class AtomExpr(Expr, AstSymbolStubNode):
    """AtomExpr node type for Jac Ast."""


class ElementStmt(AstDocNode):
    """ElementStmt node type for Jac Ast."""


class ArchBlockStmt(UniNode):
    """ArchBlockStmt node type for Jac Ast."""


class EnumBlockStmt(UniNode):
    """EnumBlockStmt node type for Jac Ast."""


class CodeBlockStmt(UniCFGNode):
    """CodeBlockStmt node type for Jac Ast."""

    def __init__(self) -> None:
        """Initialize code block statement node."""
        UniCFGNode.__init__(self)


class AstImplOnlyNode(CodeBlockStmt, ElementStmt, AstSymbolNode):
    """AstImplOnlyNode node type for Jac Ast."""

    def __init__(
        self,
        target: ArchRefChain,
        body: SubNodeList | FuncCall,
        decl_link: Optional[UniNode],
    ) -> None:
        self.target = target
        self.body = body
        self.decl_link = decl_link
        AstSymbolNode.__init__(
            self,
            sym_name=self.target.py_resolve_name(),
            name_spec=self.create_impl_name_node(),
            sym_category=SymbolType.IMPL,
        )
        CodeBlockStmt.__init__(self)

    def create_impl_name_node(self) -> Name:
        ret = Name(
            orig_src=self.target.archs[-1].loc.orig_src,
            name=Tok.NAME.value,
            value=self.target.py_resolve_name(),
            col_start=self.target.archs[0].loc.col_start,
            col_end=self.target.archs[-1].loc.col_end,
            line=self.target.archs[0].loc.first_line,
            end_line=self.target.archs[-1].loc.last_line,
            pos_start=self.target.archs[0].loc.pos_start,
            pos_end=self.target.archs[-1].loc.pos_end,
        )
        ret.name_of = self
        return ret


class AstImplNeedingNode(AstSymbolNode, Generic[T]):
    """AstImplNeedingNode node type for Jac Ast."""

    def __init__(self, body: Optional[T]) -> None:
        self.body = body

    @property
    def needs_impl(self) -> bool:
        return self.body is None


class NameAtom(AtomExpr, EnumBlockStmt):
    """NameAtom node type for Jac Ast."""

    def __init__(self) -> None:
        self.name_of: AstSymbolNode = self
        self._sym: Optional[Symbol] = None
        self._sym_name: str = ""
        self._sym_category: SymbolType = SymbolType.UNKNOWN
        self._py_ctx_func: Type[ast3.expr_context] = ast3.Load
        AtomExpr.__init__(self)

    @property
    def sym(self) -> Optional[Symbol]:
        return self._sym

    @sym.setter
    def sym(self, sym: Symbol) -> None:
        self._sym = sym

    @property
    def sym_name(self) -> str:
        return self._sym_name

    @property
    def sym_category(self) -> SymbolType:
        return self._sym_category

    @property
    def clean_type(self) -> str:
        ret_type = self.expr_type.replace("builtins.", "").replace("NoType", "")
        return ret_type

    @property
    def py_ctx_func(self) -> Type[ast3.expr_context]:
        """Get python context function."""
        return self._py_ctx_func

    @py_ctx_func.setter
    def py_ctx_func(self, py_ctx_func: Type[ast3.expr_context]) -> None:
        """Set python context function."""
        self._py_ctx_func = py_ctx_func

    @property
    def sem_token(self) -> Optional[tuple[SemTokType, SemTokMod]]:
        """Resolve semantic token."""
        if isinstance(self.name_of, BuiltinType):
            return SemTokType.CLASS, SemTokMod.DECLARATION
        name_of = (
            self.sym.decl.name_of
            if self.sym and not isinstance(self.sym.decl.name_of, Name)
            else self.name_of
        )
        if isinstance(name_of, ModulePath):
            return SemTokType.NAMESPACE, SemTokMod.DEFINITION
        if isinstance(name_of, Architype):
            return SemTokType.CLASS, SemTokMod.DECLARATION
        if isinstance(name_of, Enum):
            return SemTokType.ENUM, SemTokMod.DECLARATION
        if isinstance(name_of, Ability) and name_of.is_method:
            return SemTokType.METHOD, SemTokMod.DECLARATION
        if isinstance(name_of, (Ability, Test)):
            return SemTokType.FUNCTION, SemTokMod.DECLARATION
        if isinstance(name_of, ParamVar):
            return SemTokType.PARAMETER, SemTokMod.DECLARATION
        if self.sym and self.sym_name.isupper():
            return SemTokType.VARIABLE, SemTokMod.READONLY
        if (
            self.sym
            and self.sym.decl.name_of == self.sym.decl
            and self.sym_name in dir(builtins)
            and callable(getattr(builtins, self.sym_name))
        ):
            return SemTokType.FUNCTION, SemTokMod.DEFINITION
        if self.sym:
            return SemTokType.PROPERTY, SemTokMod.DEFINITION
        return None


class ArchSpec(ElementStmt, CodeBlockStmt, AstSymbolNode, AstDocNode):
    """ArchSpec node type for Jac Ast."""

    def __init__(
        self, decorators: Optional[SubNodeList[Expr]] = None, is_async: bool = False
    ) -> None:
        self.decorators = decorators
        self.is_async = is_async
        CodeBlockStmt.__init__(self)


class MatchPattern(UniNode):
    """MatchPattern node type for Jac Ast."""


class SubTag(UniNode, Generic[T]):
    """SubTag node type for Jac Ast."""

    def __init__(
        self,
        tag: T,
        kid: Sequence[UniNode],
    ) -> None:
        self.tag = tag
        UniNode.__init__(self, kid=kid)

    def normalize(self, deep: bool = False) -> bool:
        res = self.tag.normalize() if deep else True
        self.set_kids(nodes=[self.gen_token(Tok.COLON), self.tag])
        return res


# SubNodeList were created to simplify the type safety of the
# parser's implementation. We basically need to maintain tokens
# of mixed type in the kid list of the subnodelist as well as
# separating out typed items of interest in the ast node class body.
class SubNodeList(UniNode, Generic[T]):
    """SubNodeList node type for Jac Ast."""

    def __init__(
        self,
        items: list[T],
        delim: Optional[Tok],
        kid: Sequence[UniNode],
        left_enc: Optional[Token] = None,
        right_enc: Optional[Token] = None,
    ) -> None:
        self.items = items
        self.delim = delim
        self.left_enc = left_enc
        self.right_enc = right_enc
        UniNode.__init__(self, kid=kid)

    def normalize(self, deep: bool = False) -> bool:
        res = True
        if deep:
            for i in self.items:
                res = res and i.normalize()
        new_kid: list[UniNode] = []
        if self.left_enc:
            new_kid.append(self.left_enc)
        for i in self.items:
            new_kid.append(i)
            if self.delim:
                new_kid.append(self.gen_token(self.delim))
        if self.delim and self.items:
            new_kid.pop()
        if self.right_enc:
            new_kid.append(self.right_enc)
        self.set_kids(nodes=new_kid if len(new_kid) else [EmptyToken()])
        return res


# AST Mid Level Node Types
# --------------------------
class Module(AstDocNode, UniScopeNode):
    """Whole Program node type for Jac Ast."""

    def __init__(
        self,
        name: str,
        source: Source,
        doc: Optional[String],
        body: Sequence[ElementStmt | String | EmptyToken],
        terminals: list[Token],
        kid: Sequence[UniNode],
        stub_only: bool = False,
    ) -> None:
        self.name = name
        self.source = source
        self.body = body
        self.stub_only = stub_only
        self.impl_mod: list[Module] = []
        self.test_mod: list[Module] = []
        self.terminals: list[Token] = terminals
        self.py_info: PyInfo = PyInfo()

        UniNode.__init__(self, kid=kid)
        AstDocNode.__init__(self, doc=doc)
        UniScopeNode.__init__(self, name=self.name, owner=self)

    @property
    def annexable_by(self) -> Optional[str]:
        """Get annexable by."""
        if not self.stub_only and (
            self.loc.mod_path.endswith(".impl.jac")
            or self.loc.mod_path.endswith(".test.jac")
        ):
            head_mod_name = self.name.split(".")[0]
            potential_path = os.path.join(
                os.path.dirname(self.loc.mod_path),
                f"{head_mod_name}.jac",
            )
            if os.path.exists(potential_path) and potential_path != self.loc.mod_path:
                return potential_path
            annex_dir = os.path.split(os.path.dirname(self.loc.mod_path))[-1]
            if annex_dir.endswith(".impl") or annex_dir.endswith(".test"):
                head_mod_name = os.path.split(os.path.dirname(self.loc.mod_path))[
                    -1
                ].split(".")[0]
                potential_path = os.path.join(
                    os.path.dirname(os.path.dirname(self.loc.mod_path)),
                    f"{head_mod_name}.jac",
                )
                if (
                    os.path.exists(potential_path)
                    and potential_path != self.loc.mod_path
                ):
                    return potential_path
        return None

    def normalize(self, deep: bool = False) -> bool:
        res = True
        if deep:
            res = self.doc.normalize() if self.doc else True
            for i in self.body:
                res = res and i.normalize()
        new_kid: list[UniNode] = []
        if self.doc:
            new_kid.append(self.doc)
        new_kid.extend(self.body)
        self.set_kids(nodes=new_kid if len(new_kid) else [EmptyToken()])
        return res

    def format(self) -> str:
        """Get all sub nodes of type."""
        from jaclang.compiler.passes.tool import JacFormatPass
        from jaclang.compiler.program import JacProgram

        return JacFormatPass(ir_in=self, prog=JacProgram()).ir_out.gen.jac

    def unparse(self) -> str:
        super().unparse()
        return self.format()

    @staticmethod
    def make_stub(
        inject_name: Optional[str] = None, inject_src: Optional[Source] = None
    ) -> Module:
        """Create a stub module."""
        return Module(
            name=inject_name or "",
            source=inject_src or Source("", ""),
            doc=None,
            body=[],
            terminals=[],
            stub_only=True,
            kid=[EmptyToken()],
        )

    @staticmethod
    def get_href_path(node: UniNode) -> str:
        """Return the full path of the module that contains this node."""
        parent = node.find_parent_of_type(Module)
        mod_list: list[Module | Architype] = []
        if isinstance(node, (Module, Architype)):
            mod_list.append(node)
        while parent is not None:
            mod_list.append(parent)
            parent = parent.find_parent_of_type(Module)
        mod_list.reverse()
        return ".".join(
            p.name if isinstance(p, Module) else p.name.sym_name for p in mod_list
        )


class ProgramModule(UniNode):
    """Whole Program node type for Jac Ast."""

    def __init__(self, main_mod: Optional[Module] = None) -> None:
        """Initialize whole program node."""
        self.main = main_mod if main_mod else Module.make_stub()
        UniNode.__init__(self, kid=[self.main])
        self.hub: dict[str, Module] = {self.loc.mod_path: main_mod} if main_mod else {}


class GlobalVars(ElementStmt, AstAccessNode):
    """GlobalVars node type for Jac Ast."""

    def __init__(
        self,
        access: Optional[SubTag[Token]],
        assignments: SubNodeList[Assignment],
        is_frozen: bool,
        kid: Sequence[UniNode],
        doc: Optional[String] = None,
    ) -> None:
        self.assignments = assignments
        self.is_frozen = is_frozen
        UniNode.__init__(self, kid=kid)
        AstAccessNode.__init__(self, access=access)
        AstDocNode.__init__(self, doc=doc)

    def normalize(self, deep: bool = False) -> bool:
        res = True
        if deep:
            res = self.access.normalize(deep) if self.access else True
            res = res and self.assignments.normalize(deep)
            res = res and self.doc.normalize(deep) if self.doc else res
        new_kid: list[UniNode] = []
        if self.doc:
            new_kid.append(self.doc)
        if self.is_frozen:
            new_kid.append(self.gen_token(Tok.KW_LET))
        else:
            new_kid.append(self.gen_token(Tok.KW_GLOBAL))
        if self.access:
            new_kid.append(self.access)
        new_kid.append(self.assignments)
        self.set_kids(nodes=new_kid)
        return res


class Test(AstSymbolNode, ElementStmt, UniScopeNode):
    """Test node type for Jac Ast."""

    TEST_COUNT = 0

    def __init__(
        self,
        name: Name | Token,
        body: SubNodeList[CodeBlockStmt],
        kid: Sequence[UniNode],
        doc: Optional[String] = None,
    ) -> None:
        Test.TEST_COUNT += 1 if isinstance(name, Token) else 0
        self.name: Name = (  # for auto generated test names
            name
            if isinstance(name, Name)
            else Name(
                orig_src=name.orig_src,
                name=Tok.NAME.value,
                value=f"_jac_gen_{Test.TEST_COUNT}",
                col_start=name.loc.col_start,
                col_end=name.loc.col_end,
                line=name.loc.first_line,
                end_line=name.loc.last_line,
                pos_start=name.pos_start,
                pos_end=name.pos_end,
            )
        )
        self.name.parent = self
        self.name._sym_name = (
            f"test_{self.name.value}"
            if not self.name.value.startswith("test_")
            else self.name.value
        )
        self.body = body
        UniNode.__init__(self, kid=kid)
        if self.name not in self.kid:
            self.insert_kids_at_pos([self.name], pos=1, pos_update=False)
        AstSymbolNode.__init__(
            self,
            sym_name=self.name.sym_name,
            name_spec=self.name,
            sym_category=SymbolType.TEST,
        )
        AstDocNode.__init__(self, doc=doc)
        UniScopeNode.__init__(self, name=self.sym_name, owner=self)

    def normalize(self, deep: bool = False) -> bool:
        res = True
        if deep:
            res = self.name.normalize(deep)
            res = res and self.body.normalize(deep)
            res = res and self.doc.normalize(deep) if self.doc else res
        new_kid: list[UniNode] = []
        if self.doc:
            new_kid.append(self.doc)
        new_kid.append(self.gen_token(Tok.KW_TEST))
        new_kid.append(self.name)
        new_kid.append(self.body)
        self.set_kids(nodes=new_kid)
        return res


class ModuleCode(ElementStmt, ArchBlockStmt, EnumBlockStmt):
    """ModuleCode node type for Jac Ast."""

    def __init__(
        self,
        name: Optional[Name],
        body: SubNodeList[CodeBlockStmt],
        kid: Sequence[UniNode],
        doc: Optional[String] = None,
    ) -> None:
        self.name = name
        self.body = body
        UniNode.__init__(self, kid=kid)
        AstDocNode.__init__(self, doc=doc)

    def normalize(self, deep: bool = False) -> bool:
        res = True
        if deep:
            res = self.name.normalize(deep) if self.name else res
            res = res and self.body.normalize(deep)
            res = res and self.doc.normalize(deep) if self.doc else res
        new_kid: list[UniNode] = []
        if self.doc:
            new_kid.append(self.doc)
        new_kid.append(self.gen_token(Tok.KW_WITH))
        new_kid.append(self.gen_token(Tok.KW_ENTRY))
        if self.name:
            new_kid.append(self.gen_token(Tok.COLON))
            new_kid.append(self.name)
        new_kid.append(self.body)
        self.set_kids(nodes=new_kid)
        return res


class PyInlineCode(ElementStmt, ArchBlockStmt, EnumBlockStmt, CodeBlockStmt):
    """PyInlineCode node type for Jac Ast."""

    def __init__(
        self,
        code: Token,
        kid: Sequence[UniNode],
        doc: Optional[String] = None,
    ) -> None:
        self.code = code
        UniNode.__init__(self, kid=kid)
        AstDocNode.__init__(self, doc=doc)
        CodeBlockStmt.__init__(self)

    def normalize(self, deep: bool = False) -> bool:
        res = True
        if deep:
            res = self.code.normalize(deep)
            res = res and self.doc.normalize(deep) if self.doc else res
        new_kid: list[UniNode] = []
        if self.doc:
            new_kid.append(self.doc)
        new_kid.append(self.gen_token(Tok.PYNLINE))
        new_kid.append(self.code)
        new_kid.append(self.gen_token(Tok.PYNLINE))
        self.set_kids(nodes=new_kid)
        return res


class Import(ElementStmt, CodeBlockStmt):
    """Import node type for Jac Ast."""

    def __init__(
        self,
        from_loc: Optional[ModulePath],
        items: SubNodeList[ModuleItem] | SubNodeList[ModulePath],
        is_absorb: bool,  # For includes
        kid: Sequence[UniNode],
        doc: Optional[String] = None,
    ) -> None:
        self.hint = None
        self.from_loc = from_loc
        self.items = items
        self.is_absorb = is_absorb
        UniNode.__init__(self, kid=kid)
        AstDocNode.__init__(self, doc=doc)
        CodeBlockStmt.__init__(self)

    @property
    def is_py(self) -> bool:
        """Check if import is python."""
        if self.hint and self.hint.tag.value == "py":
            return True
        if not self.hint:
            return not self.__jac_detected
        return False

    @property
    def is_jac(self) -> bool:
        """Check if import is jac."""
        if self.hint and self.hint.tag.value == "jac":
            return True
        if not self.hint:
            return self.__jac_detected
        return False

    @property
    def __jac_detected(self) -> bool:
        """Check if import is jac."""
        if self.from_loc:
            if self.from_loc.resolve_relative_path().endswith(".jac"):
                return True
            if os.path.isdir(self.from_loc.resolve_relative_path()):
                if os.path.exists(
                    os.path.join(self.from_loc.resolve_relative_path(), "__init__.jac")
                ):
                    return True
                for i in self.items.items:
                    if isinstance(
                        i, ModuleItem
                    ) and self.from_loc.resolve_relative_path(i.name.value).endswith(
                        ".jac"
                    ):
                        return True
        return any(
            isinstance(i, ModulePath) and i.resolve_relative_path().endswith(".jac")
            for i in self.items.items
        )

    def normalize(self, deep: bool = False) -> bool:
        res = True
        if deep:
            res = self.hint.normalize(deep) if self.hint else res
            res = res and self.from_loc.normalize(deep) if self.from_loc else res
            res = res and self.items.normalize(deep)
            res = res and self.doc.normalize(deep) if self.doc else res
        new_kid: list[UniNode] = []
        if self.doc:
            new_kid.append(self.doc)
        if self.is_absorb:
            new_kid.append(self.gen_token(Tok.KW_INCLUDE))
        else:
            new_kid.append(self.gen_token(Tok.KW_IMPORT))
        if self.from_loc:
            new_kid.append(self.gen_token(Tok.KW_FROM))
            new_kid.append(self.from_loc)
            new_kid.append(self.gen_token(Tok.LBRACE))
        new_kid.append(self.items)
        if self.from_loc:
            new_kid.append(self.gen_token(Tok.RBRACE))
        else:
            new_kid.append(self.gen_token(Tok.SEMI))
        self.set_kids(nodes=new_kid)
        return res


class ModulePath(AstSymbolNode):
    """ModulePath node type for Jac Ast."""

    def __init__(
        self,
        path: Optional[list[Name]],
        level: int,
        alias: Optional[Name],
        kid: Sequence[UniNode],
    ) -> None:
        self.path = path
        self.level = level
        self.alias = alias
        self.abs_path: Optional[str] = None

        name_spec = alias if alias else path[0] if path else None

        UniNode.__init__(self, kid=kid)
        if not name_spec:
            pkg_name = self.loc.mod_path
            for _ in range(self.level):
                pkg_name = os.path.dirname(pkg_name)
            pkg_name = pkg_name.split(os.sep)[-1]
            name_spec = Name.gen_stub_from_node(self, pkg_name)
            self.level += 1
        if not isinstance(name_spec, Name):
            raise ValueError("ModulePath should have a name spec. Impossible.")
        AstSymbolNode.__init__(
            self,
            sym_name=name_spec.sym_name,
            name_spec=name_spec,
            sym_category=SymbolType.MODULE,
        )

    @property
    def dot_path_str(self) -> str:
        """Get path string."""
        return ("." * self.level) + ".".join(
            [p.value for p in self.path] if self.path else [self.name_spec.sym_name]
        )

    def resolve_relative_path(self, target_item: Optional[str] = None) -> str:
        """Convert an import target string into a relative file path."""
        # Build the target module name
        target = self.dot_path_str + (f".{target_item}" if target_item else "")
        site_packages = site.getsitepackages()[0]

        # Split the target into parts and determine how many levels to traverse.
        parts = target.split(".")
        traversal_levels = max(self.level - 1, 0)
        actual_parts = parts[traversal_levels:]

        def candidate_from(base: str) -> str:
            candidate = os.path.join(base, *actual_parts)
            candidate_jac = candidate + ".jac"
            return candidate_jac if os.path.exists(candidate_jac) else candidate

        # 1. Try resolving using the first site-packages directory.
        candidate = candidate_from(site_packages)
        if os.path.exists(candidate):
            return candidate

        # 2. Adjust the base path by moving up for each traversal level.
        base_path = (
            os.getenv("JACPATH") or os.path.dirname(self.loc.mod_path) or os.getcwd()
        )
        for _ in range(traversal_levels):
            base_path = os.path.dirname(base_path)
        candidate = candidate_from(base_path)

        # 3. If candidate doesn't exist and JACPATH is provided, search recursively.
        jacpath = os.getenv("JACPATH")
        if not os.path.exists(candidate) and jacpath:
            target_filename = actual_parts[-1] + ".jac"
            for root, _, files in os.walk(jacpath):
                if target_filename in files:
                    candidate = os.path.join(root, target_filename)
                    break

        return candidate

    def normalize(self, deep: bool = False) -> bool:
        res = True
        if deep:
            if self.path:
                for p in self.path:
                    res = res and p.normalize(deep)
            res = res and self.alias.normalize(deep) if self.alias else res
        new_kid: list[UniNode] = []
        for _ in range(self.level):
            new_kid.append(self.gen_token(Tok.DOT))
        if self.path:
            for p in self.path:
                res = res and p.normalize(deep)
                new_kid.append(p)
                new_kid.append(self.gen_token(Tok.DOT))
            new_kid.pop()
        if self.alias:
            res = res and self.alias.normalize(deep)
            new_kid.append(self.gen_token(Tok.KW_AS))
            new_kid.append(self.alias)
        self.set_kids(nodes=new_kid)
        return res


class ModuleItem(AstSymbolNode):
    """ModuleItem node type for Jac Ast."""

    def __init__(
        self,
        name: Name,
        alias: Optional[Name],
        kid: Sequence[UniNode],
    ) -> None:
        self.name = name
        self.alias = alias
        UniNode.__init__(self, kid=kid)
        AstSymbolNode.__init__(
            self,
            sym_name=alias.sym_name if alias else name.sym_name,
            name_spec=alias if alias else name,
            sym_category=SymbolType.MOD_VAR,
        )
        self.abs_path: Optional[str] = None

    @property
    def from_parent(self) -> Import:
        """Get import parent."""
        if (
            not self.parent
            or not self.parent.parent
            or not isinstance(self.parent.parent, Import)
        ):
            raise ValueError("Import parent not found. Not Possible.")
        return self.parent.parent

    @property
    def from_mod_path(self) -> ModulePath:
        """Get relevant module path."""
        if not self.from_parent.from_loc:
            raise ValueError("Module items should have module path. Not Possible.")
        return self.from_parent.from_loc

    def normalize(self, deep: bool = False) -> bool:
        res = True
        if deep:
            res = res and self.name.normalize(deep)
            res = res and self.alias.normalize(deep) if self.alias else res
        new_kid: list[UniNode] = [self.name]
        if self.alias:
            new_kid.append(self.gen_token(Tok.KW_AS))
            new_kid.append(self.alias)
        self.set_kids(nodes=new_kid)
        return res


class Architype(
    ArchSpec,
    AstAccessNode,
    ArchBlockStmt,
    AstImplNeedingNode,
    UniScopeNode,
    UniCFGNode,
):
    """ObjectArch node type for Jac Ast."""

    def __init__(
        self,
        name: Name,
        arch_type: Token,
        access: Optional[SubTag[Token]],
        base_classes: Optional[SubNodeList[Expr]],
        body: Optional[SubNodeList[ArchBlockStmt] | ArchDef],
        kid: Sequence[UniNode],
        doc: Optional[String] = None,
        decorators: Optional[SubNodeList[Expr]] = None,
    ) -> None:
        self.name = name
        self.arch_type = arch_type
        self.base_classes = base_classes
        UniNode.__init__(self, kid=kid)
        AstSymbolNode.__init__(
            self,
            sym_name=name.value,
            name_spec=name,
            sym_category=(
                SymbolType.OBJECT_ARCH
                if arch_type.name == Tok.KW_OBJECT
                else (
                    SymbolType.NODE_ARCH
                    if arch_type.name == Tok.KW_NODE
                    else (
                        SymbolType.EDGE_ARCH
                        if arch_type.name == Tok.KW_EDGE
                        else (
                            SymbolType.WALKER_ARCH
                            if arch_type.name == Tok.KW_WALKER
                            else SymbolType.TYPE
                        )
                    )
                )
            ),
        )
        AstImplNeedingNode.__init__(self, body=body)
        AstAccessNode.__init__(self, access=access)
        AstDocNode.__init__(self, doc=doc)
        ArchSpec.__init__(self, decorators=decorators)
        UniScopeNode.__init__(self, name=self.sym_name, owner=self)
        CodeBlockStmt.__init__(self)

    @property
    def is_abstract(self) -> bool:
        body = (
            self.body.items
            if isinstance(self.body, SubNodeList)
            else (
                self.body.body.items
                if isinstance(self.body, ArchDef)
                and isinstance(self.body.body, SubNodeList)
                else []
            )
        )
        return any(isinstance(i, Ability) and i.is_abstract for i in body)

    def normalize(self, deep: bool = False) -> bool:
        res = True
        if deep:
            res = self.name.normalize(deep)
            res = res and self.arch_type.normalize(deep)
            res = res and self.access.normalize(deep) if self.access else res
            res = (
                res and self.base_classes.normalize(deep) if self.base_classes else res
            )
            res = res and self.body.normalize(deep) if self.body else res
            res = res and self.doc.normalize(deep) if self.doc else res
            res = res and self.decorators.normalize(deep) if self.decorators else res
        new_kid: list[UniNode] = []
        if self.doc:
            new_kid.append(self.doc)
        if self.decorators:
            new_kid.append(self.gen_token(Tok.DECOR_OP))
            new_kid.append(self.decorators)
        if self.is_async:
            new_kid.append(self.gen_token(Tok.KW_ASYNC))
        new_kid.append(self.arch_type)
        if self.access:
            new_kid.append(self.access)
        new_kid.append(self.name)
        if self.base_classes:
            new_kid.append(self.gen_token(Tok.LPAREN))
            new_kid.append(self.base_classes)
            new_kid.append(self.gen_token(Tok.RPAREN))
        if self.body:
            if isinstance(self.body, AstImplOnlyNode):
                new_kid.append(self.gen_token(Tok.SEMI))
            else:
                new_kid.append(self.body)
        else:
            new_kid.append(self.gen_token(Tok.SEMI))
        self.set_kids(nodes=new_kid)
        return res


class ArchDef(AstImplOnlyNode, UniScopeNode):
    """ArchDef node type for Jac Ast."""

    def __init__(
        self,
        target: ArchRefChain,
        body: SubNodeList[ArchBlockStmt],
        kid: Sequence[UniNode],
        doc: Optional[String] = None,
        decl_link: Optional[Architype] = None,
    ) -> None:
        """Initialize arch def node."""
        UniNode.__init__(self, kid=kid)
        AstDocNode.__init__(self, doc=doc)
        AstImplOnlyNode.__init__(self, target=target, body=body, decl_link=decl_link)
        UniScopeNode.__init__(self, name=self.sym_name, owner=self)

    def normalize(self, deep: bool = False) -> bool:
        res = True
        if deep:
            res = self.target.normalize(deep)
            res = res and self.body.normalize(deep)
            res = res and self.doc.normalize(deep) if self.doc else res
        new_kid: list[UniNode] = []
        if self.doc:
            new_kid.append(self.doc)
        new_kid.append(self.target)
        new_kid.append(self.body)
        self.set_kids(nodes=new_kid)
        return res


class Enum(ArchSpec, AstAccessNode, AstImplNeedingNode, ArchBlockStmt, UniScopeNode):
    """Enum node type for Jac Ast."""

    def __init__(
        self,
        name: Name,
        access: Optional[SubTag[Token]],
        base_classes: Optional[SubNodeList[Expr]],
        body: Optional[SubNodeList[EnumBlockStmt] | EnumDef],
        kid: Sequence[UniNode],
        doc: Optional[String] = None,
        decorators: Optional[SubNodeList[Expr]] = None,
    ) -> None:
        self.name = name
        self.base_classes = base_classes
        UniNode.__init__(self, kid=kid)
        AstSymbolNode.__init__(
            self,
            sym_name=name.value,
            name_spec=name,
            sym_category=SymbolType.ENUM_ARCH,
        )
        AstImplNeedingNode.__init__(self, body=body)
        AstAccessNode.__init__(self, access=access)
        AstDocNode.__init__(self, doc=doc)
        ArchSpec.__init__(self, decorators=decorators)
        UniScopeNode.__init__(self, name=self.sym_name, owner=self)

    def normalize(self, deep: bool = False) -> bool:
        res = True
        if deep:
            res = self.name.normalize(deep)
            res = res and self.access.normalize(deep) if self.access else res
            res = (
                res and self.base_classes.normalize(deep) if self.base_classes else res
            )
            res = res and self.body.normalize(deep) if self.body else res
            res = res and self.doc.normalize(deep) if self.doc else res
            res = res and self.decorators.normalize(deep) if self.decorators else res
        new_kid: list[UniNode] = []
        if self.decorators:
            new_kid.append(self.gen_token(Tok.DECOR_OP))
            new_kid.append(self.decorators)
        if self.doc:
            new_kid.append(self.doc)
        new_kid.append(self.gen_token(Tok.KW_ENUM))
        if self.access:
            new_kid.append(self.access)
        new_kid.append(self.name)
        if self.base_classes:
            new_kid.append(self.gen_token(Tok.COLON))
            new_kid.append(self.base_classes)
            new_kid.append(self.gen_token(Tok.COLON))
        if self.body:
            if isinstance(self.body, AstImplOnlyNode):
                new_kid.append(self.gen_token(Tok.SEMI))
            else:
                new_kid.append(self.gen_token(Tok.LBRACE))
                new_kid.append(self.body)
                new_kid.append(self.gen_token(Tok.RBRACE))
        else:
            new_kid.append(self.gen_token(Tok.SEMI))
        self.set_kids(nodes=new_kid)
        return res


class EnumDef(AstImplOnlyNode, UniScopeNode):
    """EnumDef node type for Jac Ast."""

    def __init__(
        self,
        target: ArchRefChain,
        body: SubNodeList[EnumBlockStmt],
        kid: Sequence[UniNode],
        doc: Optional[String] = None,
        decorators: Optional[SubNodeList[Expr]] = None,
        decl_link: Optional[Enum] = None,
    ) -> None:
        """Initialize arch def node."""
        UniNode.__init__(self, kid=kid)
        AstDocNode.__init__(self, doc=doc)
        AstImplOnlyNode.__init__(self, target=target, body=body, decl_link=decl_link)
        UniScopeNode.__init__(self, name=self.sym_name, owner=self)

    def normalize(self, deep: bool = False) -> bool:
        res = True
        if deep:
            res = self.target.normalize(deep)
            res = res and self.body.normalize(deep)
            res = res and self.doc.normalize(deep) if self.doc else res
        new_kid: list[UniNode] = []
        if self.doc:
            new_kid.append(self.doc)
        new_kid.append(self.target)
        new_kid.append(self.gen_token(Tok.LBRACE))
        new_kid.append(self.body)
        new_kid.append(self.gen_token(Tok.RBRACE))
        self.set_kids(nodes=new_kid)
        return res


class Ability(
    AstAccessNode,
    ElementStmt,
    AstAsyncNode,
    ArchBlockStmt,
    EnumBlockStmt,
    CodeBlockStmt,
    AstImplNeedingNode,
    UniScopeNode,
):
    """Ability node type for Jac Ast."""

    def __init__(
        self,
        name_ref: NameAtom,
        is_async: bool,
        is_override: bool,
        is_static: bool,
        is_abstract: bool,
        access: Optional[SubTag[Token]],
        signature: FuncSignature | EventSignature,
        body: Optional[SubNodeList[CodeBlockStmt] | AbilityDef | FuncCall],
        kid: Sequence[UniNode],
        doc: Optional[String] = None,
        decorators: Optional[SubNodeList[Expr]] = None,
    ) -> None:
        self.name_ref = name_ref
        self.is_override = is_override
        self.is_static = is_static
        self.is_abstract = is_abstract
        self.decorators = decorators
        self.signature = signature
        UniNode.__init__(self, kid=kid)
        AstImplNeedingNode.__init__(self, body=body)
        AstSymbolNode.__init__(
            self,
            sym_name=self.py_resolve_name(),
            name_spec=name_ref,
            sym_category=SymbolType.ABILITY,
        )
        AstAccessNode.__init__(self, access=access)
        AstDocNode.__init__(self, doc=doc)
        AstAsyncNode.__init__(self, is_async=is_async)
        UniScopeNode.__init__(self, name=self.sym_name, owner=self)
        CodeBlockStmt.__init__(self)

    @property
    def is_def(self) -> bool:
        return isinstance(self.signature, FuncSignature)

    @property
    def is_method(self) -> bool:
        return self.signature.is_method

    @property
    def owner_method(self) -> Optional[Architype | Enum]:
        return (
            self.parent.parent
            if self.parent
            and self.parent.parent
            and isinstance(self.parent.parent, (Architype, Enum))
            else None
        )

    @property
    def is_genai_ability(self) -> bool:
        return isinstance(self.body, FuncCall)

    def py_resolve_name(self) -> str:
        if isinstance(self.name_ref, Name):
            return self.name_ref.value
        elif isinstance(self.name_ref, (SpecialVarRef, ArchRef)):
            return self.name_ref.py_resolve_name()
        else:
            raise NotImplementedError

    def normalize(self, deep: bool = False) -> bool:
        res = True
        if deep:
            res = self.name_ref.normalize(deep)
            res = res and self.access.normalize(deep) if self.access else res
            res = res and self.signature.normalize(deep) if self.signature else res
            res = res and self.body.normalize(deep) if self.body else res
            res = res and self.decorators.normalize(deep) if self.decorators else res
            res = res and self.doc.normalize(deep) if self.doc else res
        new_kid: list[UniNode] = []
        if self.doc:
            new_kid.append(self.doc)
        if self.decorators:
            new_kid.append(self.gen_token(Tok.DECOR_OP))
            new_kid.append(self.decorators)
            new_kid.append(self.gen_token(Tok.WS))
        if self.is_async:
            new_kid.append(self.gen_token(Tok.KW_ASYNC))
        if self.is_override:
            new_kid.append(self.gen_token(Tok.KW_OVERRIDE))
        if self.is_static:
            new_kid.append(self.gen_token(Tok.KW_STATIC))
        new_kid.append(
            self.gen_token(Tok.KW_CAN)
            if not self.is_def
            else self.gen_token(Tok.KW_DEF)
        )
        if self.access:
            new_kid.append(self.access)
        new_kid.append(self.name_ref)
        if self.signature:
            new_kid.append(self.signature)
        if self.is_genai_ability:
            new_kid.append(self.gen_token(Tok.KW_BY))
        if self.is_abstract:
            new_kid.append(self.gen_token(Tok.KW_ABSTRACT))
        if self.body:
            if isinstance(self.body, AstImplOnlyNode):
                new_kid.append(self.gen_token(Tok.SEMI))
            else:
                new_kid.append(self.body)
                if self.is_genai_ability:
                    new_kid.append(self.gen_token(Tok.SEMI))
        else:
            new_kid.append(self.gen_token(Tok.SEMI))
        self.set_kids(nodes=new_kid)
        return res


class AbilityDef(AstImplOnlyNode, UniScopeNode):
    """AbilityDef node type for Jac Ast."""

    def __init__(
        self,
        target: ArchRefChain,
        signature: FuncSignature | EventSignature,
        body: SubNodeList[CodeBlockStmt] | FuncCall,
        kid: Sequence[UniNode],
        doc: Optional[String] = None,
        decorators: Optional[SubNodeList[Expr]] = None,
        decl_link: Optional[Ability] = None,
    ) -> None:
        self.signature = signature
        self.decorators = decorators
        UniNode.__init__(self, kid=kid)
        AstDocNode.__init__(self, doc=doc)
        AstImplOnlyNode.__init__(self, target=target, body=body, decl_link=decl_link)
        UniScopeNode.__init__(self, name=self.sym_name, owner=self)

    def normalize(self, deep: bool = False) -> bool:
        res = True
        if deep:
            res = self.target.normalize(deep)
            res = res and self.signature.normalize(deep)
            res = res and self.body.normalize(deep)
            res = res and self.doc.normalize(deep) if self.doc else res
            res = res and self.decorators.normalize(deep) if self.decorators else res
        new_kid: list[UniNode] = []
        if self.doc:
            new_kid.append(self.doc)
        new_kid.append(self.target)
        new_kid.append(self.signature)

        new_kid.append(self.body)

        self.set_kids(nodes=new_kid)
        return res


class FuncSignature(UniNode):
    """FuncSignature node type for Jac Ast."""

    def __init__(
        self,
        params: Optional[SubNodeList[ParamVar]],
        return_type: Optional[Expr],
        kid: Sequence[UniNode],
    ) -> None:
        self.params = params
        self.return_type = return_type
        self.is_method = False
        UniNode.__init__(self, kid=kid)

    def normalize(self, deep: bool = False) -> bool:
        res = True
        if deep:
            res = self.params.normalize(deep) if self.params else res
            res = res and self.return_type.normalize(deep) if self.return_type else res
        new_kid: list[UniNode] = [self.gen_token(Tok.LPAREN)]
        if self.params:
            new_kid.append(self.params)
        new_kid.append(self.gen_token(Tok.RPAREN))
        if self.return_type:
            new_kid.append(self.gen_token(Tok.RETURN_HINT))
            new_kid.append(self.return_type)
        self.set_kids(nodes=new_kid)
        return res

    @property
    def is_static(self) -> bool:
        return (isinstance(self.parent, Ability) and self.parent.is_static) or (
            isinstance(self.parent, AbilityDef)
            and isinstance(self.parent.decl_link, Ability)
            and self.parent.decl_link.is_static
        )

    @property
    def is_in_py_class(self) -> bool:
        is_archi = self.find_parent_of_type(Architype)
        is_class = is_archi is not None and is_archi.arch_type.name == Tok.KW_CLASS

        return (
            isinstance(self.parent, Ability)
            and self.parent.is_method is not None
            and is_class
        ) or (
            isinstance(self.parent, AbilityDef)
            and isinstance(self.parent.decl_link, Ability)
            and self.parent.decl_link.is_method
            and is_class
        )


class EventSignature(UniNode):
    """EventSignature node type for Jac Ast."""

    def __init__(
        self,
        event: Token,
        arch_tag_info: Optional[Expr],
        return_type: Optional[Expr],
        kid: Sequence[UniNode],
    ) -> None:
        self.event = event
        self.arch_tag_info = arch_tag_info
        self.return_type = return_type
        self.is_method = False
        UniNode.__init__(self, kid=kid)

    def normalize(self, deep: bool = False) -> bool:
        res = True
        if deep:
            res = self.event.normalize(deep)
            res = (
                res and self.arch_tag_info.normalize(deep)
                if self.arch_tag_info
                else res
            )
            res = res and self.return_type.normalize(deep) if self.return_type else res
        new_kid: list[UniNode] = [self.gen_token(Tok.KW_WITH)]
        if self.arch_tag_info:
            new_kid.append(self.arch_tag_info)
        new_kid.append(self.event)
        if self.return_type:
            new_kid.append(self.gen_token(Tok.RETURN_HINT))
            new_kid.append(self.return_type)
        self.set_kids(nodes=new_kid)
        return res


class ArchRefChain(UniNode):
    """Arch ref list node type for Jac Ast."""

    def __init__(
        self,
        archs: list[ArchRef],
        kid: Sequence[UniNode],
    ) -> None:
        self.archs = archs
        UniNode.__init__(self, kid=kid)

    def normalize(self, deep: bool = False) -> bool:
        res = True
        if deep:
            for a in self.archs:
                res = res and a.normalize(deep)
        new_kid: list[UniNode] = []
        for a in self.archs:
            new_kid.append(a)
        self.set_kids(nodes=new_kid)
        return res

    def py_resolve_name(self) -> str:
        def get_tag(x: ArchRef) -> str:
            return (
                "en"
                if x.arch_type.value == "enum"
                else "cls" if x.arch_type.value == "class" else x.arch_type.value[1]
            )

        return ".".join([f"({get_tag(x)}){x.sym_name}" for x in self.archs])

    def flat_name(self) -> str:
        """Resolve name for python gen."""
        return (
            self.py_resolve_name().replace(".", "_").replace("(", "").replace(")", "_")
        )


class ParamVar(AstSymbolNode, AstTypedVarNode):
    """ParamVar node type for Jac Ast."""

    def __init__(
        self,
        name: Name,
        unpack: Optional[Token],
        type_tag: SubTag[Expr],
        value: Optional[Expr],
        kid: Sequence[UniNode],
    ) -> None:
        self.name = name
        self.unpack = unpack
        self.value = value
        UniNode.__init__(self, kid=kid)
        AstSymbolNode.__init__(
            self,
            sym_name=name.value,
            name_spec=name,
            sym_category=SymbolType.VAR,
        )
        AstTypedVarNode.__init__(self, type_tag=type_tag)

    def normalize(self, deep: bool = True) -> bool:
        res = True
        if deep:
            res = self.name.normalize(deep)
            res = res and self.unpack.normalize(deep) if self.unpack else res
            res = res and self.type_tag.normalize(deep) if self.type_tag else res
            res = res and self.value.normalize(deep) if self.value else res
        new_kid: list[UniNode] = []
        if self.unpack:
            new_kid.append(self.unpack)
        new_kid.append(self.name)
        if self.type_tag:
            new_kid.append(self.type_tag)
        if self.value:
            new_kid.append(self.gen_token(Tok.EQ))
            new_kid.append(self.value)
        self.set_kids(nodes=new_kid)
        return res


class ArchHas(AstAccessNode, AstDocNode, ArchBlockStmt):
    """ArchHas node type for Jac Ast."""

    def __init__(
        self,
        is_static: bool,
        access: Optional[SubTag[Token]],
        vars: SubNodeList[HasVar],
        is_frozen: bool,
        kid: Sequence[UniNode],
        doc: Optional[String] = None,
    ) -> None:
        self.is_static = is_static
        self.vars = vars
        self.is_frozen = is_frozen
        UniNode.__init__(self, kid=kid)
        AstAccessNode.__init__(self, access=access)
        AstDocNode.__init__(self, doc=doc)

    def normalize(self, deep: bool = False) -> bool:
        res = True
        if deep:
            res = self.access.normalize(deep) if self.access else res
            res = res and self.vars.normalize(deep) if self.vars else res
            res = res and self.doc.normalize(deep) if self.doc else res
        new_kid: list[UniNode] = []
        if self.doc:
            new_kid.append(self.doc)
        if self.is_static:
            new_kid.append(self.gen_token(Tok.KW_STATIC))
        (
            new_kid.append(self.gen_token(Tok.KW_LET))
            if self.is_frozen
            else new_kid.append(self.gen_token(Tok.KW_HAS))
        )
        if self.access:
            new_kid.append(self.access)
        new_kid.append(self.vars)
        new_kid.append(self.gen_token(Tok.SEMI))
        self.set_kids(nodes=new_kid)
        return res


class HasVar(AstSymbolNode, AstTypedVarNode):
    """HasVar node type for Jac Ast."""

    def __init__(
        self,
        name: Name,
        type_tag: SubTag[Expr],
        value: Optional[Expr],
        defer: bool,
        kid: Sequence[UniNode],
    ) -> None:
        self.name = name
        self.value = value
        self.defer = defer
        UniNode.__init__(self, kid=kid)
        AstSymbolNode.__init__(
            self,
            sym_name=name.value,
            name_spec=name,
            sym_category=SymbolType.HAS_VAR,
        )
        AstTypedVarNode.__init__(self, type_tag=type_tag)

    def normalize(self, deep: bool = False) -> bool:
        res = True
        if deep:
            res = self.name.normalize(deep)
            res = res and self.type_tag.normalize(deep) if self.type_tag else res
            res = res and self.value.normalize(deep) if self.value else res
        new_kid: list[UniNode] = [self.name]
        if self.type_tag:
            new_kid.append(self.type_tag)
        if self.value:
            new_kid.append(self.gen_token(Tok.EQ))
            new_kid.append(self.value)
        if self.defer:
            new_kid.append(self.gen_token(Tok.KW_BY))
            new_kid.append(self.gen_token(Tok.KW_POST_INIT))
        self.set_kids(nodes=new_kid)
        return res


class TypedCtxBlock(CodeBlockStmt, UniScopeNode):
    """TypedCtxBlock node type for Jac Ast."""

    def __init__(
        self,
        type_ctx: Expr,
        body: SubNodeList[CodeBlockStmt],
        kid: Sequence[UniNode],
    ) -> None:
        self.type_ctx = type_ctx
        self.body = body
        UniNode.__init__(self, kid=kid)
        UniScopeNode.__init__(self, name=f"{self.__class__.__name__}", owner=self)
        CodeBlockStmt.__init__(self)

    def normalize(self, deep: bool = False) -> bool:
        res = True
        if deep:
            res = self.type_ctx.normalize(deep)
            res = res and self.body.normalize(deep)
        new_kid: list[UniNode] = [
            self.gen_token(Tok.RETURN_HINT),
            self.type_ctx,
            self.body,
        ]
        self.set_kids(nodes=new_kid)
        return res


class IfStmt(CodeBlockStmt, AstElseBodyNode, UniScopeNode):
    """IfStmt node type for Jac Ast."""

    def __init__(
        self,
        condition: Expr,
        body: SubNodeList[CodeBlockStmt],
        else_body: Optional[ElseStmt | ElseIf],
        kid: Sequence[UniNode],
    ) -> None:
        self.condition = condition
        self.body = body
        UniNode.__init__(self, kid=kid)
        AstElseBodyNode.__init__(self, else_body=else_body)
        UniScopeNode.__init__(self, name=f"{self.__class__.__name__}", owner=self)
        CodeBlockStmt.__init__(self)

    def normalize(self, deep: bool = False) -> bool:
        res = True
        if deep:
            res = self.condition.normalize(deep)
            res = res and self.body.normalize(deep)
            res = res and self.else_body.normalize(deep) if self.else_body else res
        new_kid: list[UniNode] = [
            self.gen_token(Tok.KW_IF),
            self.condition,
            self.body,
        ]
        if self.else_body:
            new_kid.append(self.else_body)
        self.set_kids(nodes=new_kid)
        return res


class ElseIf(IfStmt):
    """ElseIf node type for Jac Ast."""

    def normalize(self, deep: bool = False) -> bool:
        res = True
        if deep:
            res = self.condition.normalize(deep)
            res = res and self.body.normalize(deep)
            res = res and self.else_body.normalize(deep) if self.else_body else res
        new_kid: list[UniNode] = [
            self.gen_token(Tok.KW_ELIF),
            self.condition,
            self.body,
        ]
        if self.else_body:
            new_kid.append(self.else_body)
        self.set_kids(nodes=new_kid)
        return res


class ElseStmt(UniScopeNode):
    """ElseStmt node type for Jac Ast."""

    def __init__(
        self,
        body: SubNodeList[CodeBlockStmt],
        kid: Sequence[UniNode],
    ) -> None:
        self.body = body
        UniNode.__init__(self, kid=kid)
        UniScopeNode.__init__(self, name=f"{self.__class__.__name__}", owner=self)

    def normalize(self, deep: bool = False) -> bool:
        res = True
        if deep:
            res = self.body.normalize(deep)
        new_kid: list[UniNode] = [
            self.gen_token(Tok.KW_ELSE),
            self.body,
        ]
        self.set_kids(nodes=new_kid)
        return res


class ExprStmt(CodeBlockStmt):
    """ExprStmt node type for Jac Ast."""

    def __init__(
        self,
        expr: Expr,
        in_fstring: bool,
        kid: Sequence[UniNode],
    ) -> None:
        self.expr = expr
        self.in_fstring = in_fstring
        UniNode.__init__(self, kid=kid)
        CodeBlockStmt.__init__(self)

    def normalize(self, deep: bool = True) -> bool:
        if deep:
            res = self.expr.normalize(deep)
        new_kid: list[UniNode] = []
        if self.in_fstring:
            new_kid.append(self.expr)
        else:
            new_kid.append(self.expr)
            new_kid.append(self.gen_token(Tok.SEMI))
        self.set_kids(nodes=new_kid)
        return res and self.expr is not None


class TryStmt(AstElseBodyNode, CodeBlockStmt, UniScopeNode):
    """TryStmt node type for Jac Ast."""

    def __init__(
        self,
        body: SubNodeList[CodeBlockStmt],
        excepts: Optional[SubNodeList[Except]],
        else_body: Optional[ElseStmt],
        finally_body: Optional[FinallyStmt],
        kid: Sequence[UniNode],
    ) -> None:
        self.body = body
        self.excepts = excepts
        self.finally_body = finally_body
        UniNode.__init__(self, kid=kid)
        AstElseBodyNode.__init__(self, else_body=else_body)
        UniScopeNode.__init__(self, name=f"{self.__class__.__name__}", owner=self)
        CodeBlockStmt.__init__(self)

    def normalize(self, deep: bool = False) -> bool:
        res = True
        if deep:
            res = self.body.normalize(deep)
            res = res and self.excepts.normalize(deep) if self.excepts else res
            res = res and self.else_body.normalize(deep) if self.else_body else res
            res = (
                res and self.finally_body.normalize(deep) if self.finally_body else res
            )
        new_kid: list[UniNode] = [
            self.gen_token(Tok.KW_TRY),
        ]
        new_kid.append(self.body)
        if self.excepts:
            new_kid.append(self.excepts)
        if self.else_body:
            new_kid.append(self.else_body)
        if self.finally_body:
            new_kid.append(self.finally_body)
        self.set_kids(nodes=new_kid)
        return res


class Except(CodeBlockStmt, UniScopeNode):
    """Except node type for Jac Ast."""

    def __init__(
        self,
        ex_type: Expr,
        name: Optional[Name],
        body: SubNodeList[CodeBlockStmt],
        kid: Sequence[UniNode],
    ) -> None:
        self.ex_type = ex_type
        self.name = name
        self.body = body
        UniNode.__init__(self, kid=kid)
        UniScopeNode.__init__(self, name=f"{self.__class__.__name__}", owner=self)
        CodeBlockStmt.__init__(self)

    def normalize(self, deep: bool = False) -> bool:
        res = True
        if deep:
            res = self.ex_type.normalize(deep)
            res = res and self.name.normalize(deep) if self.name else res
            res = res and self.body.normalize(deep) if self.body else res
        new_kid: list[UniNode] = [
            self.gen_token(Tok.KW_EXCEPT),
            self.ex_type,
        ]
        if self.name:
            new_kid.append(self.gen_token(Tok.KW_AS))
            new_kid.append(self.name)
        new_kid.append(self.body)
        self.set_kids(nodes=new_kid)
        return res


class FinallyStmt(CodeBlockStmt, UniScopeNode):
    """FinallyStmt node type for Jac Ast."""

    def __init__(
        self,
        body: SubNodeList[CodeBlockStmt],
        kid: Sequence[UniNode],
    ) -> None:
        self.body = body
        UniNode.__init__(self, kid=kid)
        UniScopeNode.__init__(self, name=f"{self.__class__.__name__}", owner=self)
        CodeBlockStmt.__init__(self)

    def normalize(self, deep: bool = False) -> bool:
        res = True
        if deep:
            res = self.body.normalize(deep)
        new_kid: list[UniNode] = [
            self.gen_token(Tok.KW_FINALLY),
        ]
        new_kid.append(self.body)
        self.set_kids(nodes=new_kid)
        return res


class IterForStmt(AstAsyncNode, AstElseBodyNode, CodeBlockStmt, UniScopeNode):
    """IterForStmt node type for Jac Ast."""

    def __init__(
        self,
        iter: Assignment,
        is_async: bool,
        condition: Expr,
        count_by: Assignment,
        body: SubNodeList[CodeBlockStmt],
        else_body: Optional[ElseStmt],
        kid: Sequence[UniNode],
    ) -> None:
        self.iter = iter
        self.condition = condition
        self.count_by = count_by
        self.body = body
        UniNode.__init__(self, kid=kid)
        AstAsyncNode.__init__(self, is_async=is_async)
        AstElseBodyNode.__init__(self, else_body=else_body)
        UniScopeNode.__init__(self, name=f"{self.__class__.__name__}", owner=self)
        CodeBlockStmt.__init__(self)

    def normalize(self, deep: bool = False) -> bool:
        res = True
        if deep:
            res = self.iter.normalize(deep)
            res = self.condition.normalize(deep)
            res = self.count_by.normalize(deep)
            res = self.body.normalize(deep)
            res = self.else_body.normalize(deep) if self.else_body else res
        new_kid: list[UniNode] = []
        if self.is_async:
            new_kid.append(self.gen_token(Tok.KW_ASYNC))
        new_kid.append(self.gen_token(Tok.KW_FOR))
        new_kid.append(self.iter)
        new_kid.append(self.gen_token(Tok.KW_TO))
        new_kid.append(self.condition)
        new_kid.append(self.gen_token(Tok.KW_BY))
        new_kid.append(self.count_by)
        new_kid.append(self.body)
        if self.else_body:
            new_kid.append(self.else_body)
        self.set_kids(nodes=new_kid)
        return res


class InForStmt(AstAsyncNode, AstElseBodyNode, CodeBlockStmt, UniScopeNode):
    """InForStmt node type for Jac Ast."""

    def __init__(
        self,
        target: Expr,
        is_async: bool,
        collection: Expr,
        body: SubNodeList[CodeBlockStmt],
        else_body: Optional[ElseStmt],
        kid: Sequence[UniNode],
    ) -> None:
        self.target = target
        self.collection = collection
        self.body = body
        UniNode.__init__(self, kid=kid)
        AstAsyncNode.__init__(self, is_async=is_async)
        AstElseBodyNode.__init__(self, else_body=else_body)
        UniScopeNode.__init__(self, name=f"{self.__class__.__name__}", owner=self)
        CodeBlockStmt.__init__(self)

    def normalize(self, deep: bool = False) -> bool:
        res = True
        if deep:
            res = self.target.normalize(deep)
            res = res and self.collection.normalize(deep)
            res = res and self.body.normalize(deep)
            res = res and self.else_body.normalize(deep) if self.else_body else res
        new_kid: list[UniNode] = []
        if self.is_async:
            new_kid.append(self.gen_token(Tok.KW_ASYNC))
        new_kid.append(self.gen_token(Tok.KW_FOR))
        new_kid.append(self.target)
        new_kid.append(self.gen_token(Tok.KW_IN))
        new_kid.append(self.collection)

        if self.body:
            new_kid.append(self.body)
        if self.else_body:
            new_kid.append(self.else_body)
        self.set_kids(nodes=new_kid)
        return res


class WhileStmt(CodeBlockStmt, UniScopeNode):
    """WhileStmt node type for Jac Ast."""

    def __init__(
        self,
        condition: Expr,
        body: SubNodeList[CodeBlockStmt],
        kid: Sequence[UniNode],
    ) -> None:
        self.condition = condition
        self.body = body
        UniNode.__init__(self, kid=kid)
        UniScopeNode.__init__(self, name=f"{self.__class__.__name__}", owner=self)
        CodeBlockStmt.__init__(self)

    def normalize(self, deep: bool = False) -> bool:
        res = True
        if deep:
            res = self.condition.normalize(deep)
            res = res and self.body.normalize(deep)
        new_kid: list[UniNode] = [
            self.gen_token(Tok.KW_WHILE),
            self.condition,
        ]
        if self.body:
            new_kid.append(self.body)
        self.set_kids(nodes=new_kid)
        return res


class WithStmt(AstAsyncNode, CodeBlockStmt, UniScopeNode):
    """WithStmt node type for Jac Ast."""

    def __init__(
        self,
        is_async: bool,
        exprs: SubNodeList[ExprAsItem],
        body: SubNodeList[CodeBlockStmt],
        kid: Sequence[UniNode],
    ) -> None:
        self.exprs = exprs
        self.body = body
        UniNode.__init__(self, kid=kid)
        AstAsyncNode.__init__(self, is_async=is_async)
        UniScopeNode.__init__(self, name=f"{self.__class__.__name__}", owner=self)
        CodeBlockStmt.__init__(self)

    def normalize(self, deep: bool = False) -> bool:
        res = True
        if deep:
            res = self.exprs.normalize(deep)
            res = res and self.body.normalize(deep)
        new_kid: list[UniNode] = []
        if self.is_async:
            new_kid.append(self.gen_token(Tok.KW_ASYNC))
        new_kid.append(self.gen_token(Tok.KW_WITH))
        new_kid.append(self.exprs)
        new_kid.append(self.gen_token(Tok.LBRACE))
        new_kid.append(self.body)
        new_kid.append(self.gen_token(Tok.RBRACE))

        self.set_kids(nodes=new_kid)
        return res


class ExprAsItem(UniNode):
    """ExprAsItem node type for Jac Ast."""

    def __init__(
        self,
        expr: Expr,
        alias: Optional[Expr],
        kid: Sequence[UniNode],
    ) -> None:
        self.expr = expr
        self.alias = alias
        UniNode.__init__(self, kid=kid)

    def normalize(self, deep: bool = True) -> bool:
        res = True
        if deep:
            res = self.expr.normalize(deep)
            res = res and self.alias.normalize(deep) if self.alias else res
        new_kid: list[UniNode] = [self.expr]
        if self.alias:
            new_kid.append(self.gen_token(Tok.KW_AS))
            new_kid.append(self.alias)
        self.set_kids(nodes=new_kid)
        return res


class RaiseStmt(CodeBlockStmt):
    """RaiseStmt node type for Jac Ast."""

    def __init__(
        self,
        cause: Optional[Expr],
        from_target: Optional[Expr],
        kid: Sequence[UniNode],
    ) -> None:
        self.cause = cause
        self.from_target = from_target
        UniNode.__init__(self, kid=kid)
        CodeBlockStmt.__init__(self)

    def normalize(self, deep: bool = False) -> bool:
        res = True
        if deep:
            res = res and self.cause.normalize(deep) if self.cause else res
            res = res and self.from_target.normalize(deep) if self.from_target else res
        new_kid: list[UniNode] = [self.gen_token(Tok.KW_RAISE)]
        if self.cause:
            new_kid.append(self.cause)
        if self.from_target:
            new_kid.append(self.gen_token(Tok.KW_FROM))
            new_kid.append(self.from_target)
        new_kid.append(self.gen_token(Tok.SEMI))
        self.set_kids(nodes=new_kid)
        return res


class AssertStmt(CodeBlockStmt):
    """AssertStmt node type for Jac Ast."""

    def __init__(
        self,
        condition: Expr,
        error_msg: Optional[Expr],
        kid: Sequence[UniNode],
    ) -> None:
        self.condition = condition
        self.error_msg = error_msg
        UniNode.__init__(self, kid=kid)
        CodeBlockStmt.__init__(self)

    def normalize(self, deep: bool = False) -> bool:
        res = True
        if deep:
            res = self.condition.normalize(deep)
            res = res and self.error_msg.normalize(deep) if self.error_msg else res
        new_kid: list[UniNode] = [
            self.gen_token(Tok.KW_ASSERT),
            self.condition,
        ]
        if self.error_msg:
            new_kid.append(self.gen_token(Tok.COMMA))
            new_kid.append(self.error_msg)
        new_kid.append(self.gen_token(Tok.SEMI))
        self.set_kids(nodes=new_kid)
        return res


class CheckStmt(CodeBlockStmt):
    """CheckStmt node type for Jac Ast."""

    def __init__(
        self,
        target: Expr,
        kid: Sequence[UniNode],
    ) -> None:
        self.target = target
        UniNode.__init__(self, kid=kid)
        CodeBlockStmt.__init__(self)

    def normalize(self, deep: bool = False) -> bool:
        res = True
        if deep:
            res = self.target.normalize(deep)
        new_kid: list[UniNode] = [
            self.gen_token(Tok.KW_CHECK),
            self.target,
            self.gen_token(Tok.SEMI),
        ]
        self.set_kids(nodes=new_kid)
        return res


class CtrlStmt(CodeBlockStmt):
    """CtrlStmt node type for Jac Ast."""

    def __init__(
        self,
        ctrl: Token,
        kid: Sequence[UniNode],
    ) -> None:
        self.ctrl = ctrl
        UniNode.__init__(self, kid=kid)
        CodeBlockStmt.__init__(self)

    def normalize(self, deep: bool = False) -> bool:
        res = True
        if deep:
            res = self.ctrl.normalize(deep)
        new_kid: list[UniNode] = [self.ctrl, self.gen_token(Tok.SEMI)]
        self.set_kids(nodes=new_kid)
        return res


class DeleteStmt(CodeBlockStmt):
    """DeleteStmt node type for Jac Ast."""

    def __init__(
        self,
        target: Expr,
        kid: Sequence[UniNode],
    ) -> None:
        self.target = target
        UniNode.__init__(self, kid=kid)
        CodeBlockStmt.__init__(self)

    @property
    def py_ast_targets(self) -> list[ast3.AST]:
        """Get Python AST targets (without setting ctx)."""
        return (
            self.target.values.gen.py_ast
            if isinstance(self.target, TupleVal) and self.target.values
            else self.target.gen.py_ast
        )

    def normalize(self, deep: bool = False) -> bool:
        res = True
        if deep:
            res = self.target.normalize(deep)
        new_kid: list[UniNode] = [
            self.gen_token(Tok.KW_DELETE),
            self.target,
            self.gen_token(Tok.SEMI),
        ]
        self.set_kids(nodes=new_kid)
        return res


class ReportStmt(CodeBlockStmt):
    """ReportStmt node type for Jac Ast."""

    def __init__(
        self,
        expr: Expr,
        kid: Sequence[UniNode],
    ) -> None:
        self.expr = expr
        UniNode.__init__(self, kid=kid)
        CodeBlockStmt.__init__(self)

    def normalize(self, deep: bool = False) -> bool:
        res = True
        if deep:
            res = self.expr.normalize(deep)
        new_kid: list[UniNode] = [
            self.gen_token(Tok.KW_REPORT),
            self.expr,
            self.gen_token(Tok.SEMI),
        ]
        self.set_kids(nodes=new_kid)
        return res


class ReturnStmt(CodeBlockStmt):
    """ReturnStmt node type for Jac Ast."""

    def __init__(
        self,
        expr: Optional[Expr],
        kid: Sequence[UniNode],
    ) -> None:
        self.expr = expr
        UniNode.__init__(self, kid=kid)
        CodeBlockStmt.__init__(self)

    def normalize(self, deep: bool = False) -> bool:
        res = True
        if deep:
            res = self.expr.normalize(deep) if self.expr else res
        new_kid: list[UniNode] = [
            self.gen_token(Tok.KW_RETURN),
        ]
        if self.expr:
            new_kid.append(self.expr)
        new_kid.append(self.gen_token(Tok.SEMI))
        self.set_kids(nodes=new_kid)
        return res


class IgnoreStmt(WalkerStmtOnlyNode, CodeBlockStmt):
    """IgnoreStmt node type for Jac Ast."""

    def __init__(
        self,
        target: Expr,
        kid: Sequence[UniNode],
    ) -> None:
        self.target = target
        UniNode.__init__(self, kid=kid)
        WalkerStmtOnlyNode.__init__(self)
        CodeBlockStmt.__init__(self)

    def normalize(self, deep: bool = False) -> bool:
        res = True
        if deep:
            res = self.target.normalize(deep)
        new_kid: list[UniNode] = [
            self.gen_token(Tok.KW_IGNORE),
            self.target,
            self.gen_token(Tok.SEMI),
        ]
        self.set_kids(nodes=new_kid)
        return res


class VisitStmt(WalkerStmtOnlyNode, AstElseBodyNode, CodeBlockStmt):
    """VisitStmt node type for Jac Ast."""

    def __init__(
        self,
        insert_loc: Optional[Expr],
        target: Expr,
        else_body: Optional[ElseStmt],
        kid: Sequence[UniNode],
    ) -> None:
        self.insert_loc = insert_loc
        self.target = target
        UniNode.__init__(self, kid=kid)
        WalkerStmtOnlyNode.__init__(self)
        AstElseBodyNode.__init__(self, else_body=else_body)
        CodeBlockStmt.__init__(self)

    def normalize(self, deep: bool = False) -> bool:
        res = True
        if deep:
            res = self.insert_loc.normalize(deep) if self.insert_loc else res
            res = self.target.normalize(deep)
            res = res and self.else_body.normalize(deep) if self.else_body else res
        new_kid: list[UniNode] = []
        new_kid.append(self.gen_token(Tok.KW_VISIT))
        if self.insert_loc:
            new_kid.append(self.gen_token(Tok.COLON))
            new_kid.append(self.insert_loc)
            new_kid.append(self.gen_token(Tok.COLON))
        new_kid.append(self.target)
        if self.else_body:
            new_kid.append(self.else_body)
        else:
            new_kid.append(self.gen_token(Tok.SEMI))
        self.set_kids(nodes=new_kid)
        return res


<<<<<<< HEAD
=======
class RevisitStmt(WalkerStmtOnlyNode, AstElseBodyNode, CodeBlockStmt):
    """RevisitStmt node type for Jac Ast."""

    def __init__(
        self,
        hops: Optional[Expr],
        else_body: Optional[ElseStmt],
        kid: Sequence[UniNode],
    ) -> None:
        self.hops = hops
        UniNode.__init__(self, kid=kid)
        WalkerStmtOnlyNode.__init__(self)
        AstElseBodyNode.__init__(self, else_body=else_body)
        CodeBlockStmt.__init__(self)

    def normalize(self, deep: bool = False) -> bool:
        res = True
        if deep:
            res = self.hops.normalize(deep) if self.hops else res
            res = res and self.else_body.normalize(deep) if self.else_body else res
        new_kid: list[UniNode] = [self.gen_token(Tok.KW_REVISIT)]
        if self.hops:
            new_kid.append(self.hops)
        if self.else_body:
            new_kid.append(self.else_body)
        new_kid.append(self.gen_token(Tok.SEMI))
        self.set_kids(nodes=new_kid)
        return res


>>>>>>> c6866f4a
class DisengageStmt(WalkerStmtOnlyNode, CodeBlockStmt):
    """DisengageStmt node type for Jac Ast."""

    def __init__(
        self,
        kid: Sequence[UniNode],
    ) -> None:
        """Initialize disengage statement node."""
        UniNode.__init__(self, kid=kid)
        WalkerStmtOnlyNode.__init__(self)
        CodeBlockStmt.__init__(self)

    def normalize(self, deep: bool = False) -> bool:
        """Normalize disengage statement node."""
        new_kid: list[UniNode] = [
            self.gen_token(Tok.KW_DISENGAGE),
            self.gen_token(Tok.SEMI),
        ]
        self.set_kids(nodes=new_kid)
        return True


class AwaitExpr(Expr):
    """AwaitExpr node type for Jac Ast."""

    def __init__(
        self,
        target: Expr,
        kid: Sequence[UniNode],
    ) -> None:
        self.target = target
        UniNode.__init__(self, kid=kid)
        Expr.__init__(self)

    def normalize(self, deep: bool = False) -> bool:
        res = True
        if deep:
            res = self.target.normalize(deep)
        new_kid: list[UniNode] = [
            self.gen_token(Tok.KW_AWAIT),
            self.target,
        ]
        self.set_kids(nodes=new_kid)
        return res


class GlobalStmt(CodeBlockStmt):
    """GlobalStmt node type for Jac Ast."""

    def __init__(
        self,
        target: SubNodeList[NameAtom],
        kid: Sequence[UniNode],
    ) -> None:
        self.target = target
        UniNode.__init__(self, kid=kid)
        CodeBlockStmt.__init__(self)

    def normalize(self, deep: bool = False) -> bool:
        res = True
        if deep:
            res = self.target.normalize(deep)
        new_kid: list[UniNode] = [
            self.gen_token(Tok.GLOBAL_OP),
            self.target,
            self.gen_token(Tok.SEMI),
        ]
        self.set_kids(nodes=new_kid)
        return res


class NonLocalStmt(GlobalStmt):
    """NonLocalStmt node type for Jac Ast."""

    def normalize(self, deep: bool = False) -> bool:
        res = True
        if deep:
            res = self.target.normalize(deep)
        new_kid: list[UniNode] = [
            self.gen_token(Tok.NONLOCAL_OP),
            self.target,
            self.gen_token(Tok.SEMI),
        ]
        self.set_kids(nodes=new_kid)
        return res


class Assignment(AstTypedVarNode, EnumBlockStmt, CodeBlockStmt):
    """Assignment node type for Jac Ast."""

    def __init__(
        self,
        target: SubNodeList[Expr],
        value: Optional[Expr | YieldExpr],
        type_tag: Optional[SubTag[Expr]],
        kid: Sequence[UniNode],
        mutable: bool = True,
        aug_op: Optional[Token] = None,
        is_enum_stmt: bool = False,
    ) -> None:
        self.target = target
        self.value = value
        self.mutable = mutable
        self.aug_op = aug_op
        self.is_enum_stmt = is_enum_stmt
        UniNode.__init__(self, kid=kid)
        AstTypedVarNode.__init__(self, type_tag=type_tag)
        CodeBlockStmt.__init__(self)

    def normalize(self, deep: bool = True) -> bool:
        res = True
        if deep:
            res = self.target.normalize(deep)
            res = res and self.value.normalize(deep) if self.value else res
            res = res and self.type_tag.normalize(deep) if self.type_tag else res
            res = res and self.aug_op.normalize(deep) if self.aug_op else res
        new_kid: list[UniNode] = []
        new_kid.append(self.target)
        if self.type_tag:
            new_kid.append(self.type_tag)
        if self.aug_op:
            new_kid.append(self.aug_op)
        if self.value:
            if not self.aug_op:
                new_kid.append(self.gen_token(Tok.EQ))
            new_kid.append(self.value)
        if isinstance(self.parent, SubNodeList) and isinstance(
            self.parent.parent, GlobalVars
        ):
            if self.parent.kid.index(self) == len(self.parent.kid) - 1:
                new_kid.append(self.gen_token(Tok.SEMI))
        elif (not self.is_enum_stmt) and not isinstance(self.parent, IterForStmt):
            new_kid.append(self.gen_token(Tok.SEMI))
        self.set_kids(nodes=new_kid)
        return res


class BinaryExpr(Expr):
    """BinaryExpr node type for Jac Ast."""

    def __init__(
        self,
        left: Expr,
        right: Expr,
        op: Token | DisconnectOp | ConnectOp,
        kid: Sequence[UniNode],
    ) -> None:
        self.left = left
        self.right = right
        self.op = op
        UniNode.__init__(self, kid=kid)
        Expr.__init__(self)

    def normalize(self, deep: bool = False) -> bool:
        res = True
        if deep:
            res = self.left.normalize(deep)
            res = res and self.right.normalize(deep) if self.right else res
            res = res and self.op.normalize(deep) if self.op else res
        new_kid: list[UniNode] = [
            self.gen_token(Tok.LPAREN),
            self.left,
            self.op,
            self.right,
            self.gen_token(Tok.RPAREN),
        ]
        self.set_kids(nodes=new_kid)
        return res


class CompareExpr(Expr):
    """CompareExpr node type for Jac Ast."""

    def __init__(
        self,
        left: Expr,
        rights: list[Expr],
        ops: list[Token],
        kid: Sequence[UniNode],
    ) -> None:
        self.left = left
        self.rights = rights
        self.ops = ops
        UniNode.__init__(self, kid=kid)
        Expr.__init__(self)

    def normalize(self, deep: bool = False) -> bool:
        res = True
        if deep:
            res = self.left.normalize(deep)
            for right in self.rights:
                res = res and right.normalize(deep)
            for op in self.ops:
                res = res and op.normalize(deep)
        new_kid: list[UniNode] = [self.left]
        for i, right in enumerate(self.rights):
            new_kid.append(self.ops[i])
            new_kid.append(right)
        self.set_kids(nodes=new_kid)
        return res


class BoolExpr(Expr):
    """BoolExpr node type for Jac Ast."""

    def __init__(
        self,
        op: Token,
        values: list[Expr],
        kid: Sequence[UniNode],
    ) -> None:
        self.values = values
        self.op = op
        UniNode.__init__(self, kid=kid)
        Expr.__init__(self)

    def normalize(self, deep: bool = False) -> bool:
        res = True
        if deep:
            for value in self.values:
                res = res and value.normalize(deep)
            res = res and self.op.normalize(deep) if self.op else res
        new_kid: list[UniNode] = []
        for i, value in enumerate(self.values):
            if i > 0:
                new_kid.append(self.op)
            new_kid.append(value)
        self.set_kids(nodes=new_kid)
        return res


class LambdaExpr(Expr, UniScopeNode):
    """LambdaExpr node type for Jac Ast."""

    def __init__(
        self,
        body: Expr,
        kid: Sequence[UniNode],
        signature: Optional[FuncSignature] = None,
    ) -> None:
        self.signature = signature
        self.body = body
        UniNode.__init__(self, kid=kid)
        Expr.__init__(self)
        UniScopeNode.__init__(self, name=f"{self.__class__.__name__}", owner=self)

    def normalize(self, deep: bool = False) -> bool:
        res = True
        if deep:
            res = self.signature.normalize(deep) if self.signature else res
            res = res and self.body.normalize(deep)
        new_kid: list[UniNode] = [self.gen_token(Tok.KW_LAMBDA)]
        if self.signature:
            new_kid.append(self.signature)
        new_kid += [
            self.gen_token(Tok.COLON),
            self.body,
            self.gen_token(Tok.SEMI),
        ]
        self.set_kids(nodes=new_kid)
        return res


class UnaryExpr(Expr):
    """UnaryExpr node type for Jac Ast."""

    def __init__(
        self,
        operand: Expr,
        op: Token,
        kid: Sequence[UniNode],
    ) -> None:
        self.operand = operand
        self.op = op
        UniNode.__init__(self, kid=kid)
        Expr.__init__(self)

    def normalize(self, deep: bool = False) -> bool:
        res = True
        if deep:
            res = self.operand.normalize(deep)
            res = res and self.op.normalize(deep) if self.op else res
        new_kid: list[UniNode] = [self.op, self.operand]
        self.set_kids(nodes=new_kid)
        return res


class IfElseExpr(Expr):
    """IfElseExpr node type for Jac Ast."""

    def __init__(
        self,
        condition: Expr,
        value: Expr,
        else_value: Expr,
        kid: Sequence[UniNode],
    ) -> None:
        self.condition = condition
        self.value = value
        self.else_value = else_value
        UniNode.__init__(self, kid=kid)
        Expr.__init__(self)

    def normalize(self, deep: bool = False) -> bool:
        res = True
        if deep:
            res = self.condition.normalize(deep)
            res = res and self.value.normalize(deep)
            res = res and self.else_value.normalize(deep)
        new_kid: list[UniNode] = [
            self.value,
            self.gen_token(Tok.KW_IF),
            self.condition,
            self.gen_token(Tok.KW_ELSE),
            self.else_value,
        ]
        self.set_kids(nodes=new_kid)
        return res


class MultiString(AtomExpr):
    """MultiString node type for Jac Ast."""

    def __init__(
        self,
        strings: Sequence[String | FString],
        kid: Sequence[UniNode],
    ) -> None:
        self.strings = strings
        UniNode.__init__(self, kid=kid)
        Expr.__init__(self)
        AstSymbolStubNode.__init__(self, sym_type=SymbolType.STRING)

    def normalize(self, deep: bool = False) -> bool:
        res = True
        if deep:
            for string in self.strings:
                res = res and string.normalize(deep)
        new_kid: list[UniNode] = []
        for string in self.strings:
            new_kid.append(string)
        self.set_kids(nodes=new_kid)
        return res


class FString(AtomExpr):
    """FString node type for Jac Ast."""

    def __init__(
        self,
        parts: Optional[SubNodeList[String | ExprStmt]],
        kid: Sequence[UniNode],
    ) -> None:
        self.parts = parts
        UniNode.__init__(self, kid=kid)
        Expr.__init__(self)
        AstSymbolStubNode.__init__(self, sym_type=SymbolType.STRING)

    def normalize(self, deep: bool = False) -> bool:
        res = True
        if deep:
            res = self.parts.normalize(deep) if self.parts else res
        new_kid: list[UniNode] = []
        is_single_quote = (
            isinstance(self.kid[0], Token) and self.kid[0].name == Tok.FSTR_SQ_START
        )
        if self.parts:
            if is_single_quote:
                new_kid.append(self.gen_token(Tok.FSTR_SQ_START))
            else:
                new_kid.append(self.gen_token(Tok.FSTR_START))
            for i in self.parts.items:
                if isinstance(i, String):
                    i.value = (
                        "{{" if i.value == "{" else "}}" if i.value == "}" else i.value
                    )
            new_kid.append(self.parts)
            if is_single_quote:
                new_kid.append(self.gen_token(Tok.FSTR_SQ_END))
            else:
                new_kid.append(self.gen_token(Tok.FSTR_END))
        self.set_kids(nodes=new_kid)
        return res


class ListVal(AtomExpr):
    """ListVal node type for Jac Ast."""

    def __init__(
        self,
        values: Optional[SubNodeList[Expr]],
        kid: Sequence[UniNode],
    ) -> None:
        self.values = values
        UniNode.__init__(self, kid=kid)
        Expr.__init__(self)
        AstSymbolStubNode.__init__(self, sym_type=SymbolType.SEQUENCE)

    def normalize(self, deep: bool = False) -> bool:
        res = True
        if deep:
            res = self.values.normalize(deep) if self.values else res
        new_kid: list[UniNode] = [
            self.gen_token(Tok.LSQUARE),
        ]
        if self.values:
            new_kid.append(self.values)
        new_kid.append(self.gen_token(Tok.RSQUARE))
        self.set_kids(nodes=new_kid)
        return res


class SetVal(AtomExpr):
    """SetVal node type for Jac Ast."""

    def __init__(
        self,
        values: Optional[SubNodeList[Expr]],
        kid: Sequence[UniNode],
    ) -> None:
        self.values = values
        UniNode.__init__(self, kid=kid)
        Expr.__init__(self)
        AstSymbolStubNode.__init__(self, sym_type=SymbolType.SEQUENCE)

    def normalize(self, deep: bool = False) -> bool:
        res = True
        if deep:
            res = self.values.normalize(deep) if self.values else res
        new_kid: list[UniNode] = [
            self.gen_token(Tok.LBRACE),
        ]
        if self.values:
            new_kid.append(self.values)
        new_kid.append(self.gen_token(Tok.RBRACE))
        self.set_kids(nodes=new_kid)
        return res


class TupleVal(AtomExpr):
    """TupleVal node type for Jac Ast."""

    def __init__(
        self,
        values: Optional[SubNodeList[Expr | KWPair]],
        kid: Sequence[UniNode],
    ) -> None:
        self.values = values
        UniNode.__init__(self, kid=kid)
        Expr.__init__(self)
        AstSymbolStubNode.__init__(self, sym_type=SymbolType.SEQUENCE)

    def normalize(self, deep: bool = False) -> bool:
        res = True
        if deep:
            res = self.values.normalize(deep) if self.values else res
        in_ret_type = (
            self.parent
            and isinstance(self.parent, IndexSlice)
            and self.parent
            and isinstance(self.parent.parent, AtomTrailer)
            and self.parent.parent
            and isinstance(self.parent.parent.parent, FuncSignature)
        )
        new_kid: list[UniNode] = (
            [
                self.gen_token(Tok.LPAREN),
            ]
            if not in_ret_type
            else []
        )
        if self.values:
            new_kid.append(self.values)
            if len(self.values.items) < 2:
                new_kid.append(self.gen_token(Tok.COMMA))
        if not in_ret_type:
            new_kid.append(self.gen_token(Tok.RPAREN))
        self.set_kids(nodes=new_kid)
        return res


class DictVal(AtomExpr):
    """DictVal node type for Jac Ast."""

    def __init__(
        self,
        kv_pairs: Sequence[KVPair],
        kid: Sequence[UniNode],
    ) -> None:
        self.kv_pairs = kv_pairs
        UniNode.__init__(self, kid=kid)
        Expr.__init__(self)
        AstSymbolStubNode.__init__(self, sym_type=SymbolType.SEQUENCE)

    def normalize(self, deep: bool = False) -> bool:
        res = True
        if deep:
            for kv_pair in self.kv_pairs:
                res = res and kv_pair.normalize(deep)
        new_kid: list[UniNode] = [
            self.gen_token(Tok.LBRACE),
        ]
        for i, kv_pair in enumerate(self.kv_pairs):
            new_kid.append(kv_pair)
            if i < len(self.kv_pairs) - 1:
                new_kid.append(self.gen_token(Tok.COMMA))
        new_kid.append(self.gen_token(Tok.RBRACE))
        self.set_kids(nodes=new_kid)
        return res


class KVPair(UniNode):
    """KVPair node type for Jac Ast."""

    def __init__(
        self,
        key: Optional[Expr],  # is **key if blank
        value: Expr,
        kid: Sequence[UniNode],
    ) -> None:
        self.key = key
        self.value = value
        UniNode.__init__(self, kid=kid)

    def normalize(self, deep: bool = False) -> bool:
        res = True
        if deep:
            res = self.key.normalize(deep) if self.key else res
            res = res and self.value.normalize(deep)
        new_kid: list[UniNode] = []
        if self.key:
            new_kid.append(self.key)
            new_kid.append(self.gen_token(Tok.COLON))
        else:
            new_kid.append(self.gen_token(Tok.STAR_POW))
        new_kid.append(self.value)
        self.set_kids(nodes=new_kid)
        return res


class KWPair(UniNode):
    """KWPair node type for Jac Ast."""

    def __init__(
        self,
        key: Optional[NameAtom],  # is **value if blank
        value: Expr,
        kid: Sequence[UniNode],
    ) -> None:
        self.key = key
        self.value = value
        UniNode.__init__(self, kid=kid)

    def normalize(self, deep: bool = False) -> bool:
        res = True
        if deep:
            res = self.key.normalize(deep) if self.key else res
            res = res and self.value.normalize(deep)
        new_kid: list[UniNode] = []
        if self.key:
            new_kid.append(self.key)
            new_kid.append(self.gen_token(Tok.EQ))
        new_kid.append(self.value)
        self.set_kids(nodes=new_kid)
        return res


class InnerCompr(AstAsyncNode, UniScopeNode):
    """InnerCompr node type for Jac Ast."""

    def __init__(
        self,
        is_async: bool,
        target: Expr,
        collection: Expr,
        conditional: Optional[list[Expr]],
        kid: Sequence[UniNode],
    ) -> None:
        self.target = target
        self.collection = collection
        self.conditional = conditional
        UniNode.__init__(self, kid=kid)
        AstAsyncNode.__init__(self, is_async=is_async)
        UniScopeNode.__init__(self, name=f"{self.__class__.__name__}", owner=self)

    def normalize(self, deep: bool = False) -> bool:
        res = True
        if deep:
            res = self.target.normalize(deep)
            res = res and self.collection.normalize(deep)
            for cond in self.conditional if self.conditional else []:
                res = res and cond.normalize(deep)
        new_kid: list[UniNode] = []
        if self.is_async:
            new_kid.append(self.gen_token(Tok.KW_ASYNC))
        new_kid.append(self.gen_token(Tok.KW_FOR))
        new_kid.append(self.target)
        new_kid.append(self.gen_token(Tok.KW_IN))
        new_kid.append(self.collection)
        for cond in self.conditional if self.conditional else []:
            new_kid.append(self.gen_token(Tok.KW_IF))
            new_kid.append(cond)
        self.set_kids(nodes=new_kid)
        return res


class ListCompr(AtomExpr):
    """ListCompr node type for Jac Ast."""

    def __init__(
        self,
        out_expr: Expr,
        compr: list[InnerCompr],
        kid: Sequence[UniNode],
    ) -> None:
        self.out_expr = out_expr
        self.compr = compr
        UniNode.__init__(self, kid=kid)
        Expr.__init__(self)
        AstSymbolStubNode.__init__(self, sym_type=SymbolType.SEQUENCE)

    def normalize(self, deep: bool = False) -> bool:
        res = True
        if deep:
            res = self.out_expr.normalize(deep)
            for comp in self.compr:
                res = res and comp.normalize(deep)
        new_kid: list[UniNode] = [
            self.gen_token(Tok.LSQUARE),
            self.out_expr,
        ]
        for comp in self.compr:
            new_kid.append(comp)
        new_kid.append(self.gen_token(Tok.RSQUARE))
        self.set_kids(nodes=new_kid)
        return res


class GenCompr(ListCompr):
    """GenCompr node type for Jac Ast."""

    def normalize(self, deep: bool = False) -> bool:
        res = True
        if deep:
            res = self.out_expr.normalize(deep)
            for comp in self.compr:
                res = res and comp.normalize(deep)
        new_kid: list[UniNode] = [
            self.gen_token(Tok.LPAREN),
            self.out_expr,
        ]
        for comp in self.compr:
            new_kid.append(comp)
        new_kid.append(self.gen_token(Tok.RPAREN))
        self.set_kids(nodes=new_kid)
        return res


class SetCompr(ListCompr):
    """SetCompr node type for Jac Ast."""

    def normalize(self, deep: bool = False) -> bool:
        res = True
        if deep:
            res = self.out_expr.normalize(deep)
            for comp in self.compr:
                res = res and comp.normalize(deep)
        new_kid: list[UniNode] = [
            self.gen_token(Tok.LBRACE),
            self.out_expr,
        ]
        for comp in self.compr:
            new_kid.append(comp)
        new_kid.append(self.gen_token(Tok.RBRACE))
        self.set_kids(nodes=new_kid)
        return res


class DictCompr(AtomExpr, UniScopeNode):
    """DictCompr node type for Jac Ast."""

    def __init__(
        self,
        kv_pair: KVPair,
        compr: list[InnerCompr],
        kid: Sequence[UniNode],
    ) -> None:
        self.kv_pair = kv_pair
        self.compr = compr
        UniNode.__init__(self, kid=kid)
        Expr.__init__(self)
        AstSymbolStubNode.__init__(self, sym_type=SymbolType.SEQUENCE)
        UniScopeNode.__init__(self, name=f"{self.__class__.__name__}", owner=self)

    def normalize(self, deep: bool = False) -> bool:
        res = True
        res = self.kv_pair.normalize(deep)
        for comp in self.compr:
            res = res and comp.normalize(deep)
        new_kid: list[UniNode] = [
            self.gen_token(Tok.LBRACE),
            self.kv_pair,
        ]
        for comp in self.compr:
            new_kid.append(comp)
        new_kid.append(self.gen_token(Tok.RBRACE))
        self.set_kids(nodes=new_kid)
        return res


class AtomTrailer(Expr):
    """AtomTrailer node type for Jac Ast."""

    def __init__(
        self,
        target: Expr,
        right: AtomExpr | Expr,
        is_attr: bool,
        is_null_ok: bool,
        kid: Sequence[UniNode],
        is_genai: bool = False,
    ) -> None:
        self.target = target
        self.right = right
        self.is_attr = is_attr
        self.is_null_ok = is_null_ok
        self.is_genai = is_genai
        UniNode.__init__(self, kid=kid)
        Expr.__init__(self)

    def normalize(self, deep: bool = True) -> bool:
        res = True
        if deep:
            res = self.target.normalize(deep)
            res = res and self.right.normalize(deep) if self.right else res
        new_kid: list[UniNode] = [self.target]
        if self.is_null_ok:
            new_kid.append(self.gen_token(Tok.NULL_OK))
        if self.is_attr:
            new_kid.append(self.gen_token(Tok.DOT))
        if self.right:
            new_kid.append(self.right)
        self.set_kids(nodes=new_kid)
        return res

    @property
    def as_attr_list(self) -> list[AstSymbolNode]:
        left = self.right if isinstance(self.right, AtomTrailer) else self.target
        right = self.target if isinstance(self.right, AtomTrailer) else self.right
        trag_list: list[AstSymbolNode] = (
            [right] if isinstance(right, AstSymbolNode) else []
        )
        while isinstance(left, AtomTrailer) and left.is_attr:
            if isinstance(left.right, AstSymbolNode):
                trag_list.insert(0, left.right)
            left = left.target
        if isinstance(left, AstSymbolNode):
            trag_list.insert(0, left)
        return trag_list


class AtomUnit(Expr):
    """AtomUnit node type for Jac Ast."""

    def __init__(
        self,
        value: Expr | YieldExpr,
        kid: Sequence[UniNode],
    ) -> None:
        self.value = value
        UniNode.__init__(self, kid=kid)
        Expr.__init__(self)

    def normalize(self, deep: bool = True) -> bool:
        res = True
        if deep:
            res = self.value.normalize(deep)
        new_kid: list[UniNode] = []
        new_kid.append(self.gen_token(Tok.LPAREN))
        new_kid.append(self.value)
        new_kid.append(self.gen_token(Tok.RPAREN))
        self.set_kids(nodes=new_kid)
        return res


class YieldExpr(Expr):
    """YieldExpr node type for Jac Ast."""

    def __init__(
        self,
        expr: Optional[Expr],
        with_from: bool,
        kid: Sequence[UniNode],
    ) -> None:
        self.expr = expr
        self.with_from = with_from
        UniNode.__init__(self, kid=kid)
        Expr.__init__(self)

    def normalize(self, deep: bool = False) -> bool:
        res = True
        if deep:
            res = self.expr.normalize(deep) if self.expr else res
        new_kid: list[UniNode] = [self.gen_token(Tok.KW_YIELD)]
        if self.with_from:
            new_kid.append(self.gen_token(Tok.KW_FROM))
        if self.expr:
            new_kid.append(self.expr)
        new_kid.append(self.gen_token(Tok.SEMI))
        self.set_kids(nodes=new_kid)
        return res


class FuncCall(Expr):
    """FuncCall node type for Jac Ast."""

    def __init__(
        self,
        target: Expr,
        params: Optional[SubNodeList[Expr | KWPair]],
        genai_call: Optional[FuncCall],
        kid: Sequence[UniNode],
    ) -> None:
        self.target = target
        self.params = params
        self.genai_call = genai_call
        UniNode.__init__(self, kid=kid)
        Expr.__init__(self)

    def normalize(self, deep: bool = True) -> bool:
        if deep:
            res = self.target.normalize(deep)
            res = res and (not self.params or self.params.normalize(deep))
        new_kids = [self.target, self.gen_token(Tok.LPAREN, "(")]
        if self.params:
            new_kids.append(self.params)
        if self.genai_call:
            new_kids.append(self.gen_token(Tok.KW_BY))
            new_kids.append(self.genai_call)
        new_kids.append(self.gen_token(Tok.RPAREN, ")"))
        self.set_kids(nodes=new_kids)
        return res


class IndexSlice(AtomExpr):
    """IndexSlice node type for Jac Ast."""

    @dataclass
    class Slice:
        """Slice node type for Jac Ast."""

        start: Optional[Expr]
        stop: Optional[Expr]
        step: Optional[Expr]

    def __init__(
        self,
        slices: list[Slice],
        is_range: bool,
        kid: Sequence[UniNode],
    ) -> None:
        self.slices = slices
        self.is_range = is_range
        UniNode.__init__(self, kid=kid)
        Expr.__init__(self)
        AstSymbolStubNode.__init__(self, sym_type=SymbolType.SEQUENCE)

    def normalize(self, deep: bool = True) -> bool:
        res = True
        if deep:
            for slice in self.slices:
                res = slice.start.normalize(deep) if slice.start else res
                res = res and slice.stop.normalize(deep) if slice.stop else res
                res = res and slice.step.normalize(deep) if slice.step else res
        new_kid: list[UniNode] = []
        new_kid.append(self.gen_token(Tok.LSQUARE))
        if self.is_range:
            for i, slice in enumerate(self.slices):
                if i > 0:
                    new_kid.append(self.gen_token(Tok.COMMA))
                if slice.start:
                    new_kid.append(slice.start)
                new_kid.append(self.gen_token(Tok.COLON))
                if slice.stop:
                    new_kid.append(slice.stop)
                if slice.step:
                    new_kid.append(self.gen_token(Tok.COLON))
                    new_kid.append(slice.step)
        elif len(self.slices) == 1 and self.slices[0].start:
            new_kid.append(self.slices[0].start)
        else:
            res = False
        new_kid.append(self.gen_token(Tok.RSQUARE))
        self.set_kids(nodes=new_kid)
        return res


class ArchRef(AtomExpr):
    """ArchRef node type for Jac Ast."""

    def __init__(
        self,
        arch_name: NameAtom,
        arch_type: Token,
        kid: Sequence[UniNode],
    ) -> None:
        self.arch_name = arch_name
        self.arch_type = arch_type
        UniNode.__init__(self, kid=kid)
        Expr.__init__(self, type_src_override=arch_name)
        AstSymbolNode.__init__(
            self,
            sym_name=arch_name.sym_name,
            name_spec=arch_name,
            sym_category=SymbolType.TYPE,
        )

    def normalize(self, deep: bool = False) -> bool:
        res = True
        if deep:
            res = self.arch_name.normalize(deep)
        new_kid: list[UniNode] = [self.arch_type, self.arch_name]
        self.set_kids(nodes=new_kid)
        return res


class EdgeRefTrailer(Expr):
    """EdgeRefTrailer node type for Jac Ast."""

    def __init__(
        self,
        chain: list[Expr | FilterCompr],
        edges_only: bool,
        kid: Sequence[UniNode],
    ) -> None:
        self.chain = chain
        self.edges_only = edges_only
        UniNode.__init__(self, kid=kid)
        Expr.__init__(self)

    def normalize(self, deep: bool = True) -> bool:
        res = True
        for expr in self.chain:
            res = res and expr.normalize(deep)
        new_kid: list[UniNode] = []
        new_kid.append(self.gen_token(Tok.LSQUARE))
        if self.edges_only:
            new_kid.append(self.gen_token(Tok.KW_EDGE))
        new_kid.extend(self.chain)
        new_kid.append(self.gen_token(Tok.RSQUARE))
        self.set_kids(nodes=new_kid)
        return res


class EdgeOpRef(WalkerStmtOnlyNode, AtomExpr):
    """EdgeOpRef node type for Jac Ast."""

    def __init__(
        self,
        filter_cond: Optional[FilterCompr],
        edge_dir: EdgeDir,
        kid: Sequence[UniNode],
    ) -> None:
        self.filter_cond = filter_cond
        self.edge_dir = edge_dir
        UniNode.__init__(self, kid=kid)
        Expr.__init__(self)
        WalkerStmtOnlyNode.__init__(self)
        AstSymbolStubNode.__init__(self, sym_type=SymbolType.SEQUENCE)

    def normalize(self, deep: bool = False) -> bool:
        res = True
        if deep:
            res = self.filter_cond.normalize(deep) if self.filter_cond else res
        new_kid: list[UniNode] = []
        if self.edge_dir == EdgeDir.IN:
            if not self.filter_cond:
                new_kid.append(self.gen_token(Tok.ARROW_L))
            else:
                new_kid.append(self.gen_token(Tok.ARROW_L_P1))
                new_kid.append(self.filter_cond)
                new_kid.append(self.gen_token(Tok.ARROW_L_P2))
        elif self.edge_dir == EdgeDir.OUT:
            if not self.filter_cond:
                new_kid.append(self.gen_token(Tok.ARROW_R))
            else:
                new_kid.append(self.gen_token(Tok.ARROW_R_P1))
                new_kid.append(self.filter_cond)
                new_kid.append(self.gen_token(Tok.ARROW_R_P2))
        else:
            if not self.filter_cond:
                new_kid.append(self.gen_token(Tok.ARROW_BI))
            else:
                new_kid.append(self.gen_token(Tok.ARROW_L_P1))
                new_kid.append(self.filter_cond)
                new_kid.append(self.gen_token(Tok.ARROW_R_P2))
        self.set_kids(nodes=new_kid)
        return res


class DisconnectOp(WalkerStmtOnlyNode):
    """DisconnectOp node type for Jac Ast."""

    def __init__(
        self,
        edge_spec: EdgeOpRef,
        kid: Sequence[UniNode],
    ) -> None:
        self.edge_spec = edge_spec
        UniNode.__init__(self, kid=kid)
        WalkerStmtOnlyNode.__init__(self)

    def normalize(self, deep: bool = False) -> bool:
        res = True
        if deep:
            res = self.edge_spec.normalize(deep)
        new_kid: list[UniNode] = [self.gen_token(Tok.KW_DELETE), self.edge_spec]
        self.set_kids(nodes=new_kid)
        return res


class ConnectOp(UniNode):
    """ConnectOpRef node type for Jac Ast."""

    def __init__(
        self,
        conn_type: Optional[Expr],
        conn_assign: Optional[AssignCompr],
        edge_dir: EdgeDir,
        kid: Sequence[UniNode],
    ) -> None:
        self.conn_type = conn_type
        self.conn_assign = conn_assign
        self.edge_dir = edge_dir
        UniNode.__init__(self, kid=kid)

    def normalize(self, deep: bool = False) -> bool:
        res = True
        if deep:
            res = self.conn_type.normalize(deep) if self.conn_type else res
            res = res and self.conn_assign.normalize(deep) if self.conn_assign else res
        new_kid: list[UniNode] = []
        if self.edge_dir == EdgeDir.IN:
            if not self.conn_assign and not self.conn_type:
                new_kid.append(self.gen_token(Tok.CARROW_L))
            else:
                new_kid.append(self.gen_token(Tok.CARROW_L_P1))
                if self.conn_type:
                    new_kid.append(self.conn_type)
                if self.conn_assign:
                    new_kid.append(self.gen_token(Tok.COLON))
                    new_kid.append(self.conn_assign)
                new_kid.append(self.gen_token(Tok.CARROW_L_P2))
        elif self.edge_dir == EdgeDir.OUT:
            if not self.conn_assign and not self.conn_type:
                new_kid.append(self.gen_token(Tok.CARROW_R))
            else:
                new_kid.append(self.gen_token(Tok.CARROW_R_P1))
                if self.conn_type:
                    new_kid.append(self.conn_type)
                if self.conn_assign:
                    new_kid.append(self.gen_token(Tok.COLON))
                    new_kid.append(self.conn_assign)
                new_kid.append(self.gen_token(Tok.CARROW_R_P2))
        else:
            if not self.conn_assign and not self.conn_type:
                new_kid.append(self.gen_token(Tok.CARROW_BI))
            else:
                new_kid.append(self.gen_token(Tok.CARROW_L_P1))
                if self.conn_type:
                    new_kid.append(self.conn_type)
                if self.conn_assign:
                    new_kid.append(self.gen_token(Tok.COLON))
                    new_kid.append(self.conn_assign)
                new_kid.append(self.gen_token(Tok.CARROW_R_P2))
        self.set_kids(nodes=new_kid)
        return res


class FilterCompr(AtomExpr):
    """FilterCompr node type for Jac Ast."""

    def __init__(
        self,
        f_type: Optional[Expr],
        compares: Optional[SubNodeList[CompareExpr]],
        kid: Sequence[UniNode],
    ) -> None:
        self.f_type = f_type
        self.compares = compares
        UniNode.__init__(self, kid=kid)
        Expr.__init__(self)
        AstSymbolStubNode.__init__(self, sym_type=SymbolType.SEQUENCE)

    def normalize(self, deep: bool = False) -> bool:
        res = True
        if deep:
            res = self.f_type.normalize(deep) if self.f_type else res
            res = res and self.compares.normalize(deep) if self.compares else res
        new_kid: list[UniNode] = []
        if not isinstance(self.parent, EdgeOpRef):
            new_kid.append(self.gen_token(Tok.LPAREN))
            if self.f_type:
                new_kid.append(self.gen_token(Tok.TYPE_OP))
            new_kid.append(self.gen_token(Tok.NULL_OK))
        if self.f_type:
            new_kid.append(self.f_type)
        if self.compares:
            if self.f_type:
                new_kid.append(self.gen_token(Tok.COLON))
            new_kid.append(self.compares)
        if not isinstance(self.parent, EdgeOpRef):
            new_kid.append(self.gen_token(Tok.RPAREN))
        self.set_kids(nodes=new_kid)
        return res


class AssignCompr(AtomExpr):
    """AssignCompr node type for Jac Ast."""

    def __init__(
        self,
        assigns: SubNodeList[KWPair],
        kid: Sequence[UniNode],
    ) -> None:
        self.assigns = assigns
        UniNode.__init__(self, kid=kid)
        Expr.__init__(self)
        AstSymbolStubNode.__init__(self, sym_type=SymbolType.SEQUENCE)

    def normalize(self, deep: bool = False) -> bool:
        res = True
        if deep:
            res = self.assigns.normalize(deep)
        new_kid: list[UniNode] = []
        if isinstance(self.parent, ConnectOp):
            new_kid.append(self.assigns)
        else:
            new_kid.append(self.gen_token(Tok.LPAREN))
            new_kid.append(self.gen_token(Tok.EQ))
            new_kid.append(self.assigns)
            new_kid.append(self.gen_token(Tok.RPAREN))
        self.set_kids(nodes=new_kid)
        return res


# Match Nodes
# ------------


class MatchStmt(CodeBlockStmt):
    """MatchStmt node type for Jac Ast."""

    def __init__(
        self,
        target: Expr,
        cases: list[MatchCase],
        kid: Sequence[UniNode],
    ) -> None:
        self.target = target
        self.cases = cases
        UniNode.__init__(self, kid=kid)
        CodeBlockStmt.__init__(self)

    def normalize(self, deep: bool = False) -> bool:
        res = True
        if deep:
            res = self.target.normalize(deep)
            for case in self.cases:
                res = res and case.normalize(deep)
        new_kid: list[UniNode] = [
            self.gen_token(Tok.KW_MATCH),
            self.target,
        ]
        new_kid.append(self.gen_token(Tok.LBRACE))
        for case in self.cases:
            new_kid.append(case)
        new_kid.append(self.gen_token(Tok.RBRACE))

        self.set_kids(nodes=new_kid)
        return res


class MatchCase(UniScopeNode):
    """MatchCase node type for Jac Ast."""

    def __init__(
        self,
        pattern: MatchPattern,
        guard: Optional[Expr],
        body: list[CodeBlockStmt],
        kid: Sequence[UniNode],
    ) -> None:
        self.pattern = pattern
        self.guard = guard
        self.body = body
        UniNode.__init__(self, kid=kid)
        UniScopeNode.__init__(self, name=f"{self.__class__.__name__}", owner=self)

    def normalize(self, deep: bool = False) -> bool:
        res = True
        if deep:
            res = self.pattern.normalize(deep)
            res = res and self.guard.normalize(deep) if self.guard else res
            for stmt in self.body:
                res = res and stmt.normalize(deep)
        new_kid: list[UniNode] = [self.gen_token(Tok.KW_CASE), self.pattern]
        if self.guard:
            new_kid.append(self.gen_token(Tok.KW_IF))
            new_kid.append(self.guard)
        new_kid.append(self.gen_token(Tok.COLON))
        if self.body:
            new_kid.extend([*self.body])
        self.set_kids(nodes=new_kid)
        return res


class MatchOr(MatchPattern):
    """MatchOr node type for Jac Ast."""

    def __init__(
        self,
        patterns: list[MatchPattern],
        kid: Sequence[UniNode],
    ) -> None:
        self.patterns = patterns
        UniNode.__init__(self, kid=kid)

    def normalize(self, deep: bool = False) -> bool:
        res = True
        if deep:
            for pattern in self.patterns:
                res = res and pattern.normalize(deep)
        new_kid: list[UniNode] = []
        for pattern in self.patterns:
            new_kid.append(pattern)
            new_kid.append(self.gen_token(Tok.KW_OR))
        new_kid.pop()
        self.set_kids(nodes=new_kid)
        return res


class MatchAs(MatchPattern):
    """MatchAs node type for Jac Ast."""

    def __init__(
        self,
        name: NameAtom,
        pattern: Optional[MatchPattern],
        kid: Sequence[UniNode],
    ) -> None:
        self.name = name
        self.pattern = pattern
        UniNode.__init__(self, kid=kid)

    def normalize(self, deep: bool = False) -> bool:
        res = True
        if deep:
            res = self.name.normalize(deep)
            res = res and self.pattern.normalize(deep) if self.pattern else res
        new_kid: list[UniNode] = []
        if self.pattern:
            new_kid.append(self.pattern)
            new_kid.append(self.gen_token(Tok.KW_AS))
        new_kid.append(self.name)
        self.set_kids(nodes=new_kid)
        return res


class MatchWild(MatchPattern):
    """MatchWild node type for Jac Ast."""

    def normalize(self, deep: bool = False) -> bool:
        """Normalize match wild card node."""
        UniNode.set_kids(
            self,
            nodes=[
                Name(
                    orig_src=self.loc.orig_src,
                    name=Tok.NAME,
                    value="_",
                    col_start=self.loc.col_start,
                    col_end=self.loc.col_end,
                    line=self.loc.first_line,
                    end_line=self.loc.last_line,
                    pos_start=self.loc.pos_start,
                    pos_end=self.loc.pos_end,
                )
            ],
        )
        return True


class MatchValue(MatchPattern):
    """MatchValue node type for Jac Ast."""

    def __init__(
        self,
        value: Expr,
        kid: Sequence[UniNode],
    ) -> None:
        self.value = value
        UniNode.__init__(self, kid=kid)

    def normalize(self, deep: bool = False) -> bool:
        res = True
        if deep:
            res = self.value.normalize(deep)
        self.set_kids(nodes=[self.value])
        return res


class MatchSingleton(MatchPattern):
    """MatchSingleton node type for Jac Ast."""

    def __init__(
        self,
        value: Bool | Null,
        kid: Sequence[UniNode],
    ) -> None:
        self.value = value
        UniNode.__init__(self, kid=kid)

    def normalize(self, deep: bool = False) -> bool:
        res = True
        self.set_kids(nodes=[self.value])
        return res


class MatchSequence(MatchPattern):
    """MatchSequence node type for Jac Ast."""

    def __init__(
        self,
        values: list[MatchPattern],
        kid: Sequence[UniNode],
    ) -> None:
        self.values = values
        UniNode.__init__(self, kid=kid)

    def normalize(self, deep: bool = False) -> bool:
        res = True
        if deep:
            for value in self.values:
                res = res and value.normalize(deep)
        new_kid: list[UniNode] = [self.gen_token(Tok.LSQUARE)]
        for value in self.values:
            new_kid.append(value)
            new_kid.append(self.gen_token(Tok.COMMA))
        new_kid.pop()
        new_kid.append(self.gen_token(Tok.RSQUARE))
        self.set_kids(nodes=new_kid)
        return res


class MatchMapping(MatchPattern):
    """MatchMapping node type for Jac Ast."""

    def __init__(
        self,
        values: list[MatchKVPair | MatchStar],
        kid: Sequence[UniNode],
    ) -> None:
        self.values = values
        UniNode.__init__(self, kid=kid)

    def normalize(self, deep: bool = False) -> bool:
        res = True
        if deep:
            for value in self.values:
                res = res and value.normalize(deep)
        new_kid: list[UniNode] = [self.gen_token(Tok.LBRACE)]
        for value in self.values:
            new_kid.append(value)
            new_kid.append(self.gen_token(Tok.COMMA))
        new_kid.pop()
        new_kid.append(self.gen_token(Tok.RBRACE))
        self.set_kids(nodes=new_kid)
        return res


class MatchKVPair(MatchPattern):
    """MatchKVPair node type for Jac Ast."""

    def __init__(
        self,
        key: MatchPattern | NameAtom | AtomExpr,
        value: MatchPattern,
        kid: Sequence[UniNode],
    ) -> None:
        self.key = key
        self.value = value
        UniNode.__init__(self, kid=kid)

    def normalize(self, deep: bool = False) -> bool:
        res = True
        if deep:
            res = (
                self.key.normalize(deep) if isinstance(self.key, MatchPattern) else True
            )
            res = res and self.value.normalize(deep)
        op = Tok.EQ if isinstance(self.key, Name) else Tok.COLON
        new_kid: list[UniNode] = [self.key, self.gen_token(op), self.value]
        self.set_kids(nodes=new_kid)
        return res


class MatchStar(MatchPattern):
    """MatchStar node type for Jac Ast."""

    def __init__(
        self,
        name: NameAtom,
        is_list: bool,
        kid: Sequence[UniNode],
    ) -> None:
        self.name = name
        self.is_list = is_list
        UniNode.__init__(self, kid=kid)

    def normalize(self, deep: bool = False) -> bool:
        res = True
        if deep:
            res = self.name.normalize(deep)
        new_kid: list[UniNode] = [
            self.gen_token(Tok.STAR_MUL if self.is_list else Tok.STAR_POW)
        ]
        new_kid.append(self.name)
        self.set_kids(nodes=new_kid)
        return res


class MatchArch(MatchPattern):
    """MatchArch node type for Jac Ast."""

    def __init__(
        self,
        name: AtomTrailer | NameAtom,
        arg_patterns: Optional[SubNodeList[MatchPattern]],
        kw_patterns: Optional[SubNodeList[MatchKVPair]],
        kid: Sequence[UniNode],
    ) -> None:
        self.name = name
        self.arg_patterns = arg_patterns
        self.kw_patterns = kw_patterns
        UniNode.__init__(self, kid=kid)

    def normalize(self, deep: bool = False) -> bool:
        res = True
        if deep:
            res = self.name.normalize(deep)
            res = res and (not self.arg_patterns or self.arg_patterns.normalize(deep))
            res = res and (not self.kw_patterns or self.kw_patterns.normalize(deep))
        new_kid: list[UniNode] = [self.name]
        new_kid.append(self.gen_token(Tok.LPAREN))
        if self.arg_patterns:
            new_kid.append(self.arg_patterns)
            new_kid.append(self.gen_token(Tok.COMMA))
        if self.kw_patterns:
            new_kid.append(self.kw_patterns)
        else:
            new_kid.pop()
        new_kid.append(self.gen_token(Tok.RPAREN))
        self.set_kids(nodes=new_kid)
        return res


# AST Terminal Node Types
# --------------------------
class Token(UniNode):
    """Token node type for Jac Ast."""

    def __init__(
        self,
        orig_src: Source,
        name: str,
        value: str,
        line: int,
        end_line: int,
        col_start: int,
        col_end: int,
        pos_start: int,
        pos_end: int,
    ) -> None:
        self.orig_src = orig_src
        self.name = name
        self.value = value
        self.line_no = line
        self.end_line = end_line
        self.c_start = col_start
        self.c_end = col_end
        self.pos_start = pos_start
        self.pos_end = pos_end
        UniNode.__init__(self, kid=[])

    def normalize(self, deep: bool = True) -> bool:
        return bool(self.value and self.name)

    def unparse(self) -> str:
        return self.value


class Name(Token, NameAtom):
    """Name node type for Jac Ast."""

    def __init__(
        self,
        orig_src: Source,
        name: str,
        value: str,
        line: int,
        end_line: int,
        col_start: int,
        col_end: int,
        pos_start: int,
        pos_end: int,
        is_enum_singleton: bool = False,
        is_kwesc: bool = False,
    ) -> None:
        self.is_enum_singleton = is_enum_singleton
        self.is_kwesc = is_kwesc
        Token.__init__(
            self,
            orig_src=orig_src,
            name=name,
            value=value,
            line=line,
            end_line=end_line,
            col_start=col_start,
            col_end=col_end,
            pos_start=pos_start,
            pos_end=pos_end,
        )
        NameAtom.__init__(self)
        AstSymbolNode.__init__(
            self,
            sym_name=value,
            name_spec=self,
            sym_category=SymbolType.VAR,
        )

    def unparse(self) -> str:
        super().unparse()
        return (f"<>{self.value}" if self.is_kwesc else self.value) + (
            ",\n" if self.is_enum_singleton else ""
        )

    @staticmethod
    def gen_stub_from_node(
        node: AstSymbolNode, name_str: str, set_name_of: Optional[AstSymbolNode] = None
    ) -> Name:
        """Generate name from node."""
        ret = Name(
            orig_src=node.loc.orig_src,
            name=Tok.NAME.value,
            value=name_str,
            col_start=node.loc.col_start,
            col_end=node.loc.col_end,
            line=node.loc.first_line,
            end_line=node.loc.last_line,
            pos_start=node.loc.pos_start,
            pos_end=node.loc.pos_end,
        )
        ret.parent = node.parent
        ret.name_of = set_name_of if set_name_of else ret
        return ret


class SpecialVarRef(Name):
    """SpecialVarRef node type for Jac Ast."""

    def __init__(
        self,
        var: Name,
    ) -> None:
        self.orig = var
        Name.__init__(
            self,
            orig_src=var.orig_src,
            name=var.name,
            value=self.py_resolve_name(),  # TODO: This shouldnt be necessary
            line=var.line_no,
            end_line=var.end_line,
            col_start=var.c_start,
            col_end=var.c_end,
            pos_start=var.pos_start,
            pos_end=var.pos_end,
        )
        NameAtom.__init__(self)
        AstSymbolNode.__init__(
            self,
            sym_name=self.py_resolve_name(),
            name_spec=self,
            sym_category=SymbolType.VAR,
        )

    def py_resolve_name(self) -> str:
        if self.orig.name == Tok.KW_SELF:
            return "self"
        elif self.orig.name == Tok.KW_SUPER:
            return "super"
        elif self.orig.name == Tok.KW_ROOT:
            return Con.ROOT.value
        elif self.orig.name == Tok.KW_HERE:
            return Con.HERE.value
        elif self.orig.name == Tok.KW_VISITOR:
            return Con.VISITOR.value
        elif self.orig.name == Tok.KW_INIT:
            return "__init__"
        elif self.orig.name == Tok.KW_POST_INIT:
            return "__post_init__"
        else:
            raise NotImplementedError("ICE: Special var reference not implemented")


class Literal(Token, AtomExpr):
    """Literal node type for Jac Ast."""

    SYMBOL_TYPE = SymbolType.VAR

    type_map = {
        "int": int,
        "float": float,
        "str": str,
        "bool": bool,
        "bytes": bytes,
        "list": list,
        "tuple": tuple,
        "set": set,
        "dict": dict,
        "type": type,
    }

    def __init__(
        self,
        orig_src: Source,
        name: str,
        value: str,
        line: int,
        end_line: int,
        col_start: int,
        col_end: int,
        pos_start: int,
        pos_end: int,
    ) -> None:
        Token.__init__(
            self,
            orig_src=orig_src,
            name=name,
            value=value,
            line=line,
            end_line=end_line,
            col_start=col_start,
            col_end=col_end,
            pos_start=pos_start,
            pos_end=pos_end,
        )
        AstSymbolStubNode.__init__(self, sym_type=self.SYMBOL_TYPE)
        Expr.__init__(self)

    @property
    def lit_value(
        self,
    ) -> int | str | float | bool | None | Callable[[], Any] | EllipsisType:
        """Return literal value in its python type."""
        raise NotImplementedError


class BuiltinType(Name, Literal):
    """BuiltinType node type for Jac Ast."""

    SYMBOL_TYPE = SymbolType.VAR

    @property
    def lit_value(self) -> Callable[[], Any]:
        """Return literal value in its python type."""
        if self.value not in Literal.type_map:
            raise TypeError(f"ICE: {self.value} is not a callable builtin")
        return Literal.type_map[self.value]


class Float(Literal):
    """Float node type for Jac Ast."""

    SYMBOL_TYPE = SymbolType.NUMBER

    @property
    def lit_value(self) -> float:
        return float(self.value)


class Int(Literal):
    """Int node type for Jac Ast."""

    SYMBOL_TYPE = SymbolType.NUMBER

    @property
    def lit_value(self) -> int:
        return int(self.value)


class String(Literal):
    """String node type for Jac Ast."""

    SYMBOL_TYPE = SymbolType.STRING

    @property
    def lit_value(self) -> str:
        if isinstance(self.value, bytes):
            return self.value
        if any(
            self.value.startswith(prefix)
            and self.value[len(prefix) :].startswith(("'", '"'))
            for prefix in ["r", "b", "br", "rb"]
        ):
            return eval(self.value)

        elif self.value.startswith(("'", '"')):
            repr_str = self.value.encode().decode("unicode_escape")
            if (
                (self.value.startswith('"""') and self.value.endswith('"""'))
                or (self.value.startswith("'''") and self.value.endswith("'''"))
            ) and not self.find_parent_of_type(FString):
                return repr_str[3:-3]
            if (not self.find_parent_of_type(FString)) or (
                not (
                    self.parent
                    and isinstance(self.parent, SubNodeList)
                    and self.parent.parent
                    and isinstance(self.parent.parent, FString)
                )
            ):
                return repr_str[1:-1]
            return repr_str
        else:
            return self.value

    def normalize(self, deep: bool = True) -> bool:
        self.value = r"%s" % self.value
        return True

    def unparse(self) -> str:
        super().unparse()
        return repr(self.value)


class Bool(Literal):
    """Bool node type for Jac Ast."""

    SYMBOL_TYPE = SymbolType.BOOL

    @property
    def lit_value(self) -> bool:
        return self.value == "True"


class Null(Literal):
    """Null node type for Jac Ast."""

    SYMBOL_TYPE = SymbolType.NULL

    @property
    def lit_value(self) -> None:
        return None


class Ellipsis(Literal):
    """Ellipsis node type for Jac Ast."""

    SYMBOL_TYPE = SymbolType.NULL

    @property
    def lit_value(self) -> EllipsisType:
        return ...


class EmptyToken(Token):
    """EmptyToken node type for Jac Ast."""

    def __init__(self, orig_src: Source | None = None) -> None:
        super().__init__(
            name="EmptyToken",
            orig_src=orig_src or Source("", ""),
            value="",
            line=0,
            end_line=0,
            col_start=0,
            col_end=0,
            pos_start=0,
            pos_end=0,
        )


class Semi(
    Token,
    CodeBlockStmt,
):
    """Semicolon node type for Jac Ast."""

    def __init__(
        self,
        orig_src: Source,
        name: str,
        value: str,
        line: int,
        end_line: int,
        col_start: int,
        col_end: int,
        pos_start: int,
        pos_end: int,
    ) -> None:
        """Initialize token."""
        Token.__init__(
            self,
            orig_src=orig_src,
            name=name,
            value=value,
            line=line,
            end_line=end_line,
            col_start=col_start,
            col_end=col_end,
            pos_start=pos_start,
            pos_end=pos_end,
        )
        CodeBlockStmt.__init__(self)


class CommentToken(Token):
    """CommentToken node type for Jac Ast."""

    def __init__(
        self,
        orig_src: Source,
        name: str,
        value: str,
        line: int,
        end_line: int,
        col_start: int,
        col_end: int,
        pos_start: int,
        pos_end: int,
        kid: Sequence[UniNode],
        is_inline: bool = False,
    ) -> None:
        self.is_inline = is_inline

        Token.__init__(
            self,
            orig_src=orig_src,
            name=name,
            value=value,
            line=line,
            end_line=end_line,
            col_start=col_start,
            col_end=col_end,
            pos_start=pos_start,
            pos_end=pos_end,
        )

        UniNode.__init__(self, kid=kid)


# ----------------
class Source(EmptyToken):
    """SourceString node type for Jac Ast."""

    def __init__(self, source: str, mod_path: str) -> None:
        super().__init__(self)
        self.value = source
        self.hash = md5(source.encode()).hexdigest()
        self.file_path = mod_path
        self.comments: list[CommentToken] = []

    @property
    def code(self) -> str:
        """Return the source code as string."""
        return self.value


class PythonModuleAst(EmptyToken):
    """SourceString node type for Jac Ast."""

    def __init__(self, ast: ast3.Module, orig_src: Source) -> None:
        super().__init__()
        self.ast = ast
        self.orig_src = orig_src

        # This bellow attribute is un-necessary since it already exists in the orig_src
        # however I'm keeping it here not to break existing code trying to access file_path.
        # We can remove this in the future once we safley remove all references to it and
        # use orig_src.
        self.file_path = orig_src.file_path<|MERGE_RESOLUTION|>--- conflicted
+++ resolved
@@ -2824,39 +2824,6 @@
         return res
 
 
-<<<<<<< HEAD
-=======
-class RevisitStmt(WalkerStmtOnlyNode, AstElseBodyNode, CodeBlockStmt):
-    """RevisitStmt node type for Jac Ast."""
-
-    def __init__(
-        self,
-        hops: Optional[Expr],
-        else_body: Optional[ElseStmt],
-        kid: Sequence[UniNode],
-    ) -> None:
-        self.hops = hops
-        UniNode.__init__(self, kid=kid)
-        WalkerStmtOnlyNode.__init__(self)
-        AstElseBodyNode.__init__(self, else_body=else_body)
-        CodeBlockStmt.__init__(self)
-
-    def normalize(self, deep: bool = False) -> bool:
-        res = True
-        if deep:
-            res = self.hops.normalize(deep) if self.hops else res
-            res = res and self.else_body.normalize(deep) if self.else_body else res
-        new_kid: list[UniNode] = [self.gen_token(Tok.KW_REVISIT)]
-        if self.hops:
-            new_kid.append(self.hops)
-        if self.else_body:
-            new_kid.append(self.else_body)
-        new_kid.append(self.gen_token(Tok.SEMI))
-        self.set_kids(nodes=new_kid)
-        return res
-
-
->>>>>>> c6866f4a
 class DisengageStmt(WalkerStmtOnlyNode, CodeBlockStmt):
     """DisengageStmt node type for Jac Ast."""
 
