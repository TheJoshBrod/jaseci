--- conflicted
+++ resolved
@@ -1029,27 +1029,6 @@
             return caller_type.return_type or types.UnknownType();
         }
 
-<<<<<<< HEAD
-        if (
-            isinstance(caller_type, types.ClassType)
-            and caller_type.is_instantiable_class()
-        ) {
-
-            # TODO:Fix the bootstrap issue with typing module.
-            if not hasattr(self, 'prefetch'){
-                return types.UnknownType();
-            }
-
-            # get the __init__() method if available.
-            init_method = caller_type.shared.symbol_table.names_in_scope.get("__init__");
-            if init_method {
-
-                init_method = init_method.symbol_table if init_method.symbol_table.is_method else None;
-
-                init_method_type = self.get_type_of_symbol(init_method.sym);
-                if isinstance(init_method_type, types.FunctionType) {
-                    arg_param_match = self.match_args_to_params(expr, init_method_type);
-=======
         # 2. Call to an instantiable class.
         if (isinstance(caller_type, types.ClassType) and caller_type.is_instantiable_class()) {
             # TODO: validate args for __init__()
@@ -1059,28 +1038,10 @@
                 init_fn_type = self.get_type_of_symbol(init_method.symbol);
                 if isinstance(init_fn_type, types.FunctionType) {
                     arg_param_match = self.match_args_to_params(expr, init_fn_type);
->>>>>>> 601420bf
                     if not arg_param_match.argument_errors {
                         self.validate_arg_types(arg_param_match);
                     }
                 }
-<<<<<<< HEAD
-                return caller_type.clone_as_instance();
-            }
-
-            # Data classes and auto-generated __init__() handling.
-            if (arch:= caller_type.shared.symbol_table)
-                and arch.sym_category != SymbolType.TYPE {
-                    init_method = types.FunctionType(
-                        func_name="__init__",
-                        return_type=types.UnknownType(),
-                        parameters=self.get_has_var_parameters(arch),
-                    );
-                    arg_param_match = self.match_args_to_params(expr, init_method);
-                    if not arg_param_match.argument_errors {
-                        self.validate_arg_types(arg_param_match);
-                    }
-=======
             }
 
             # If it's a data class, create the __init__ method and validate.
@@ -1090,7 +1051,6 @@
                 if not arg_param_match.argument_errors {
                     self.validate_arg_types(arg_param_match);
                 }
->>>>>>> 601420bf
             }
 
             return caller_type.clone_as_instance();
