"""Living Workspace of Jac project."""

import asyncio;
import logging;
import time;
import from concurrent.futures { ThreadPoolExecutor }
import from typing { Callable, Optional }

import jaclang.compiler.unitree as uni;
import from jaclang { JacMachineInterface as Jac }
import from jaclang.compiler.constant {SymbolType}
import from jaclang.compiler.program { JacProgram }
import from jaclang.compiler.unitree { UniScopeNode }
import from sem_manager { SemTokManager }
import from jaclang.vendor.pygls { uris }
import from jaclang.vendor.pygls.server { LanguageServer }

import lsprotocol.types as lspt;
import utils;


"""Handles Jac module, semantic manager, and alert management."""
class ModuleManager {
    """Initialize ModuleManager."""
    def init(self: ModuleManager, program: JacProgram, sem_managers: dict) -> None {
        self.program = program;
        self.sem_managers = sem_managers;
    }

    """Update modules in JacProgram's hub and semantic managers."""
    def update(
        self: ModuleManager,
        file_path: str,
        build: uni.Module,
        update_annexed: bool = True
    ) -> None {
        self.program.mod.hub[file_path] = build;
        if update_annexed {
            self.sem_managers[file_path] = SemTokManager(ir=build);
            for (p, mod) in self.program.mod.hub.items() {
                if p != file_path {
                    self.sem_managers[p] = SemTokManager(ir=mod);
                }
            }
        }
    }

    """Remove errors and warnings for a specific file from the lists."""
    def clear_alerts_for_file(self: ModuleManager, file_path_fs: str) -> None {
        self.program.errors_had =
            [ e for e in self.program.errors_had if e.loc.mod_path != file_path_fs ];
        self.program.warnings_had =
            [ w for w in self.program.warnings_had if w.loc.mod_path != file_path_fs ];
    }
}


"""Jac Language Server, manages JacProgram and LSP."""
class JacLangServer(JacProgram , LanguageServer) {
    """Initialize JacLangServer."""
    def init(self: JacLangServer) -> None {
        LanguageServer.init(self, 'jac-lsp', 'v0.1');
        JacProgram.init(self);
        self.executor = ThreadPoolExecutor();
        self.tasks: dict[(str, asyncio.Task)] = {};
        self.sem_managers: dict[(str, SemTokManager)] = {};
        self.module_manager = ModuleManager(self, self.sem_managers);
    }

    """Return diagnostics for all files as a dict {uri: diagnostics}."""
    @ property
    def diagnostics(self: JacLangServer, ) -> dict[str, list] {
        result = {};
        for file_path in self.mod.hub {
            uri = uris.from_fs_path(file_path);
            result[uri] =
                utils.gen_diagnostics(file_path, self.errors_had, self.warnings_had);
        }
        return result;
    }

    """Remove errors and warnings for a specific file from the lists."""
    def _clear_alerts_for_file(self: JacLangServer, file_path: str) -> None {
        self.module_manager.clear_alerts_for_file(file_path);
    }

    """Get IR for a file path."""
    def get_ir(self: JacLangServer, file_path: str) -> Optional[uni.Module] {
        return self.mod.hub.get(file_path);
    }

    """Update modules in JacProgram's hub and semantic managers."""
    def update_modules(
        self: JacLangServer,
        file_path: str,
        build: uni.Module,
        need: bool = True
    ) -> None {
        self.log_py(f"'Updating modules for '{file_path}");
        self.module_manager.update(file_path, build, update_annexed=need);
    }

    """Rebuild a file (syntax only)."""
    def quick_check(self: JacLangServer, file_path: str) -> bool {
        try {
            document = self.workspace.get_text_document(file_path);
            fs_path = document.path;

            self._clear_alerts_for_file(fs_path);
            build = self.compile(use_str=document.source, file_path=fs_path);
            self.update_modules(fs_path, build, need=False);
            # to display diagnostics, it needs URI starts with "file://"
            self.publish_diagnostics(
                file_path,
                utils.gen_diagnostics(fs_path, self.errors_had, self.warnings_had)
            );
            build_errors =
                [ e for e in self.errors_had if e.loc.mod_path == fs_path];
            return len(build_errors) == 0;
        } except Exception as e {
            self.log_error(f"'Error during syntax check: '{e}");
            return False;
        }
    }

    """Rebuild a file and its dependencies (typecheck)."""
    def deep_check(
        self: JacLangServer,
        file_path: str,
        annex_view: Optional[str] = None
    ) -> bool {
        try {
            start_time = time.time();
            document = self.workspace.get_text_document(file_path);
<<<<<<< HEAD
            fs_path = document.path;
            self._clear_alerts_for_file(fs_path);
            build = self.build(use_str=document.source, file_path=fs_path);
            self.update_modules(fs_path, build);
=======
            self._clear_alerts_for_file(file_path_fs);
            build = self.build(use_str=document.source, file_path=document.path,type_check=True);
            self.update_modules(file_path_fs, build);
>>>>>>> d8ebd6bb
            if build.annexable_by {
                return self.deep_check(
                    uris.from_fs_path(build.annexable_by),
                    annex_view=fs_path
                );
            }
            self.publish_diagnostics(
                # to display diagnostic , it need URI starts with "file://"
                uris.from_fs_path(annex_view) if annex_view else uris.from_fs_path(fs_path) ,
                utils.gen_diagnostics(
                    annex_view if annex_view else fs_path,
                    self.errors_had,
                    self.warnings_had
                )
            );
            if annex_view {
                self.publish_diagnostics(
                    uris.from_fs_path(fs_path) ,
                    utils.gen_diagnostics(fs_path, self.errors_had, self.warnings_had)
                );
            }
            self.log_py(
                f"'PROFILE: Deep check took '{(time.time() - start_time)}' seconds.'"
            );
            return len(self.errors_had) == 0;
        } except Exception as e {
            self.log_py(f"'Error during deep check: '{e}");
            return False;
        }
    }

    """Analyze and publish diagnostics."""
    async def launch_quick_check(self: JacLangServer, uri: str) -> bool {
        return await asyncio.get_event_loop().run_in_executor(
            self.executor,
            self.quick_check,
            uri
        );
    }

    """Analyze and publish diagnostics."""
    async def launch_deep_check(self: JacLangServer, uri: str) -> None {
        async def run_in_executor(
            func: Callable[([str, Optional[str]], bool)],
            file_path: str,
            annex_view: Optional[str] = None
        ) -> None {
            loop = asyncio.get_event_loop();
            await loop.run_in_executor(self.executor, func, file_path, annex_view);
        }
        if uri in self.tasks and not self.tasks[uri].done()  {
            self.log_py(f"'Canceling '{uri}' deep check...'");
            self.tasks[uri].cancel();
            del (self.tasks[uri], ) ;
        }
        self.log_py(f"'Analyzing '{uri}'...'");
        task = asyncio.create_task(run_in_executor(self.deep_check, uri));
        self.tasks[uri] = task;
        await task;
    }

    """Return completion for a file."""
    def get_completion(
        self: JacLangServer,
        file_path: str,
        position: lspt.Position,
        completion_trigger: Optional[str]
    ) -> lspt.CompletionList {
        try {
            document = self.workspace.get_text_document(file_path);
            mod_ir = self.get_ir(document.path);
            if not mod_ir {
                return lspt.CompletionList(is_incomplete=False, items=[]);
            }
            current_line = document.lines[position.line];
            current_pos = position.character;
            current_symbol_path = utils.parse_symbol_path(current_line, current_pos);
            builtin_mod =
                next(
                    ( mod for (name, mod) in self.mod.hub.items() if 'builtins' in name )
                );
            builtin_tab = builtin_mod.sym_tab;
            assert isinstance(builtin_tab, UniScopeNode) ;
            completion_items = [];
            node_selected =
                utils.find_deepest_symbol_node_at_pos(
                    mod_ir,
                    position.line,
                    (position.character - 2)
                );
            mod_tab = mod_ir.sym_tab if not node_selected else node_selected.sym_tab;
            current_symbol_table = mod_tab;
            if completion_trigger == '.' {
                if current_symbol_path {
                    temp_tab = mod_tab;
                    for symbol in current_symbol_path {
                        if symbol == 'self' {
                            is_ability_def =
                                temp_tab
                                if isinstance(temp_tab, uni.ImplDef)
                                else temp_tab.find_parent_of_type(uni.ImplDef);
                            if not is_ability_def {
                                archi_owner =
                                    mod_tab.find_parent_of_type(uni.Archetype);
                                temp_tab =
                                    archi_owner.sym_tab
                                    if archi_owner and archi_owner.sym_tab
                                    else mod_tab;
                                continue;
                            } else {
                                archi_owner =
                                    is_ability_def.decl_link.find_parent_of_type(
                                        uni.Archetype
                                    )
                                    if is_ability_def.decl_link
                                    else None;
                                temp_tab =
                                    archi_owner.sym_tab
                                    if archi_owner and archi_owner.sym_tab
                                    else temp_tab;
                                continue;
                            }
                        }
                        symb = temp_tab.lookup(symbol);
                        if symb {
                            fetc_tab = symb.symbol_table;
                            if fetc_tab {
                                temp_tab = fetc_tab;
                            } else {
                                temp_tab =
                                    symb.defn[0].type_sym_tab
                                    if symb.defn[0].type_sym_tab
                                    else temp_tab;
                            }
                        } else {
                            break;
                        }
                    }
                    completion_items += utils.collect_all_symbols_in_scope(
                        temp_tab,
                        up_tree=False
                    );
                    if isinstance(temp_tab, uni.Archetype) and temp_tab.base_classes  {
                        base = [];
                        for base_name in temp_tab.base_classes {
                            if isinstance(base_name, uni.Name) and base_name.sym  {
                                base.append(base_name.sym);
                            }
                        }
                        for base_class_symbol in base {
                            if base_class_symbol.symbol_table {
                                completion_items += utils.collect_all_symbols_in_scope(
                                    base_class_symbol.symbol_table,
                                    up_tree=False
                                );
                            }
                        }
                    }
                }
            } elif node_selected and node_selected.find_parent_of_type(uni.Archetype)
            or node_selected.find_parent_of_type(uni.ImplDef)
             {
                self_symbol =

                    [lspt.CompletionItem(
                        label='self',
                        kind=lspt.CompletionItemKind.Variable
                    )];
            } else {
                self_symbol = [];
            }
            return lspt.CompletionList(is_incomplete=False, items=completion_items);
        } except Exception as e {
            self.log_py(f"'Error during completion: '{e}");
            return lspt.CompletionList(is_incomplete=False, items=[]);
        }
    }

    """Rename module."""
    def rename_module(self: JacLangServer, old_path: str, new_path: str) -> None {
        if old_path in self.mod.hub and new_path != old_path  {
            self.mod.hub[new_path] = self.mod.hub[old_path];
            self.sem_managers[new_path] = self.sem_managers[old_path];
            del (self.mod.hub[old_path], ) ;
            del (self.sem_managers[old_path], ) ;
        }
    }

    """Delete module."""
    def delete_module(self: JacLangServer, uri: str) -> None {
        if uri in self.mod.hub {
            del (self.mod.hub[uri], ) ;
        }
        if uri in self.sem_managers {
            del (self.sem_managers[uri], ) ;
        }
    }

    """Return formatted jac."""
    def formatted_jac(self: JacLangServer, file_path: str) -> list[lspt.TextEdit] {
        try {
            document = self.workspace.get_text_document(file_path);
            formatted_text =
                JacProgram.jac_str_formatter(
                    source_str=document.source,
                    file_path=document.path
                );
        } except Exception as e {
            self.log_error(f"'Error during formatting: '{e}");
            formatted_text = document.source;
        }
        return
        [lspt.TextEdit(
            range=lspt.Range(
                start=lspt.Position(line=0, character=0),
                end=lspt.Position(
                    line=(len(document.source.splitlines()) + 1),
                    character=0
                )
            ),
            new_text=formatted_text
        )];
    }

    """Return hover information for a file."""
    def get_hover_info(
        self: JacLangServer,
        file_path: str,
        position: lspt.Position
    ) -> Optional[lspt.Hover] {
        fs_path = uris.to_fs_path(file_path);

        if fs_path not in self.mod.hub {
            return None;
        }
        sem_mgr = self.sem_managers.get(fs_path);
        if not sem_mgr {
            return None;
        }
        token_index =
            utils.find_index(sem_mgr.sem_tokens, position.line, position.character);
        if token_index is None {
            return None;
        }
        node_selected = sem_mgr.static_sem_tokens[token_index][3];
        value = self.get_node_info(node_selected) if node_selected else None;
        if value {
            return lspt.Hover(
                contents=lspt.MarkupContent(
                    kind=lspt.MarkupKind.PlainText,
                    value=f"{value}"
                )
            );
        }
        return None;
    }

    """Extract meaningful information from the AST node."""
    def get_node_info(self: JacLangServer, sym_node: uni.AstSymbolNode) -> Optional[str] {
        try {
            if isinstance(sym_node, uni.NameAtom) {
                sym_node = sym_node.name_of;
            }
            access = (sym_node.sym.access.value + ' ') if sym_node.sym else None;
            node_info =
                f"'('{access if access else ''}{sym_node.sym_category.value}') '{sym_node.sym_name}";
            if sym_node.name_spec.clean_type {
                node_info += f"': '{sym_node.name_spec.clean_type}";
            }
            if isinstance(sym_node, uni.AstDocNode) and sym_node.doc  {
                node_info += f"'\n'{sym_node.doc.value}";
            }
            if isinstance(sym_node, uni.Ability) and sym_node.signature  {
                node_info += f"'\n'{sym_node.signature.unparse()}";
            }
        } except AttributeError as e {
            self.log_warning(f"'Attribute error when accessing node attributes: '{e}");
        }
        return node_info.strip();
    }

    """Return document symbols for a file."""
    def get_outline(self: JacLangServer, file_path: str) -> list[lspt.DocumentSymbol] {
        fs_path = uris.to_fs_path(file_path);
        if fs_path in self.mod.hub
        and (root_node := self.mod.hub[fs_path].sym_tab)
         {
            return utils.get_symbols_for_outline(root_node);
        }
        return [];
    }

    """Return definition location for a file."""
    def get_definition(
        self: JacLangServer,
        file_path: str,
        position: lspt.Position
    ) -> Optional[lspt.Location] {
        fs_path = uris.to_fs_path(file_path);

        if fs_path not in self.mod.hub {
            return None;
        }
        sem_mgr = self.sem_managers.get(fs_path);
        if not sem_mgr {
            return None;
        }
        token_index =
            utils.find_index(sem_mgr.sem_tokens, position.line, position.character);
        if token_index is None {
            return None;
        }
        node_selected = sem_mgr.static_sem_tokens[token_index][3];
        if node_selected {
            if (node_selected.sym.sym_type == SymbolType.MODULE) {
                spec = node_selected.sym.decl.parent.resolve_relative_path();
                if spec {
                    spec = spec[ 5 : ] if spec.startswith('File:') else spec;
                    return lspt.Location(
                        uri=uris.from_fs_path(spec),
                        range=lspt.Range(
                            start=lspt.Position(line=0, character=0),
                            end=lspt.Position(line=0, character=0)
                        )
                    );
                } else {
                    return None;
                }
            }
            if isinstance(node_selected.sym, uni.NameAtom) {
                node_selected = node_selected.name_of;
            }
            elif isinstance(node_selected, uni.Name)
            and node_selected.parent
            and isinstance(node_selected.parent, uni.ModulePath)
             {
                spec = node_selected.parent.parent.abs_path;
                if spec {
                    spec = spec[ 5 : ] if spec.startswith('File:') else spec;
                    return lspt.Location(
                        uri=uris.from_fs_path(spec),
                        range=lspt.Range(
                            start=lspt.Position(line=0, character=0),
                            end=lspt.Position(line=0, character=0)
                        )
                    );
                } else {
                    return None;
                }
            } elif node_selected.parent
            and isinstance(node_selected.parent, uni.ModuleItem)
             {
                path =
                    node_selected.parent.abs_path
                    or node_selected.parent.from_mod_path.abs_path
                    ;
                loc_range = (0, 0, 0, 0);
                if path and loc_range  {
                    path = path[ 5 : ] if path.startswith('File:') else path;
                    return lspt.Location(
                        uri=uris.from_fs_path(path),
                        range=lspt.Range(
                            start=lspt.Position(
                                line=loc_range[0],
                                character=loc_range[1]
                            ),
                            end=lspt.Position(line=loc_range[2], character=loc_range[3])
                        )
                    );
                }
            } elif isinstance(node_selected, uni.ElementStmt) {
                return None;
            }
            decl_node =
                node_selected.parent.body.target
                if node_selected.parent
                and isinstance(node_selected.parent, uni.AstImplNeedingNode)
                and isinstance(node_selected.parent.body, uni.ImplDef)

                else node_selected.sym.decl
                if node_selected.sym and node_selected.sym.decl
                else node_selected;
            if isinstance(decl_node, list) {
                valid_path = decl_node[0].loc.mod_path;
            } else {
                valid_path = decl_node.loc.mod_path;
            }
            decl_uri = uris.from_fs_path(valid_path);
            if isinstance(decl_node, list) {
                valid_range = decl_node[0].loc;
            } else {
                valid_range = decl_node.loc;
            }
            try {
                decl_range = utils.create_range(valid_range);
            } except ValueError {
                return None;
            }
            decl_location = lspt.Location(uri=decl_uri, range=decl_range);
            return decl_location;
        } else {
            return None;
        }
    }

    """Return references for a file."""
    def get_references(
        self: JacLangServer,
        file_path: str,
        position: lspt.Position
    ) -> list[lspt.Location] {
        fs_path = uris.to_fs_path(file_path);

        if fs_path not in self.mod.hub {
            return [];
        }
        sem_mgr = self.sem_managers.get(fs_path);
        if not sem_mgr {
            return [];
        }
        index1 =
            utils.find_index(sem_mgr.sem_tokens, position.line, position.character);
        if index1 is None {
            return [];
        }
        node_selected = sem_mgr.static_sem_tokens[index1][3];
        if node_selected and node_selected.sym  {
            list_of_references: list[lspt.Location] =
                [ lspt.Location(
                    uri=uris.from_fs_path(cur_node.loc.mod_path),
                    range=utils.create_range(cur_node.loc)
                ) for cur_node in node_selected.sym.uses ];
            return list_of_references;
        }
        return [];
    }

    """Rename a symbol in a file."""
    def rename_symbol(
        self: JacLangServer,
        file_path: str,
        position: lspt.Position,
        new_name: str
    ) -> Optional[lspt.WorkspaceEdit] {
        fs_path = uris.to_fs_path(file_path);
        if fs_path not in self.mod.hub {
            return None;
        }
        sem_mgr = self.sem_managers.get(fs_path);
        if not sem_mgr {
            return None;
        }
        index1 =
            utils.find_index(sem_mgr.sem_tokens, position.line, position.character);
        if index1 is None {
            return None;
        }
        node_selected = sem_mgr.static_sem_tokens[index1][3];
        if node_selected and node_selected.sym  {
            changes: dict[(str, list[lspt.TextEdit])] = {};
            for node in [*node_selected.sym.uses, node_selected.sym.defn[0]] {
                key = uris.from_fs_path(node.loc.mod_path);
                new_edit =
                    lspt.TextEdit(
                        range=utils.create_range(node.loc),
                        new_text=new_name
                    );
                utils.add_unique_text_edit(changes, key, new_edit);
            }
            return lspt.WorkspaceEdit(changes=changes);
        }
        return None;
    }

    """Return semantic tokens for a file."""
    def get_semantic_tokens(self: JacLangServer, file_path: str) -> lspt.SemanticTokens {
        fs_path = uris.to_fs_path(file_path);
        sem_mgr = self.sem_managers.get(fs_path);
        if not sem_mgr {
            return lspt.SemanticTokens(data=[]);
        }
        return lspt.SemanticTokens(data=sem_mgr.sem_tokens);
    }

    """Log an error message."""
    def log_error(self: JacLangServer, message: str) -> None {
        self.show_message_log(message, lspt.MessageType.Error);
        self.show_message(message, lspt.MessageType.Error);
    }

    """Log a warning message."""
    def log_warning(self: JacLangServer, message: str) -> None {
        self.show_message_log(message, lspt.MessageType.Warning);
        self.show_message(message, lspt.MessageType.Warning);
    }

    """Log an info message."""
    def log_info(self: JacLangServer, message: str) -> None {
        self.show_message_log(message, lspt.MessageType.Info);
        self.show_message(message, lspt.MessageType.Info);
    }

    """Log a message."""
    def log_py(self: JacLangServer, message: str) -> None {
        logging.info(message);
    }
}<|MERGE_RESOLUTION|>--- conflicted
+++ resolved
@@ -132,16 +132,11 @@
         try {
             start_time = time.time();
             document = self.workspace.get_text_document(file_path);
-<<<<<<< HEAD
             fs_path = document.path;
+
             self._clear_alerts_for_file(fs_path);
-            build = self.build(use_str=document.source, file_path=fs_path);
+            build = self.build(use_str=document.source, file_path=document.path,type_check=True);
             self.update_modules(fs_path, build);
-=======
-            self._clear_alerts_for_file(file_path_fs);
-            build = self.build(use_str=document.source, file_path=document.path,type_check=True);
-            self.update_modules(file_path_fs, build);
->>>>>>> d8ebd6bb
             if build.annexable_by {
                 return self.deep_check(
                     uris.from_fs_path(build.annexable_by),
