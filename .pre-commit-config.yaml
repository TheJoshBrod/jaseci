repos:
  - repo: https://github.com/pre-commit/pre-commit-hooks
    rev: v2.3.0
    hooks:
      - id: check-yaml
        args: [--allow-multiple-documents]
      - id: check-json
      - id: trailing-whitespace
  - repo: https://github.com/psf/black
    rev: 23.3.0
    hooks:
      - id: black
  - repo: https://github.com/PyCQA/flake8
    rev: 6.1.0
    hooks:
      - id: flake8
        additional_dependencies: [pep8-naming, flake8_import_order, flake8_docstrings, flake8_comprehensions, flake8_bugbear, flake8_annotations, flake8_simplify]
<<<<<<< HEAD
        exclude: "examples|lark"
=======
        exclude: "examples|pygls"
>>>>>>> 5b548d82
  - repo: local
    hooks:
      - id: pytest
        name: pytest
        entry: pytest
        language: system
        types: [python]
        pass_filenames: false
        always_run: true
        stages: [push]<|MERGE_RESOLUTION|>--- conflicted
+++ resolved
@@ -1,32 +1,28 @@
-repos:
-  - repo: https://github.com/pre-commit/pre-commit-hooks
-    rev: v2.3.0
-    hooks:
-      - id: check-yaml
-        args: [--allow-multiple-documents]
-      - id: check-json
-      - id: trailing-whitespace
-  - repo: https://github.com/psf/black
-    rev: 23.3.0
-    hooks:
-      - id: black
-  - repo: https://github.com/PyCQA/flake8
-    rev: 6.1.0
-    hooks:
-      - id: flake8
-        additional_dependencies: [pep8-naming, flake8_import_order, flake8_docstrings, flake8_comprehensions, flake8_bugbear, flake8_annotations, flake8_simplify]
-<<<<<<< HEAD
-        exclude: "examples|lark"
-=======
-        exclude: "examples|pygls"
->>>>>>> 5b548d82
-  - repo: local
-    hooks:
-      - id: pytest
-        name: pytest
-        entry: pytest
-        language: system
-        types: [python]
-        pass_filenames: false
-        always_run: true
+repos:
+  - repo: https://github.com/pre-commit/pre-commit-hooks
+    rev: v2.3.0
+    hooks:
+      - id: check-yaml
+        args: [--allow-multiple-documents]
+      - id: check-json
+      - id: trailing-whitespace
+  - repo: https://github.com/psf/black
+    rev: 23.3.0
+    hooks:
+      - id: black
+  - repo: https://github.com/PyCQA/flake8
+    rev: 6.1.0
+    hooks:
+      - id: flake8
+        additional_dependencies: [pep8-naming, flake8_import_order, flake8_docstrings, flake8_comprehensions, flake8_bugbear, flake8_annotations, flake8_simplify]
+        exclude: "examples|pygls|lark"
+  - repo: local
+    hooks:
+      - id: pytest
+        name: pytest
+        entry: pytest
+        language: system
+        types: [python]
+        pass_filenames: false
+        always_run: true
         stages: [push]