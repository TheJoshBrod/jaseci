--- conflicted
+++ resolved
@@ -4,11 +4,6 @@
 """
 
 import os
-<<<<<<< HEAD
-import shutil
-=======
-import subprocess
->>>>>>> af15c3a2
 import time
 import zipfile
 
@@ -88,44 +83,4 @@
                 )
                 zipf.write(file_path, arcname)
 
-    print("Zip saved to:", PLAYGROUND_ZIP_PATH)
-
-
-<<<<<<< HEAD
-def copy_example_folder() -> None:
-    """Copy only .jac files from the example folder to the documentation assets, preserving the folder structure."""
-    try:
-        if os.path.exists(EXAMPLE_TARGET_FOLDER):
-            print(
-                f"Destination folder '{EXAMPLE_TARGET_FOLDER}' already exists. Removing it..."
-            )
-            shutil.rmtree(EXAMPLE_TARGET_FOLDER)
-
-        for root, _dirs, files in os.walk(EXAMPLE_SOURCE_FOLDER):
-            rel_path = os.path.relpath(root, EXAMPLE_SOURCE_FOLDER)
-            target_dir = os.path.join(EXAMPLE_TARGET_FOLDER, rel_path)
-            os.makedirs(target_dir, exist_ok=True)
-
-            for file in files:
-                if file.endswith(".jac"):
-                    src_file = os.path.join(root, file)
-                    dst_file = os.path.join(target_dir, file)
-                    shutil.copy2(src_file, dst_file)
-
-        print(
-            f"Copied only .jac files from '{EXAMPLE_SOURCE_FOLDER}' to "
-            f"'{EXAMPLE_TARGET_FOLDER}' preserving folder structure."
-        )
-
-    except Exception as e:
-        print(f"Error occurred: {e}")
-=======
-def get_top_contributors() -> str:
-    """Get the top contributors for the jaclang repository."""
-    return subprocess.check_output(["python", "../scripts/top_contributors.py"]).decode(
-        "utf-8"
-    )
-
-
-pre_build_hook()
->>>>>>> af15c3a2
+    print("Zip saved to:", PLAYGROUND_ZIP_PATH)