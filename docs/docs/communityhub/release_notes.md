# Release Notes

This document provides a summary of new features, improvements, and bug fixes in each version of Jac and Jaseci. For details on changes that might require updates to your existing code, please refer to the [Breaking Changes](./breaking_changes.md) page.

<<<<<<< HEAD
## jaclang 0.8.5 / jac-cloud 0.2.5 / jac-streamlit 0.0.4 / mtllm 0.4.0 (Unreleased)

- **Removed LLM Override**: `function_call() by llm()` has been removed as it introduced ambiguity in the grammar with LALR(1) shift/reduce error. This feature will be reintroduced in a future release with a different syntax.
- **Enhanced Python File Support**: The `jac run` command now supports direct execution of `.py` files, expanding interoperability between Python and Jac environments.
- **Improved Windows Compatibility**: Fixed file encoding issues that previously caused `UnicodeDecodeError` on Windows systems, ensuring seamless cross-platform development.
- **Jac-Streamlit Plugin**: Introduced comprehensive Streamlit integration for Jac applications with two new CLI commands:
  - `jac streamlit` - Run Streamlit applications written in Jac directly from `.jac` files
  - `jac dot_view` - Visualize Jac graph structures in interactive Streamlit applications with both static (pygraphviz) and interactive (streamlit-agraph) viewing options
- **Jac Cloud Traverse API**: Introduced the ability to traverse graphs with enhanced control options:
  - `source` - Starting node/edge (defaults to root)
  - `detailed` - Include archetype context in response (defaults to False)
  - `depth` - Traversal depth from source, including edges (defaults to 1)
  - `node_types` - Filter nodes by name (defaults to no filter)
  - `edge_types` - Filter edges by name (defaults to no filter)
=======
## jaclang 0.8.5 / jac-cloud 0.2.5 / mtllm 0.4.0 (Unreleased)
- **Jac Cloud Hot Reload**: Introduced the ability to enable development mode like uvicorn by adding `--reload` in `jac serve`. This supports targetting specific directories by using `--watch path/to/dir1,path/to/dir2` (comma separated).

- **Removed LLM Override**: `function_call() by llm()` has been removed as it was introduce ambiguity in the grammer with LALR(1) shift/reduce error. This feature will be reintroduced in a future release with a different syntax.
- **Enhanced Python File Support**: The `jac run` command now supports direct execution of `.py` files, expanding interoperability between Python and Jac environments.
- **Improved Windows Compatibility**: Fixed file encoding issues that previously caused `UnicodeDecodeError` on Windows systems, ensuring seamless cross-platform development.
- **Jac Clouds Traverse API**: Introduced the ability to traverse graph. This API support control of the following:
  - source - Starting node/edge. Defaults to root
  - detailed - If response includes archetype context. Defaults to False
  - depth - how deep the traversal from source. Count includes edges. Defaults to 1
  - node_types - Node filter by name. Defaults to no filter
  - edge_types - Edge filter by name. Defaults to no filter
>>>>>>> f6b265f7

## jaclang 0.8.4 / jac-cloud 0.2.4 / mtllm 0.3.9

- **Support Spawning a Walker with List of Nodes and Edges**: Introduced the ability to spawn a walker on a list of nodes and edges. This feature enables initiating traversal across multiple graph elements simultaneously, providing greater flexibility and efficiency in handling complex graph structures.
- **\_.save(...) should not override root in runtime**: The previous version bypassed access validation because the target archetype root was overridden by the current root, simulating ownership of the archetype.
- **Support Custom Access Validation**: Introduced the ability to override access validation. `Node`/`Edge` can override `__jac_access__` reserved function (`builtin`) to have a different way of validating access. Either you cross-check it by current attribute, check from db or global vars or by just returning specific access level. [PR#1524](https://github.com/jaseci-labs/jaseci/pull/1524)
- **Get all Root Builtin Method**: Introduced `allroots` builtin method to get all the roots available in the memory. Developers can get all the roots in the memory/ database by calling `allroots()` method.
- **Permission Update Builtin Methods**: Introduced `grant`, `revoke` builtin methods, `NoPerm`, `ReadPerm`, `ConnectPerm`, `WritePerm` builtin enums, to give the permission to a node or revoke the permission. Developers can use them by calling `grant(node_1, ConnectPerm)` or `revoke(node_1)` method.
- **`jac create_system_admin` cli now support local db**: `DATABASE_HOST` are now not required when creating system admin.

- **Bug fix on supporting while loop with else part**: Now we are supporting while loop with else part.

## jaclang 0.8.3 / jac-cloud 0.2.3 / mtllm 0.3.8

- **Semantic Strings**: Introduced `sem` strings to attach natural language descriptions to code elements like functions, classes, and parameters. These semantic annotations can be used by Large Language Models (LLMs) to enable intelligent, AI-powered code generation and execution. (mtllm)
- **LLM Function Overriding**: Introduced the ability to override any regular function with an LLM-powered implementation at runtime using the `function_call() by llm()` syntax. This allows for dynamic, on-the-fly replacement of function behavior with generative models. (mtllm)
- **JacMachine Interface Reorganization**: The machine and interface have been refactored to maintain a shared global state—similar to Python's `sys.modules`—removing the need to explicitly pass execution context and dramatically improving performance.
- **Async Walker Support**: Introduced comprehensive async walker functionality that brings Python's async/await paradigm to object-spatial programming. Async walkers enable non-blocking spawns during graph traversal, allowing for concurrent execution of multiple walkers and efficient handling of I/O-bound operations.
- **Native Jac Imports**: Native import statements can now be used to import Jac modules seamlessly into python code, eliminating the need to use `_.jac_import()`.
- **Unicode String Literal Support**: Fixed unicode character handling in string literals. Unicode characters like "✓", "○", emojis, and other international characters are now properly preserved during compilation instead of being corrupted into byte sequences.
- **Removed Ignore Statements**: The `ignore` keyword and ignore statements have been removed as this functionality can be achieved more elegantly by modifying path collection expressions directly in visit statements.

## jaclang 0.8.1 / jac-cloud 0.2.1 / mtllm 0.3.6

- **Function Renaming**: The `dotgen` built-in function has been renamed to `printgraph`. This change aims to make the function's purpose clearer, as `printgraph` more accurately reflects its action of outputting graph data. It can output in DOT format and also supports JSON output via the `as_json=True` parameter. Future enhancements may include support for other formats like Mermaid.
- **Queue Insertion Index for Visit Statements**: Visit statements now support queue insertion indices (e.g., `visit:0: [-->]` for depth-first, `visit:-1: [-->]` for breadth-first) that control where new destinations are inserted in the walker's traversal queue. Any positive or negative index can be used, enabling fine-grained control over traversal patterns and supporting complex graph algorithms beyond simple depth-first or breadth-first strategies.
- **Edge Ability Execution Semantics**: Enhanced edge traversal behavior with explicit edge references. By default, `[-->]` returns connected nodes, while `[edge -->]` returns edge objects. When walkers visit edges explicitly using `visit [edge -->]`, abilities are executed on both the edge and its connected node. Additionally, spawning a walker on an edge automatically queues both the edge and its target node for processing, ensuring complete traversal of the topological structure.
- **Jac Imports Execution**: Jac imports (`Jac.jac_import`) now run in a Python-like interpreter mode by default. Full compilation with dependency inclusion can only occur when explicitly calling `compile` from the `JacProgram` object.
- **Concurrent Execution with `flow` and `wait`**: Introduced `flow` and `wait` keywords for concurrent expressions. `flow` initiates parallel execution of expressions, and `wait` synchronizes these parallel operations. This enables efficient parallel processing and asynchronous operations directly within Jac with separate (and better) semantics than python's async/await.

## Version 0.8.0

- **`impl` Keyword for Implementation**: Introduced the `impl` keyword for a simpler, more explicit way to implement abilities and methods for objects, nodes, edges, and other types, replacing the previous colon-based syntax.
- **Updated Inheritance Syntax**: Changed the syntax for specifying inheritance from colons to parentheses (e.g., `obj Car(Vehicle)`) for better alignment with common object-oriented programming languages.
- **`def` Keyword for Functions**: The `def` keyword is now used for traditional Python-like functions and methods, while `can` is reserved for object-spatial abilities.
- **`visitor` Keyword**: Introduced the `visitor` keyword to reference the walker context within nodes/edges, replacing the ambiguous use of `here` in such contexts. `here` is now used only in walker abilities to reference the current node/edge.
- **Lambda Syntax Update**: The lambda syntax has been updated from `with x: int can x;` to `lambda x: int: x * x;`, aligning it more closely with Python's lambda syntax.
- **Object-Spatial Arrow Notation Update**: Typed arrow notations `-:MyEdge:->` and `+:MyEdge:+>` are now `->:MyEdge:->` and `+>:MyEdge:+>` respectively, to avoid conflicts with Python-style list slicing.
- **Import `from` Syntax Update**: The syntax for importing specific modules from a package now uses curly braces (e.g., `import from utils { helper, math_utils }`) for improved clarity.
- **Auto-Resolved Imports**: Removed the need for explicit language annotations (`:py`, `:jac`) in import statements; the compiler now automatically resolves imports.
- **Permission API Renaming**: The `Jac.restrict` and `Jac.unrestrict` interfaces have been renamed to `Jac.perm_revoke` and `Jac.perm_grant` respectively, for better clarity on their actions.<|MERGE_RESOLUTION|>--- conflicted
+++ resolved
@@ -2,27 +2,14 @@
 
 This document provides a summary of new features, improvements, and bug fixes in each version of Jac and Jaseci. For details on changes that might require updates to your existing code, please refer to the [Breaking Changes](./breaking_changes.md) page.
 
-<<<<<<< HEAD
-## jaclang 0.8.5 / jac-cloud 0.2.5 / jac-streamlit 0.0.4 / mtllm 0.4.0 (Unreleased)
-
-- **Removed LLM Override**: `function_call() by llm()` has been removed as it introduced ambiguity in the grammar with LALR(1) shift/reduce error. This feature will be reintroduced in a future release with a different syntax.
-- **Enhanced Python File Support**: The `jac run` command now supports direct execution of `.py` files, expanding interoperability between Python and Jac environments.
-- **Improved Windows Compatibility**: Fixed file encoding issues that previously caused `UnicodeDecodeError` on Windows systems, ensuring seamless cross-platform development.
-- **Jac-Streamlit Plugin**: Introduced comprehensive Streamlit integration for Jac applications with two new CLI commands:
-  - `jac streamlit` - Run Streamlit applications written in Jac directly from `.jac` files
-  - `jac dot_view` - Visualize Jac graph structures in interactive Streamlit applications with both static (pygraphviz) and interactive (streamlit-agraph) viewing options
-- **Jac Cloud Traverse API**: Introduced the ability to traverse graphs with enhanced control options:
-  - `source` - Starting node/edge (defaults to root)
-  - `detailed` - Include archetype context in response (defaults to False)
-  - `depth` - Traversal depth from source, including edges (defaults to 1)
-  - `node_types` - Filter nodes by name (defaults to no filter)
-  - `edge_types` - Filter edges by name (defaults to no filter)
-=======
 ## jaclang 0.8.5 / jac-cloud 0.2.5 / mtllm 0.4.0 (Unreleased)
 - **Jac Cloud Hot Reload**: Introduced the ability to enable development mode like uvicorn by adding `--reload` in `jac serve`. This supports targetting specific directories by using `--watch path/to/dir1,path/to/dir2` (comma separated).
 
 - **Removed LLM Override**: `function_call() by llm()` has been removed as it was introduce ambiguity in the grammer with LALR(1) shift/reduce error. This feature will be reintroduced in a future release with a different syntax.
 - **Enhanced Python File Support**: The `jac run` command now supports direct execution of `.py` files, expanding interoperability between Python and Jac environments.
+- **Jac-Streamlit Plugin**: Introduced comprehensive Streamlit integration for Jac applications with two new CLI commands:
+  - `jac streamlit` - Run Streamlit applications written in Jac directly from `.jac` files
+  - `jac dot_view` - Visualize Jac graph structures in interactive Streamlit applications with both static (pygraphviz) 
 - **Improved Windows Compatibility**: Fixed file encoding issues that previously caused `UnicodeDecodeError` on Windows systems, ensuring seamless cross-platform development.
 - **Jac Clouds Traverse API**: Introduced the ability to traverse graph. This API support control of the following:
   - source - Starting node/edge. Defaults to root
@@ -30,7 +17,6 @@
   - depth - how deep the traversal from source. Count includes edges. Defaults to 1
   - node_types - Node filter by name. Defaults to no filter
   - edge_types - Edge filter by name. Defaults to no filter
->>>>>>> f6b265f7
 
 ## jaclang 0.8.4 / jac-cloud 0.2.4 / mtllm 0.3.9
 
