--- conflicted
+++ resolved
@@ -2,16 +2,14 @@
 
 This document provides a summary of new features, improvements, and bug fixes in each version of Jac and Jaseci. For details on changes that might require updates to your existing code, please refer to the [Breaking Changes](./breaking_changes.md) page.
 
-<<<<<<< HEAD
-## jaclang 0.8.7 / jac-cloud 0.2.7 / byllm 0.4.2 (Unreleased)
-- **Run transformed pytorch codes**: With `export JAC_PREDYNAMO_PASS=true`, pytorch breaking if statements will be transformed into non breaking torch.where statements. It improves the efficiency of pytorch programs.
-=======
+
 ## jaclang 0.8.8 / jac-cloud 0.2.8 / byllm 0.4.3 (Unreleased)
 
 - **Jac Import of Python Files**: This upgrade allows Python files in the current working directory to be imported using the Jac import system by running `export JAC_PYFILE_RAISE=true`. To extend Jac import functionality to all Python files, including those in site-packages, developers can enable it by running `export JAC_PYFILE_RAISE_ALL=true`.
 - **Support Positional-Only Parameters in Function Signatures**: Positional-only parameters were not being captured in function signatures during `py2jac`. (Ex: `def func(a, b, /, c): ...`)
 - **Consistent Jac Code Execution**: Fixed an issue allowing Jac code to be executed both as a standalone program and as an application. Running `jac run` now executes the `main()` function, while `jac serve` launches the application without invoking `main()`.
-
+- **Run transformed pytorch codes**: With `export JAC_PREDYNAMO_PASS=true`, pytorch breaking if statements will be transformed into non breaking torch.where statements. It improves the efficiency of pytorch programs.
+- 
 ## jaclang 0.8.7 / jac-cloud 0.2.7 / byllm 0.4.2 (Latest Release)
 
 - **byLLM transition**: MTLLM has been transitioned to byLLM and PyPi package is renamed to `byllm`. Github actions are changed to push byllm PyPi. Alongside an mtllm PyPi will be pushed which installs latest `byllm` and produces a deprecation warning when imported as `mtllm`.
@@ -40,7 +38,6 @@
   - Optimizes semantic token updates for smoother editing experience
 
 - **Windows LSP Improvements**: Fixed an issue where outdated syntax and type errors persisted on Windows. Now, only current errors are displayed
->>>>>>> 38033364
 
 ## jaclang 0.8.6 / jac-cloud 0.2.6 / byllm 0.4.1
 
