site_name: The Jac Programming Language and Jaseci Stack
site_url: https://jac-lang.org
repo_url: https://github.com/Jaseci-Labs/jaseci
edit_uri: edit/main/docs/docs
use_directory_urls: true
nav:
  - Learn:
    - Getting Started: "learn/getting_started.md"
    - Tour of Jac/Jaseci: "learn/introduction.md"
    - Learn Jac in 5 Minutes: "learn/jac_in_a_flash.md"
<<<<<<< HEAD
    - Jac Playground: "learn/jac_playground.md"
=======
>>>>>>> 82358271
    - Learn By Example:
      - LittleX (your own twitter):
        - "learn/examples/littleX/tutorial.md"
        - "learn/examples/littleX/full_guide.md"
<<<<<<< HEAD
      # - RAG-based Conversational Chatbot:
      #   - "learn/examples/rag_chatbot/readme.md"
      #   - "learn/examples/rag_chatbot/1_setting-up-jac-cloud.md"
      #   - "learn/examples/rag_chatbot/2_building-a-rag-chatbot.md"
      #   - "learn/examples/rag_chatbot/3_rag-dialogue-routing-chatbot.md"
=======
      - RAG-based Conversational Chatbot:
        - "learn/examples/rag_chatbot/Overview.md"
        - "learn/examples/rag_chatbot/Tutorial.md"

>>>>>>> 82358271
      - RPG game with AI Genarated Maps: "learn/examples/mtp_examples/rpg_game.md"
      - Agentic Fantasy Trading Game: "learn/examples/mtp_examples/fantasy_trading_game.md"
    - Learn Jac Language:
      - Introduction: "jac_book/index.md"
      - Chapter 1 - Welcome to Jac: "jac_book/chapter_1.md"
      - Chapter 2 - Environment Setup and First Program: "jac_book/chapter_2.md"
      - Chapter 3 - Variables, Types, and Basic Syntax: "jac_book/chapter_3.md"
      - Chapter 4 - Functions, AI functions and Decorators: "jac_book/chapter_4.md"
      - Chapter 5 - Advanced AI Operations: "jac_book/chapter_5.md"
      - Chapter 6 - Imports System and File Operations: "jac_book/chapter_6.md"
      - Chapter 7 - Enhanced OOP - Objects and Classes: "jac_book/chapter_7.md"
      - Chapter 8 - OSP Introduction and Paradigm Shift: "jac_book/chapter_8.md"
      - Chapter 9 - Nodes and Edges: "jac_book/chapter_9.md"
      - Chapter 10 - Walkers and Abilities: "jac_book/chapter_10.md"
      - Chapter 11 - Advanced Object Spatial Operations: "jac_book/chapter_11.md"
      - Chapter 12 - Walkers as API Endpoints: "jac_book/chapter_12.md"
      - Chapter 13 - Persistence and the Root Node: "jac_book/chapter_13.md"
      - Chapter 14 - Multi-User Architecture and Permissions: "jac_book/chapter_14.md"
      - Chapter 15 - Advanced Jac Cloud Features: "jac_book/chapter_15.md"
      - Chapter 16 - Type System Deep Dive: "jac_book/chapter_16.md"
      - Chapter 17 - Testing and Debugging: "jac_book/chapter_17.md"
      - Chapter 18 - Deployment Strategies: "jac_book/chapter_18.md"
      - Chapter 19 - Performance Optimization: "jac_book/chapter_19.md"
      - Chapter 20 - Python to Jac Migration: "jac_book/chapter_20.md"
    - Programming 'by' AI:
        - "learn/jac-mtllm/with_llm.md"
        - Quick-start: "learn/jac-mtllm/quickstart.md"
        - How to use MTP: "learn/jac-mtllm/usage.md"
        - Available Models: "learn/jac-mtllm/model_declaration.md"
        - Using Multimodal models: "learn/jac-mtllm/multimodality.md"
        - Bring your own LM: "learn/jac-mtllm/create_own_lm.md"
        - Python MTLLM Interface: "learn/jac-mtllm/python_integration.md"
    - Scale-Native Programming:
      - "learn/jac-cloud/introduction.md"
      - "learn/jac-cloud/quickstart.md"
      - Core Features:
        - "learn/jac-cloud/permission.md"
        - "learn/jac-cloud/logging.md"
        - "learn/jac-cloud/env_vars.md"
      - Real-time & Async:
        - "learn/jac-cloud/websocket.md"
        - "learn/jac-cloud/scheduler.md"
        - "learn/jac-cloud/async_walker.md"
        - "learn/jac-cloud/webhook.md"
      - Operations:
        - "learn/jac-cloud/deployment.md"
    - Tooling:
      - "learn/tools/cli.md"
    - Specifications:
      - Object-Spatial Programming Specification: "learn/dspfoundation.md"
      - Full Language Specification: "learn/jac_ref.md"
    - Misc Docs:
      - Understanding Object-Spatial:
        - "learn/data_spatial/nodes_and_edges.md" # Introduction to DS primitives
        - "learn/data_spatial/walkers.md" # Walker
        - "learn/data_spatial/filtering.md" # Filtering
        - "learn/data_spatial/sequence.md"
      - FAQ: "learn/data_spatial/FAQ.md" # faq


  - Internals:
    - Contributing: "internals/contrib.md"
    - Design Docs and Guides:
      - Compiler/Runtime Design: "internals/internals.md"
      - Static Compilation:
        - Sym Table Design Docs:
          - "internals/symbol_tables/index.md"
          - "internals/symbol_tables/structure.md"
          - "internals/symbol_tables/building.md"
          - "internals/symbol_tables/def_use.md"
          - "internals/symbol_tables/linking.md"
          - "internals/symbol_tables/resolution.md"
        - UniIR Nodes: "internals/uniir_node.md"
      - Runtime Plugin Interface: "internals/jac_plugins.md"
    - Planning Specs and Docs:
      - Language Ref Roadmap: "internals/planning_specs/ref_roadmap.md"
      - Error System: "internals/planning_specs/error_system.md"
      - Formatter System: "internals/planning_specs/formatter_system.md"
      - Native Type System:
        - Introduction: "internals/planning_specs/native_type_system/index.md"
        - Architecture: "internals/planning_specs/native_type_system/architecture.md"
        - Type Representation: "internals/planning_specs/native_type_system/type_representation.md"
        - Type Resolution: "internals/planning_specs/native_type_system/type_resolution.md"
        - Type Rules: "internals/planning_specs/native_type_system/type_rules.md"
        - Type Inference: "internals/planning_specs/native_type_system/type_inference.md"
        - Compiler Integration: "internals/planning_specs/native_type_system/compiler_integration.md"
        - Let's Build: "internals/planning_specs/native_type_system/lets_build.md"

  - Community Hub:
    - Roadmap: "communityhub/roadmap.md"
    - Release Notes: "communityhub/release_notes.md"
    - Breaking Changes: "communityhub/breaking_changes.md"
    - Leaderboard: "communityhub/top_contributors.md"
    - Fun Stuff:
      - Project Ideas:
        - "communityhub/fun/projects.md"
        - "communityhub/fun/p1.md"
        - "communityhub/fun/p2.md"
        - "communityhub/fun/p3.md"
      - Content Pieces: "communityhub/content_pieces.md"

  - Jac Playground:
    - Playground: "/playground/"

theme:
  logo: "assets/logo.png"
  name: "material"
  custom_dir: overrides
  palette:
    scheme: "slate"
    primary: "black"
    accent: "orange"
  font:
    text: "Roboto"
    code: "Roboto Mono"
  features:
    - content.code.copy
    - content.action.edit
    - content.action.view
    - navigation.instant: false
    - navigation.tracking
    - navigation.tabs
    - navigation.path
    - navigation.footer
    # - navigation.expand
    # - navigation.sections
    - navigation.top
  icon:
    admonition:
      note: octicons/tag-16
      abstract: octicons/checklist-16
      info: octicons/info-16
      tip: material/fire
      success: octicons/check-16
      question: octicons/question-16
      warning: octicons/alert-16
      failure: octicons/x-circle-16
      danger: octicons/zap-16
      bug: octicons/bug-16
      example: octicons/beaker-16
      quote: octicons/quote-16

markdown_extensions:
  - pymdownx.tabbed:
      alternate_style: true
  - pymdownx.highlight:
      anchor_linenums: true
      line_spans: __span
      pygments_lang_class: true
      pygments_style: "autumn"
  - pymdownx.inlinehilite
  - pymdownx.snippets:
      base_path: [".", "../"]
  - pymdownx.superfences:
      custom_fences:
        - name: mermaid
          class: mermaid
  - pymdownx.tasklist:
      custom_checkbox: true
  - pymdownx.arithmatex:
      generic: true
  - attr_list
  - md_in_html
  - attr_list
  - admonition
  - pymdownx.details
  - pymdownx.superfences
  - tables
  - toc:
        permalink: "#"


extra_css:
  - extra.css

extra:
  generator: false
  social:
    - icon: fontawesome/brands/mastodon
      link: https://fosstodon.org/@squidfunk
copyright: Copyright &copy; 2025 Jac Hackers Everwhere

extra_javascript:
  - assets/mathjax-config.js
  - https://polyfill.io/v3/polyfill.min.js?features=es6
  - https://cdn.jsdelivr.net/npm/mathjax@3/es5/tex-mml-chtml.js
  - https://cdn.jsdelivr.net/pyodide/v0.27.0/full/pyodide.js
  - https://cdn.jsdelivr.net/npm/requirejs@2.3.6/require.js
  - https://cdnjs.cloudflare.com/ajax/libs/monaco-editor/0.52.2/min/vs/loader.min.js
  - js/jac.monarch.js
  - js/run-code.js

plugins:
  - search
  - open-in-new-tab
  - mkdocs-video:
      is_video: True
      video_autoplay: True
      # video_loop: True
      video_controls: False

hooks:
  - scripts/handle_jac_compile_data.py<|MERGE_RESOLUTION|>--- conflicted
+++ resolved
@@ -8,26 +8,16 @@
     - Getting Started: "learn/getting_started.md"
     - Tour of Jac/Jaseci: "learn/introduction.md"
     - Learn Jac in 5 Minutes: "learn/jac_in_a_flash.md"
-<<<<<<< HEAD
     - Jac Playground: "learn/jac_playground.md"
-=======
->>>>>>> 82358271
     - Learn By Example:
       - LittleX (your own twitter):
         - "learn/examples/littleX/tutorial.md"
         - "learn/examples/littleX/full_guide.md"
-<<<<<<< HEAD
-      # - RAG-based Conversational Chatbot:
-      #   - "learn/examples/rag_chatbot/readme.md"
-      #   - "learn/examples/rag_chatbot/1_setting-up-jac-cloud.md"
-      #   - "learn/examples/rag_chatbot/2_building-a-rag-chatbot.md"
-      #   - "learn/examples/rag_chatbot/3_rag-dialogue-routing-chatbot.md"
-=======
       - RAG-based Conversational Chatbot:
-        - "learn/examples/rag_chatbot/Overview.md"
-        - "learn/examples/rag_chatbot/Tutorial.md"
-
->>>>>>> 82358271
+        - "learn/examples/rag_chatbot/readme.md"
+        - "learn/examples/rag_chatbot/1_setting-up-jac-cloud.md"
+        - "learn/examples/rag_chatbot/2_building-a-rag-chatbot.md"
+        - "learn/examples/rag_chatbot/3_rag-dialogue-routing-chatbot.md"
       - RPG game with AI Genarated Maps: "learn/examples/mtp_examples/rpg_game.md"
       - Agentic Fantasy Trading Game: "learn/examples/mtp_examples/fantasy_trading_game.md"
     - Learn Jac Language:
