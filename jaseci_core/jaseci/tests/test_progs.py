--- conflicted
+++ resolved
@@ -351,7 +351,6 @@
         )
         self.assertEqual(res["report"], [1, 2, 3, 4, 5, 6, 7, 8, "apple"])
 
-<<<<<<< HEAD
     def test_registering_dict_as_ir(self):
         mast = self.meta.master()
         mast.sentinel_register(name="test", code=jtp.continue_issue, auto_run="")
@@ -362,7 +361,7 @@
             api_name="walker_run", params={"name": "init"}
         )
         self.assertEqual(res["report"], [1, 2, 3, 4, 5, 6, 7, 8, "apple"])
-=======
+
     def test_async_syntax_with_celery(self):
         mast = self.meta.build_master()
         mast.sentinel_register(name="test", code=jtp.async_syntax, auto_run="")
@@ -506,4 +505,4 @@
         self.assertEqual(2, res["result"])
 
         mast._h.task.state = ServiceState.RUNNING
->>>>>>> 908e6ba9
+   