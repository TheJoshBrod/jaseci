--- conflicted
+++ resolved
@@ -1,12 +1,6 @@
-<<<<<<< HEAD
-from .id_list import id_list
-from .utils import logger
-import json
-=======
 from jaseci.utils.utils import find_class_and_import
 from jaseci.task.task_hook import task_hook
 
->>>>>>> cb6ada51
 
 class mem_hook(task_hook):
     """
